--- conflicted
+++ resolved
@@ -20,15 +20,6 @@
 
 [ActionReplay]
 # Add action replay cheats here.
-<<<<<<< HEAD
-
-[Video]
-ProjectionHack = 0
-PH_SZNear = 0
-PH_SZFar = 0
-PH_ExtraParam = 0
-PH_ZNear =
-PH_ZFar =
 
 [VR]
 HudDistance = 1.600000
@@ -38,6 +29,4 @@
 
 [HideObjectCodes]
 $VR - Remove See Through Full Screen Square
-96bits:0x0000000000000000:0x00000000C2C80000
-=======
->>>>>>> ad978122
+96bits:0x0000000000000000:0x00000000C2C80000