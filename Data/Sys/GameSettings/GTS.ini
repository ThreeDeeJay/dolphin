--- conflicted
+++ resolved
@@ -16,15 +16,6 @@
 
 [ActionReplay]
 # Add action replay cheats here.
-<<<<<<< HEAD
-
-[Video]
-ProjectionHack = 0
-PH_SZNear = 0
-PH_SZFar = 0
-PH_ExtraParam = 0
-PH_ZNear =
-PH_ZFar =
 
 [VR]
 HudDistance = 1.900000
@@ -33,5 +24,3 @@
 HudThickness = 3.000000
 VRStateId = 4
 VRIssues = Sky sometimes renders in front of objects, HUD has outline, EFB copies on the HUD instead of fullscreen.
-=======
->>>>>>> ad978122
