--- conflicted
+++ resolved
@@ -60,28 +60,7 @@
 0426837C 4E800020
 $Widescreen Heat Wave Fix
 F0N5-B36H-HZDVX
-<<<<<<< HEAD
 6GRT-TJHW-8MR45
 $Disable Culling Outside Camera View
 0421DEB0 38600001
-0421DEB4 4E800020
-
-[Video]
-ProjectionHack = 0
-PH_SZNear = 0
-PH_SZFar = 0
-PH_ExtraParam = 0
-PH_ZNear =
-PH_ZFar =
-PerfQueriesEnable = True
-
-[Video_Hacks]
-EFBToTextureEnable = False
-EFBCopyEnable = True
-
-[Video_Enhancements]
-MaxAnisotropy = 0
-ForceFiltering = False
-=======
-6GRT-TJHW-8MR45
->>>>>>> 989c0f42
+0421DEB4 4E800020