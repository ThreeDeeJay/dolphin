--- conflicted
+++ resolved
@@ -16,15 +16,6 @@
 
 [ActionReplay]
 # Add action replay cheats here.
-<<<<<<< HEAD
-
-[Video]
-ProjectionHack = 0
-PH_SZNear = 0
-PH_SZFar = 0
-PH_ExtraParam = 0
-PH_ZNear =
-PH_ZFar =
 
 [Video_Settings_VR]
 UseXFB = True
@@ -34,6 +25,4 @@
 UnitsPerMetre = 100.000000
 VRStateId = 2
 VRIssues = Tiny 3D HUD, glitchy near and far clipping, glitchy intros, culling
-CanReadCameraAngles = False
-=======
->>>>>>> ad978122
+CanReadCameraAngles = False