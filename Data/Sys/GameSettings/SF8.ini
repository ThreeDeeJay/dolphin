# SF8E01, SF8J01, SF8P01 - Donkey Kong Country Returns

[Core]
# Values set here will override the main Dolphin settings.
BlockMerging = 1

[EmuState]
# The Emulation State. 1 is worst, 5 is best, 0 is not set.
EmulationStateId = 4
EmulationIssues = Sound crackling can be fixed by lle audio.

[OnLoad]
# Add memory patches to be loaded once on boot here.

[OnFrame]
# Add memory patches to be applied every frame here.

[ActionReplay]
# Add action replay cheats here.

[Video_Settings]
FastDepthCalc = False
SafeTextureCacheColorSamples = 512

[Video_Stereoscopy]
<<<<<<< HEAD
StereoConvergenceMinimum = 26

[VR]
ScreenDistance = 3.000000
CameraForward = 6.600000
VRStateId = 2
VRIssues = Almost perfect except you can only see DKs shadow

[HideObjectCodes]
$VR - Remove Black Box
128bits:0x0000000000000000:0x4360000000000000
=======
StereoConvergence = 26
>>>>>>> 0283ce2a
<|MERGE_RESOLUTION|>--- conflicted
+++ resolved
@@ -23,8 +23,7 @@
 SafeTextureCacheColorSamples = 512
 
 [Video_Stereoscopy]
-<<<<<<< HEAD
-StereoConvergenceMinimum = 26
+StereoConvergence = 26
 
 [VR]
 ScreenDistance = 3.000000
@@ -35,6 +34,3 @@
 [HideObjectCodes]
 $VR - Remove Black Box
 128bits:0x0000000000000000:0x4360000000000000
-=======
-StereoConvergence = 26
->>>>>>> 0283ce2a
