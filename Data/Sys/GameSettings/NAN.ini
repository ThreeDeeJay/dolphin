<<<<<<< HEAD
﻿# NANE01 - Pokémon Puzzle
=======
# NANE01 - Pokémon Puzzle League
>>>>>>> 0283ce2a

[Core]
# Values set here will override the main Dolphin settings.

[EmuState]
# The Emulation State. 1 is worst, 5 is best, 0 is not set.
EmulationStateId = 4
EmulationIssues = 

[OnLoad]
# Add memory patches to be loaded once on boot here.

[OnFrame]
# Add memory patches to be applied every frame here.

[ActionReplay]
# Add action replay cheats here.
<|MERGE_RESOLUTION|>--- conflicted
+++ resolved
@@ -1,8 +1,4 @@
-<<<<<<< HEAD
-﻿# NANE01 - Pokémon Puzzle
-=======
 # NANE01 - Pokémon Puzzle League
->>>>>>> 0283ce2a
 
 [Core]
 # Values set here will override the main Dolphin settings.
