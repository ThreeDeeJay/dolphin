# R2VJ01 - Sin and Punishment 2

[Core]
# Values set here will override the main dolphin settings.

[EmuState]
# The Emulation State. 1 is worst, 5 is best, 0 is not set.
EmulationStateId = 4
EmulationIssues =

[OnLoad]
# Add memory patches to be loaded once on boot here.

[OnFrame]
# Add memory patches to be applied every frame here.

[ActionReplay]
# Add action replay cheats here.

[VR]
VRStateId = 4
VRIssues = Looks great. Minor corruption on HUD that may be removable with "Remove Object" codes.

<<<<<<< HEAD
[RmObjCodes]
=======
[HideObjectCodes]
>>>>>>> 57830e58
$VR - Remove Large HUD Black Box
64bits:0x0000000000000000:0x00000000C3E40000
$VR - Remove HUD Black Box
64bits:0x0000000000000000:0x00000000C2E00000
$VR - Remove Small HUD Black Box
64bits:0x0000000000000000:0x00000000C2600000
$VR - Remove Smaller HUD Black Box
64bits:0x0000000000000000:0x00000000C1E00000
$VR - Remove Smallest HUD Black Box
64bits:0x0000000000000000:0x00000000C1600000<|MERGE_RESOLUTION|>--- conflicted
+++ resolved
@@ -17,22 +17,18 @@
 [ActionReplay]
 # Add action replay cheats here.
 
-[VR]
-VRStateId = 4
+[VR]
+VRStateId = 4
 VRIssues = Looks great. Minor corruption on HUD that may be removable with "Remove Object" codes.
 
-<<<<<<< HEAD
-[RmObjCodes]
-=======
-[HideObjectCodes]
->>>>>>> 57830e58
-$VR - Remove Large HUD Black Box
-64bits:0x0000000000000000:0x00000000C3E40000
-$VR - Remove HUD Black Box
-64bits:0x0000000000000000:0x00000000C2E00000
-$VR - Remove Small HUD Black Box
-64bits:0x0000000000000000:0x00000000C2600000
-$VR - Remove Smaller HUD Black Box
-64bits:0x0000000000000000:0x00000000C1E00000
-$VR - Remove Smallest HUD Black Box
+[HideObjectCodes]
+$VR - Remove Large HUD Black Box
+64bits:0x0000000000000000:0x00000000C3E40000
+$VR - Remove HUD Black Box
+64bits:0x0000000000000000:0x00000000C2E00000
+$VR - Remove Small HUD Black Box
+64bits:0x0000000000000000:0x00000000C2600000
+$VR - Remove Smaller HUD Black Box
+64bits:0x0000000000000000:0x00000000C1E00000
+$VR - Remove Smallest HUD Black Box
 64bits:0x0000000000000000:0x00000000C1600000