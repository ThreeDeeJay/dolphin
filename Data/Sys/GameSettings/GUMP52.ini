--- conflicted
+++ resolved
@@ -4,19 +4,3 @@
 $Disable Culling Outside Camera View
 0408627C 38600001
 04086280 4E800020
-<<<<<<< HEAD
-
-[Video]
-ProjectionHack = 0
-PH_SZNear = 0
-PH_SZFar = 0
-PH_ExtraParam = 0
-PH_ZNear =
-PH_ZFar =
-
-[VR]
-UnitsPerMetre = 37.400002
-ScreenUp = -0.300000
-VRStateId = 4
-=======
->>>>>>> a1a7bbbd
