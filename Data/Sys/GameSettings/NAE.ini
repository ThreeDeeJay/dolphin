# NAEE01, NAEP01 - Paper Mario

[Core]
# Values set here will override the main Dolphin settings.

[EmuState]
# The Emulation State. 1 is worst, 5 is best, 0 is not set.
EmulationStateId = 4
EmulationIssues =

[OnLoad]
# Add memory patches to be loaded once on boot here.

[OnFrame]
# Add memory patches to be applied every frame here.

[ActionReplay]
# Add action replay cheats here.

[Video_Settings]
FastDepthCalc = True

[Video_Hacks]
EFBToTextureEnable = False
<<<<<<< HEAD
EFBCopyEnable = True
=======

[Video_Stereoscopy]
StereoConvergence = 506
>>>>>>> 0283ce2a
<|MERGE_RESOLUTION|>--- conflicted
+++ resolved
@@ -22,10 +22,7 @@
 
 [Video_Hacks]
 EFBToTextureEnable = False
-<<<<<<< HEAD
 EFBCopyEnable = True
-=======
 
 [Video_Stereoscopy]
-StereoConvergence = 506
->>>>>>> 0283ce2a
+StereoConvergence = 506