--- conflicted
+++ resolved
@@ -1,112 +1,75 @@
-<<<<<<< HEAD
-# GMSE01, GMSJ01, GMSP01 - Super Mario Sunshine
-
-[Core]
-# Values set here will override the main Dolphin settings.
-
-[EmuState]
-# The Emulation State. 1 is worst, 5 is best, 0 is not set.
-EmulationStateId = 4
-EmulationIssues = Needs EFB to Ram and no texture filtering for the goo.
-
-[OnLoad]
-# Add memory patches to be loaded once on boot here.
-
-[OnFrame]
-# Add memory patches to be applied every frame here.
-
-[ActionReplay]
-# Add action replay cheats here.
-
-[Video]
-ProjectionHack = 0
-PH_SZNear = 0
-PH_SZFar = 0
-PH_ExtraParam = 0
-PH_ZNear =
-PH_ZFar =
-PerfQueriesEnable = True
-
-[Video_Hacks]
-EFBToTextureEnable = False
-EFBCopyEnable = True
-
-[Video_Hacks_VR]
-# Effects that need EFBCopyEnable don't render in VR correctly anyway and have to be removed.
-EFBCopyEnable = Disable
-
-[Video_Enhancements]
-MaxAnisotropy = 0
-ForceFiltering = False
-
-[VR]
-UnitsPerMetre = 80.000000
-VRStateId = 3
-HudDistance = 5.899999
-HudThickness = 3.000000
-CameraForward = 0.700000
-ScreenHeight = 1.600000
-ScreenDistance = 1.900000
-VRIssues = Enable 75fps Patch. Annoying water reflections that take many codes to remove.
-CameraPitch = 10.000000
-
-[HideObjectCodes]
-$Remove Heat Wave Effect
-128bits:0x0000000000000003:0x0000000300010001
-$Remove Water Blur Effect 1 - Part 1
-128bits:0x0001000000040007:0x0000000000000000
-$Remove Water Blur Effect 1 - Part 2
-128bits:0x0004000000090000:0x0000000100030000
-$Remove Water Blur Effect 1 - Part 3
-128bits:0x0004000000090006:0x0000001000000000
-$Remove Water Blur Effect 1 - Part 4
-128bits:0x000B000000070000:0x00000001000A0000
-$Remove Water Blur Effect 1 - Part 5
-128bits:0x000C0000000B0005:0x0000000A00000000
-$Remove Water Blur Effect 1 - Part 6
-128bits:0x000F0000000E000E:0x0000000D00000000
-$Remove Water Blur Effect 2 (Some Levels)
-32bits:0x0000000000000000:0x00000000003B0030
-$Remove Water Blur Effect 3 - Part 1
-128bits:0x002D0000002B002E:0x0000002C002B0000
-$Remove Water Blur Effect 3 - Part 2
-128bits:0x0016000000140015:0x0000001300110000
-$Remove Dark Screen Tint 1
-128bits:0x0000000000000000:0x003B028000000000
-$Remove Dark Screen Tint 2
-128bits:0x0000000000000000:0x003A028000000000
-$Remove Gloomy Day Filter
-40bits:0x0000000000000000:0x000000FC1803E8FF
-=======
-# GMSE01, GMSJ01, GMSP01 - Super Mario Sunshine
-
-[Core]
-# Values set here will override the main Dolphin settings.
-
-[EmuState]
-# The Emulation State. 1 is worst, 5 is best, 0 is not set.
-EmulationStateId = 4
+# GMSE01, GMSJ01, GMSP01 - Super Mario Sunshine
+
+[Core]
+# Values set here will override the main Dolphin settings.
+
+[EmuState]
+# The Emulation State. 1 is worst, 5 is best, 0 is not set.
+EmulationStateId = 4
 EmulationIssues = Needs Store EFB Copies to Texture Only disabled and Force Texture Filtering disabled for the goo. Needs Skip EFB Access from CPU disabled for making the analog stick not act as if Mario constantly is behind a tree. Needs anti-aliasing disabled for both, unless using Direct3D 12.
-
-[OnLoad]
-# Add memory patches to be loaded once on boot here.
-
-[OnFrame]
-# Add memory patches to be applied every frame here.
-
-[ActionReplay]
-# Add action replay cheats here.
-
-[Video]
-PerfQueriesEnable = True
-
-[Video_Hacks]
-EFBToTextureEnable = False
+
+[OnLoad]
+# Add memory patches to be loaded once on boot here.
+
+[OnFrame]
+# Add memory patches to be applied every frame here.
+
+[ActionReplay]
+# Add action replay cheats here.
+
+[Video]
+PerfQueriesEnable = True
+
+[Video_Hacks]
+EFBToTextureEnable = False
 EFBAccessEnable = True
-
-[Video_Enhancements]
-ForceFiltering = False
+EFBCopyEnable = True
+
+[Video_Hacks_VR]
+# Effects that need EFBCopyEnable don't render in VR correctly anyway and have to be removed.
+EFBCopyEnable = Disable
+
+[Video_Enhancements]
+ForceFiltering = False
 
 [Video_Stereoscopy]
 StereoConvergence = 732
->>>>>>> 0283ce2a
+
+[VR]
+UnitsPerMetre = 80.000000
+VRStateId = 3
+HudDistance = 5.899999
+HudThickness = 3.000000
+CameraForward = 0.700000
+ScreenHeight = 1.600000
+ScreenDistance = 1.900000
+VRIssues = Enable 75fps Patch. Annoying water reflections that take many codes to remove.
+CameraPitch = 10.000000
+
+[HideObjectCodes]
+$Remove Heat Wave Effect
+128bits:0x0000000000000003:0x0000000300010001
+$Remove Water Blur Effect 1 - Part 1
+128bits:0x0001000000040007:0x0000000000000000
+$Remove Water Blur Effect 1 - Part 2
+128bits:0x0004000000090000:0x0000000100030000
+$Remove Water Blur Effect 1 - Part 3
+128bits:0x0004000000090006:0x0000001000000000
+$Remove Water Blur Effect 1 - Part 4
+128bits:0x000B000000070000:0x00000001000A0000
+$Remove Water Blur Effect 1 - Part 5
+128bits:0x000C0000000B0005:0x0000000A00000000
+$Remove Water Blur Effect 1 - Part 6
+128bits:0x000F0000000E000E:0x0000000D00000000
+$Remove Water Blur Effect 2 (Some Levels)
+32bits:0x0000000000000000:0x00000000003B0030
+$Remove Water Blur Effect 3 - Part 1
+128bits:0x002D0000002B002E:0x0000002C002B0000
+$Remove Water Blur Effect 3 - Part 2
+128bits:0x0016000000140015:0x0000001300110000
+$Remove Dark Screen Tint 1
+128bits:0x0000000000000000:0x003B028000000000
+$Remove Dark Screen Tint 2
+128bits:0x0000000000000000:0x003A028000000000
+$Remove Gloomy Day Filter
+40bits:0x0000000000000000:0x000000FC1803E8FF