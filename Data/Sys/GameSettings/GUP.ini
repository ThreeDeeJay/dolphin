--- conflicted
+++ resolved
@@ -18,12 +18,8 @@
 # Add action replay cheats here.
 
 [Video_Hacks]
-<<<<<<< HEAD
 EFBCopyEnable = True
-EFBToTextureEnable = False
-=======
 EFBToTextureEnable = False
 
 [Video_Stereoscopy]
-StereoConvergence = 1
->>>>>>> 0283ce2a
+StereoConvergence = 1