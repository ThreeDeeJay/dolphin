<<<<<<< HEAD
# D43E01 - Legend of Zelda, The - Ocarina of Time - Master Quest

[Core]
# Values set here will override the main Dolphin settings.

[EmuState]
# The Emulation State. 1 is worst, 5 is best, 0 is not set.
EmulationStateId = 4
EmulationIssues = Minor video glitches when pausing

[OnLoad]
# Add memory patches to be loaded once on boot here.

[OnFrame]
# Add memory patches to be applied every frame here.

[ActionReplay]
# Add action replay cheats here.
$60FPS Hack for Standard Quest (Needs high CPU clock override, locks up while crawling, deku sticks burn fast, some bugs)
02C8E840 00000001
$60FPS Jump Fix - Regular Version
00C8E7CD 000000D8
$30FPS Hack for Master Quest (Needs CPU clock override, locks up while crawling, deku sticks burn fast, some bugs)
02C8E800 00000002
$60FPS Hack for Master Quest (Needs high CPU clock override, locks up while crawling, deku sticks burn fast, some bugs)
02C8E800 00000001
$60FPS Jump Fix for Master Quest
00C8E78D 000000D8
$30FPS Hack for Master Quest (Needs CPU clock override, locks up while crawling, deku sticks burn fast, some bugs)
02C8E800 00000002
$Max Hearts
02BE1816 00000140
$Infinite Hearts
02BE1818 00000140
$Infinite Magic
08BE1821 00000008
00BE1890 00000007
00BE1822 00000001
00BE1824 00000001
00BE181B 00000060
$Infinite Hover When Moving
12132F1A 00000000
02CA2AB2 0000000F
$Infinite Rupees
02BE181C 000003E7
$Swords/Shields/boots/tunics
02BE1884 00007777
$Have Quiver (Adult)
00BE1889 00000001
$Golden Gauntlets (Adult)
00BE188B 000000C0
$All Quest Items
04BE188C 30FFFFFF
$Biggoron's Sword
00BE1826 00000001
$999 Gold Skulltulas
02BE18B8 000003E7
$Have Deku Stick
00BE185C 00000000
$Infinite Deku Sticks
00BE1874 00000009
$Flaming Deku Stick
02CA2A80 000000C4
$Have Deku Nuts
00BE185D 00000001
$Infinite Deku Nuts
00BE1875 0000000A
$Have Bombs
00BE185E 00000002
$Infinite Bombs
00BE1876 00000009
$Have Fairy Slingshot
00BE1862 00000006
$Infinite Slingshot Ammo
00BE187A 00000009
$Have Fairy Ocarina (Not Time)
00BE1863 00000007
$Have Ocarina Of Time (Not Fairy)
00BE1863 00000008
$Have Bombchu
00BE1864 00000009
$Infinite Bombchu's
00BE187C 00000009
$Have Boomerang
00BE1868 0000000E
$Have Lens Of Truth
00BE1869 0000000F
$Have Magic Beans
00BE186A 00000010
$Infinite Magic Beans
00BE1882 00000009
$Have Fairy Bow
00BE185F 00000003
$Infinite Arrows
00BE1877 00000009
$Have Fire Arrow (MP2)
00BE1860 00000004
$Have Ice Arrow (MP2)
00BE1866 0000000C
$Light Arrow (MP4)
00BE186C 00000012
$Have Hookshot (Not Longshot)
00BE1865 0000000A
$Have Longshot (Not Hookshot)
00BE1865 0000000B
$Have Megaton Hammer
00BE186B 00000011
$Have Din's Fire (MP6)
00BE1861 00000005
$Have Fairie's Wind (MP6)
00BE1867 0000000D
$Have Nayru's Love (MP12)
00BE186D 00000013
$Have Empty Bottle 1
08BE186E 000000FF
00BE188E 00000014
$Have Empty Bottle 2
08BE186F 000000FF
00BE186F 00000014
$Have Empty Bottle 3
08BE1870 000000FF
00BE1870 00000014
$Have Empty Bottle 4
08BE1871 000000FF
00BE1871 00000014

[Video]
ProjectionHack = 0
PH_SZNear = 0
PH_SZFar = 0
PH_ExtraParam = 0
PH_ZNear =
PH_ZFar =
=======
# D43E01 - Legend of Zelda, The - Ocarina of Time - Master Quest

[OnLoad]
# Add memory patches to be loaded once on boot here.

[OnFrame]
# Add memory patches to be applied every frame here.

[ActionReplay]
# Add action replay cheats here.
$Max Hearts
02BE1816 00000140
$Infinite Hearts
02BE1818 00000140
$Infinite Magic
08BE1821 00000008
00BE1890 00000007
00BE1822 00000001
00BE1824 00000001
00BE181B 00000060
$Infinite Hover When Moving
12132F1A 00000000
02CA2AB2 0000000F
$Infinite Rupees
02BE181C 000003E7
$Swords/Shields/boots/tunics
02BE1884 00007777
$Have Quiver (Adult)
00BE1889 00000001
$Golden Gauntlets (Adult)
00BE188B 000000C0
$All Quest Items
04BE188C 30FFFFFF
$Biggoron's Sword
00BE1826 00000001
$999 Gold Skulltulas
02BE18B8 000003E7
$Have Deku Stick
00BE185C 00000000
$Infinite Deku Sticks
00BE1874 00000009
$Flaming Deku Stick
02CA2A80 000000C4
$Have Deku Nuts
00BE185D 00000001
$Infinite Deku Nuts
00BE1875 0000000A
$Have Bombs
00BE185E 00000002
$Infinite Bombs
00BE1876 00000009
$Have Fairy Slingshot
00BE1862 00000006
$Infinite Slingshot Ammo
00BE187A 00000009
$Have Fairy Ocarina (Not Time)
00BE1863 00000007
$Have Ocarina Of Time (Not Fairy)
00BE1863 00000008
$Have Bombchu
00BE1864 00000009
$Infinite Bombchu's
00BE187C 00000009
$Have Boomerang
00BE1868 0000000E
$Have Lens Of Truth
00BE1869 0000000F
$Have Magic Beans
00BE186A 00000010
$Infinite Magic Beans
00BE1882 00000009
$Have Fairy Bow
00BE185F 00000003
$Infinite Arrows
00BE1877 00000009
$Have Fire Arrow (MP2)
00BE1860 00000004
$Have Ice Arrow (MP2)
00BE1866 0000000C
$Light Arrow (MP4)
00BE186C 00000012
$Have Hookshot (Not Longshot)
00BE1865 0000000A
$Have Longshot (Not Hookshot)
00BE1865 0000000B
$Have Megaton Hammer
00BE186B 00000011
$Have Din's Fire (MP6)
00BE1861 00000005
$Have Fairie's Wind (MP6)
00BE1867 0000000D
$Have Nayru's Love (MP12)
00BE186D 00000013
$Have Empty Bottle 1
08BE186E 000000FF
00BE188E 00000014
$Have Empty Bottle 2
08BE186F 000000FF
00BE186F 00000014
$Have Empty Bottle 3
08BE1870 000000FF
00BE1870 00000014
$Have Empty Bottle 4
08BE1871 000000FF
00BE1871 00000014
>>>>>>> 989c0f42
<|MERGE_RESOLUTION|>--- conflicted
+++ resolved
@@ -1,241 +1,117 @@
-<<<<<<< HEAD
-# D43E01 - Legend of Zelda, The - Ocarina of Time - Master Quest
-
-[Core]
-# Values set here will override the main Dolphin settings.
-
-[EmuState]
-# The Emulation State. 1 is worst, 5 is best, 0 is not set.
-EmulationStateId = 4
-EmulationIssues = Minor video glitches when pausing
-
-[OnLoad]
-# Add memory patches to be loaded once on boot here.
-
-[OnFrame]
-# Add memory patches to be applied every frame here.
-
-[ActionReplay]
-# Add action replay cheats here.
-$60FPS Hack for Standard Quest (Needs high CPU clock override, locks up while crawling, deku sticks burn fast, some bugs)
-02C8E840 00000001
-$60FPS Jump Fix - Regular Version
-00C8E7CD 000000D8
-$30FPS Hack for Master Quest (Needs CPU clock override, locks up while crawling, deku sticks burn fast, some bugs)
-02C8E800 00000002
-$60FPS Hack for Master Quest (Needs high CPU clock override, locks up while crawling, deku sticks burn fast, some bugs)
-02C8E800 00000001
-$60FPS Jump Fix for Master Quest
-00C8E78D 000000D8
-$30FPS Hack for Master Quest (Needs CPU clock override, locks up while crawling, deku sticks burn fast, some bugs)
-02C8E800 00000002
-$Max Hearts
-02BE1816 00000140
-$Infinite Hearts
-02BE1818 00000140
-$Infinite Magic
-08BE1821 00000008
-00BE1890 00000007
-00BE1822 00000001
-00BE1824 00000001
-00BE181B 00000060
-$Infinite Hover When Moving
-12132F1A 00000000
-02CA2AB2 0000000F
-$Infinite Rupees
-02BE181C 000003E7
-$Swords/Shields/boots/tunics
-02BE1884 00007777
-$Have Quiver (Adult)
-00BE1889 00000001
-$Golden Gauntlets (Adult)
-00BE188B 000000C0
-$All Quest Items
-04BE188C 30FFFFFF
-$Biggoron's Sword
-00BE1826 00000001
-$999 Gold Skulltulas
-02BE18B8 000003E7
-$Have Deku Stick
-00BE185C 00000000
-$Infinite Deku Sticks
-00BE1874 00000009
-$Flaming Deku Stick
-02CA2A80 000000C4
-$Have Deku Nuts
-00BE185D 00000001
-$Infinite Deku Nuts
-00BE1875 0000000A
-$Have Bombs
-00BE185E 00000002
-$Infinite Bombs
-00BE1876 00000009
-$Have Fairy Slingshot
-00BE1862 00000006
-$Infinite Slingshot Ammo
-00BE187A 00000009
-$Have Fairy Ocarina (Not Time)
-00BE1863 00000007
-$Have Ocarina Of Time (Not Fairy)
-00BE1863 00000008
-$Have Bombchu
-00BE1864 00000009
-$Infinite Bombchu's
-00BE187C 00000009
-$Have Boomerang
-00BE1868 0000000E
-$Have Lens Of Truth
-00BE1869 0000000F
-$Have Magic Beans
-00BE186A 00000010
-$Infinite Magic Beans
-00BE1882 00000009
-$Have Fairy Bow
-00BE185F 00000003
-$Infinite Arrows
-00BE1877 00000009
-$Have Fire Arrow (MP2)
-00BE1860 00000004
-$Have Ice Arrow (MP2)
-00BE1866 0000000C
-$Light Arrow (MP4)
-00BE186C 00000012
-$Have Hookshot (Not Longshot)
-00BE1865 0000000A
-$Have Longshot (Not Hookshot)
-00BE1865 0000000B
-$Have Megaton Hammer
-00BE186B 00000011
-$Have Din's Fire (MP6)
-00BE1861 00000005
-$Have Fairie's Wind (MP6)
-00BE1867 0000000D
-$Have Nayru's Love (MP12)
-00BE186D 00000013
-$Have Empty Bottle 1
-08BE186E 000000FF
-00BE188E 00000014
-$Have Empty Bottle 2
-08BE186F 000000FF
-00BE186F 00000014
-$Have Empty Bottle 3
-08BE1870 000000FF
-00BE1870 00000014
-$Have Empty Bottle 4
-08BE1871 000000FF
-00BE1871 00000014
-
-[Video]
-ProjectionHack = 0
-PH_SZNear = 0
-PH_SZFar = 0
-PH_ExtraParam = 0
-PH_ZNear =
-PH_ZFar =
-=======
-# D43E01 - Legend of Zelda, The - Ocarina of Time - Master Quest
-
-[OnLoad]
-# Add memory patches to be loaded once on boot here.
-
-[OnFrame]
-# Add memory patches to be applied every frame here.
-
-[ActionReplay]
-# Add action replay cheats here.
-$Max Hearts
-02BE1816 00000140
-$Infinite Hearts
-02BE1818 00000140
-$Infinite Magic
-08BE1821 00000008
-00BE1890 00000007
-00BE1822 00000001
-00BE1824 00000001
-00BE181B 00000060
-$Infinite Hover When Moving
-12132F1A 00000000
-02CA2AB2 0000000F
-$Infinite Rupees
-02BE181C 000003E7
-$Swords/Shields/boots/tunics
-02BE1884 00007777
-$Have Quiver (Adult)
-00BE1889 00000001
-$Golden Gauntlets (Adult)
-00BE188B 000000C0
-$All Quest Items
-04BE188C 30FFFFFF
-$Biggoron's Sword
-00BE1826 00000001
-$999 Gold Skulltulas
-02BE18B8 000003E7
-$Have Deku Stick
-00BE185C 00000000
-$Infinite Deku Sticks
-00BE1874 00000009
-$Flaming Deku Stick
-02CA2A80 000000C4
-$Have Deku Nuts
-00BE185D 00000001
-$Infinite Deku Nuts
-00BE1875 0000000A
-$Have Bombs
-00BE185E 00000002
-$Infinite Bombs
-00BE1876 00000009
-$Have Fairy Slingshot
-00BE1862 00000006
-$Infinite Slingshot Ammo
-00BE187A 00000009
-$Have Fairy Ocarina (Not Time)
-00BE1863 00000007
-$Have Ocarina Of Time (Not Fairy)
-00BE1863 00000008
-$Have Bombchu
-00BE1864 00000009
-$Infinite Bombchu's
-00BE187C 00000009
-$Have Boomerang
-00BE1868 0000000E
-$Have Lens Of Truth
-00BE1869 0000000F
-$Have Magic Beans
-00BE186A 00000010
-$Infinite Magic Beans
-00BE1882 00000009
-$Have Fairy Bow
-00BE185F 00000003
-$Infinite Arrows
-00BE1877 00000009
-$Have Fire Arrow (MP2)
-00BE1860 00000004
-$Have Ice Arrow (MP2)
-00BE1866 0000000C
-$Light Arrow (MP4)
-00BE186C 00000012
-$Have Hookshot (Not Longshot)
-00BE1865 0000000A
-$Have Longshot (Not Hookshot)
-00BE1865 0000000B
-$Have Megaton Hammer
-00BE186B 00000011
-$Have Din's Fire (MP6)
-00BE1861 00000005
-$Have Fairie's Wind (MP6)
-00BE1867 0000000D
-$Have Nayru's Love (MP12)
-00BE186D 00000013
-$Have Empty Bottle 1
-08BE186E 000000FF
-00BE188E 00000014
-$Have Empty Bottle 2
-08BE186F 000000FF
-00BE186F 00000014
-$Have Empty Bottle 3
-08BE1870 000000FF
-00BE1870 00000014
-$Have Empty Bottle 4
-08BE1871 000000FF
-00BE1871 00000014
->>>>>>> 989c0f42
+# D43E01 - Legend of Zelda, The - Ocarina of Time - Master Quest
+
+[OnLoad]
+# Add memory patches to be loaded once on boot here.
+
+[OnFrame]
+# Add memory patches to be applied every frame here.
+
+[ActionReplay]
+# Add action replay cheats here.
+$60FPS Hack for Standard Quest (Needs high CPU clock override, locks up while crawling, deku sticks burn fast, some bugs)
+02C8E840 00000001
+$60FPS Jump Fix - Regular Version
+00C8E7CD 000000D8
+$30FPS Hack for Master Quest (Needs CPU clock override, locks up while crawling, deku sticks burn fast, some bugs)
+02C8E800 00000002
+$60FPS Hack for Master Quest (Needs high CPU clock override, locks up while crawling, deku sticks burn fast, some bugs)
+02C8E800 00000001
+$60FPS Jump Fix for Master Quest
+00C8E78D 000000D8
+$30FPS Hack for Master Quest (Needs CPU clock override, locks up while crawling, deku sticks burn fast, some bugs)
+02C8E800 00000002
+$Max Hearts
+02BE1816 00000140
+$Infinite Hearts
+02BE1818 00000140
+$Infinite Magic
+08BE1821 00000008
+00BE1890 00000007
+00BE1822 00000001
+00BE1824 00000001
+00BE181B 00000060
+$Infinite Hover When Moving
+12132F1A 00000000
+02CA2AB2 0000000F
+$Infinite Rupees
+02BE181C 000003E7
+$Swords/Shields/boots/tunics
+02BE1884 00007777
+$Have Quiver (Adult)
+00BE1889 00000001
+$Golden Gauntlets (Adult)
+00BE188B 000000C0
+$All Quest Items
+04BE188C 30FFFFFF
+$Biggoron's Sword
+00BE1826 00000001
+$999 Gold Skulltulas
+02BE18B8 000003E7
+$Have Deku Stick
+00BE185C 00000000
+$Infinite Deku Sticks
+00BE1874 00000009
+$Flaming Deku Stick
+02CA2A80 000000C4
+$Have Deku Nuts
+00BE185D 00000001
+$Infinite Deku Nuts
+00BE1875 0000000A
+$Have Bombs
+00BE185E 00000002
+$Infinite Bombs
+00BE1876 00000009
+$Have Fairy Slingshot
+00BE1862 00000006
+$Infinite Slingshot Ammo
+00BE187A 00000009
+$Have Fairy Ocarina (Not Time)
+00BE1863 00000007
+$Have Ocarina Of Time (Not Fairy)
+00BE1863 00000008
+$Have Bombchu
+00BE1864 00000009
+$Infinite Bombchu's
+00BE187C 00000009
+$Have Boomerang
+00BE1868 0000000E
+$Have Lens Of Truth
+00BE1869 0000000F
+$Have Magic Beans
+00BE186A 00000010
+$Infinite Magic Beans
+00BE1882 00000009
+$Have Fairy Bow
+00BE185F 00000003
+$Infinite Arrows
+00BE1877 00000009
+$Have Fire Arrow (MP2)
+00BE1860 00000004
+$Have Ice Arrow (MP2)
+00BE1866 0000000C
+$Light Arrow (MP4)
+00BE186C 00000012
+$Have Hookshot (Not Longshot)
+00BE1865 0000000A
+$Have Longshot (Not Hookshot)
+00BE1865 0000000B
+$Have Megaton Hammer
+00BE186B 00000011
+$Have Din's Fire (MP6)
+00BE1861 00000005
+$Have Fairie's Wind (MP6)
+00BE1867 0000000D
+$Have Nayru's Love (MP12)
+00BE186D 00000013
+$Have Empty Bottle 1
+08BE186E 000000FF
+00BE188E 00000014
+$Have Empty Bottle 2
+08BE186F 000000FF
+00BE186F 00000014
+$Have Empty Bottle 3
+08BE1870 000000FF
+00BE1870 00000014
+$Have Empty Bottle 4
+08BE1871 000000FF
+00BE1871 00000014