--- conflicted
+++ resolved
@@ -24,17 +24,11 @@
 $Can start match with only 1 player
 04684C44 2C060001
 $All players can be on the same team
-<<<<<<< HEAD
 04684D5C 38600000
 
-[Video]
-ProjectionHack = 0
 
 [VR]
 UnitsPerMetre = 10.600000
 CameraForward = 2.400000
 VRStateId = 4
-VRIssues = HUD doesn't line up because it's 3D and supposed to be rendered with different FOV.
-=======
-04684D5C 38600000
->>>>>>> b65d5d61
+VRIssues = HUD doesn't line up because it's 3D and supposed to be rendered with different FOV.