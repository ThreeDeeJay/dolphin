--- conflicted
+++ resolved
@@ -16,15 +16,6 @@
 
 [ActionReplay]
 # Add action replay cheats here.
-<<<<<<< HEAD
-
-[Video]
-ProjectionHack = 0
-PH_SZNear = 0
-PH_SZFar = 0
-PH_ExtraParam = 0
-PH_ZNear =
-PH_ZFar =
 
 [VR]
 UnitsPerMetre = 79.496925
@@ -36,6 +27,4 @@
 
 [HideObjectCodes]
 $VR - Fix HUD Corruption
-128bits:0x0000000000000000:0x0260000000000100
-=======
->>>>>>> ad978122
+128bits:0x0000000000000000:0x0260000000000100