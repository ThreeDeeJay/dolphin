# GHRE78 - Hot Wheels World Race

[Core]
# Values set here will override the main Dolphin settings.

[EmuState]
# The Emulation State. 1 is worst, 5 is best, 0 is not set.
EmulationStateId = 5

[OnLoad]
# Add memory patches to be loaded once on boot here.

[OnFrame]
# Add memory patches to be applied every frame here.

[ActionReplay]
# Add action replay cheats here.

<<<<<<< HEAD
[VR]
HudOnTop = True
UnitsPerMetre = 368.423004
VRStateId = 1
VRIssues = Box in corner of screen, tiny skybox, can't see menu.
CanReadCameraAngles = False
=======
[Video_Settings]
SafeTextureCacheColorSamples = 512
>>>>>>> 308b72d3
<|MERGE_RESOLUTION|>--- conflicted
+++ resolved
@@ -16,14 +16,12 @@
 [ActionReplay]
 # Add action replay cheats here.
 
-<<<<<<< HEAD
+[Video_Settings]
+SafeTextureCacheColorSamples = 512
+
 [VR]
 HudOnTop = True
 UnitsPerMetre = 368.423004
 VRStateId = 1
 VRIssues = Box in corner of screen, tiny skybox, can't see menu.
-CanReadCameraAngles = False
-=======
-[Video_Settings]
-SafeTextureCacheColorSamples = 512
->>>>>>> 308b72d3
+CanReadCameraAngles = False