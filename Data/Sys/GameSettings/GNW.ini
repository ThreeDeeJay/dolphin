# GNWE69, GNWP69 - Def Jam Fight For NY

[Core]
# Values set here will override the main Dolphin settings.

[EmuState]
# The Emulation State. 1 is worst, 5 is best, 0 is not set.
EmulationStateId = 4
EmulationIssues =

[OnLoad]
# Add memory patches to be loaded once on boot here.

[OnFrame]
# Add memory patches to be applied every frame here.

[ActionReplay]
# Add action replay cheats here.
<<<<<<< HEAD

[Video]
ProjectionHack = 0
PH_SZNear = 0
PH_SZFar = 0
PH_ExtraParam = 0
PH_ZNear =
PH_ZFar =

[VR]
HudOnTop = True
CanReadCameraAngles = True
UnitsPerMetre = 10.000000
ScreenUp = -0.300000
VRStateId = 3
VRIssues = Black people
=======
>>>>>>> ad978122
<|MERGE_RESOLUTION|>--- conflicted
+++ resolved
@@ -16,15 +16,6 @@
 
 [ActionReplay]
 # Add action replay cheats here.
-<<<<<<< HEAD
-
-[Video]
-ProjectionHack = 0
-PH_SZNear = 0
-PH_SZFar = 0
-PH_ExtraParam = 0
-PH_ZNear =
-PH_ZFar =
 
 [VR]
 HudOnTop = True
@@ -32,6 +23,4 @@
 UnitsPerMetre = 10.000000
 ScreenUp = -0.300000
 VRStateId = 3
-VRIssues = Black people
-=======
->>>>>>> ad978122
+VRIssues = Black people