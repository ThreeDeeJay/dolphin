--- conflicted
+++ resolved
@@ -112,9 +112,9 @@
 D776EB56 1475A9C0
 28408276 0000000F
 00408276 0000000F
-$Disable Culling Outside Camera View
-042746FC 48000148
-04274844 38600000
+$Disable Culling Outside Camera View
+042746FC 48000148
+04274844 38600000
 04274848 4E800020
 
 [Video]
@@ -124,30 +124,26 @@
 PH_ExtraParam = 0
 PH_ZNear =
 PH_ZFar =
-<<<<<<< HEAD
 
-[Video_Hacks]
-EFBToTextureEnable = False
-EFBCopyEnable = True
-
-
-[VR]
-MetroidPrime = 113
-UnitsPerMetre = 108.000000
-HudDistance = 2.000000
-HudThickness = 1000.000000
-CameraForward = -0.200000
-TelescopeFOV = 18
-TelescopeEye = 3
-CameraPitch = 5.000000
-VRStateId = 4
-VRIssues = Disable Culling through AR Code, Effects are missing, map is black, water has no reflections, hawkeye has problem in top left corner
-
-[OnFrame_Enabled]
-$Hyrule Field Speed Hack
-
-[HideObjectCodes]
-$VR - Remove Black Map Box
-128bits:0x0000000000000000:0x00000000FFFFFFFF
-=======
->>>>>>> e96569ff
+[Video_Hacks]
+EFBToTextureEnable = False
+EFBCopyEnable = True
+
+[VR]
+MetroidPrime = 113
+UnitsPerMetre = 108.000000
+HudDistance = 2.000000
+HudThickness = 1000.000000
+CameraForward = -0.200000
+TelescopeFOV = 18
+TelescopeEye = 3
+CameraPitch = 5.000000
+VRStateId = 4
+VRIssues = Disable Culling through AR Code, Effects are missing, map is black, water has no reflections, hawkeye has problem in top left corner
+
+[OnFrame_Enabled]
+$Hyrule Field Speed Hack
+
+[HideObjectCodes]
+$VR - Remove Black Map Box
+128bits:0x0000000000000000:0x00000000FFFFFFFF