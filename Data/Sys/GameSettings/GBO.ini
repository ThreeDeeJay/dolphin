--- conflicted
+++ resolved
@@ -16,15 +16,9 @@
 
 [ActionReplay]
 # Add action replay cheats here.
-<<<<<<< HEAD
-
-[Video]
-ProjectionHack = 0
 
 [VR]
 HudDistance = 7.000000
 VRStateId = 4
 VRIssues = 
-CanReadCameraAngles = False
-=======
->>>>>>> ad978122
+CanReadCameraAngles = False