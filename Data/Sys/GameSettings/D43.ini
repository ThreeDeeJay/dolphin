# D43E01, D43J01, D43P01, D43U01 - ZELDA OCARINA MULTI PACK

[Core]
# Values set here will override the main Dolphin settings.

[EmuState]
# The Emulation State. 1 is worst, 5 is best, 0 is not set.
EmulationStateId = 4
EmulationIssues = Needs EFB to RAM for the pause menu (background and Link).

[OnLoad]
# Add memory patches to be loaded once on boot here.

[OnFrame]
# Add memory patches to be applied every frame here.

[ActionReplay]
# Add action replay cheats here.

<<<<<<< HEAD
[Video]
ProjectionHack = 0

[VR]
UnitsPerMetre = 30.912701
HudOnTop = True
HudDistance = 2.100000
Hud3DCloser = 0.620000
ScreenDistance = 2.000000
=======
[Video_Hacks]
EFBToTextureEnable = False
>>>>>>> fd5d1000
<|MERGE_RESOLUTION|>--- conflicted
+++ resolved
@@ -17,7 +17,9 @@
 [ActionReplay]
 # Add action replay cheats here.
 
-<<<<<<< HEAD
+[Video_Hacks]
+EFBToTextureEnable = False
+
 [Video]
 ProjectionHack = 0
 
@@ -26,8 +28,4 @@
 HudOnTop = True
 HudDistance = 2.100000
 Hud3DCloser = 0.620000
-ScreenDistance = 2.000000
-=======
-[Video_Hacks]
-EFBToTextureEnable = False
->>>>>>> fd5d1000
+ScreenDistance = 2.000000