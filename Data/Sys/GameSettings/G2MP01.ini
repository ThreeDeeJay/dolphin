# G2MP01 - Metroid Prime 2 Echoes

[Core]
# Values set here will override the main Dolphin settings.

[EmuState]
# The Emulation State. 1 is worst, 5 is best, 0 is not set.
EmulationStateId = 3
EmulationIssues = EFB to RAM is needed for the scanner/visors to work properly.

[OnLoad]
# Add memory patches to be loaded once on boot here.

[OnFrame]
# Add memory patches to be applied every frame here.

[ActionReplay]
# Add action replay cheats here.
$Infinite Health
423DDE0C 000A44BB
423DDE0C 000B6000
$Max Energy Tanks
423DDE0C 012B000E
423DDE0C 012D000E
$Maximum Missiles
423DDE0C 013900FA
$Infinite Missiles
423DDE0C 013700FA
$Moon Jump (Hold B)
3A705F24 00000200
423DDDFC 00D84101
$Have Charge Beam
423DDE0C 00310001
423DDE0C 00330001
$Have Dark Beam
423DDE0C 00370001
423DDE0C 00390001
$Have Light Beam
423DDE0C 003D0001
423DDE0C 003F0001
$Have Annihilator
423DDE0C 00430001
423DDE0C 00450001
$Have Super Missile
423DDE0C 00470001
423DDE0C 00490001
$Have Darkburst
423DDE0C 004D0001
423DDE0C 004F0001
$Have Sunburst
423DDE0C 00530001
423DDE0C 00550001
$Have Sonic Boom
423DDE0C 00590001
423DDE0C 005B0001
$Have Combat Visor
423DDE0C 005F0001
423DDE0C 00610001
$Have Scan Visor
423DDE0C 00650001
423DDE0C 00670001
$Have Dark Visor
423DDE0C 006B0001
423DDE0C 006D0001
$Have Echo Visor
423DDE0C 00710001
423DDE0C 00730001
$Have Varia Suit
423DDE0C 00770001
423DDE0C 00790001
$Have Dark Suit
423DDE0C 007D0001
423DDE0C 007F0001
$Have Light Suit
423DDE0C 00830001
423DDE0C 00850001
$Have Space Jump Boots
423DDE0C 00BF0001
423DDE0C 00C10001
$Have Grapple Beam
423DDE0C 00B90001
423DDE0C 00BB0001
$Have Gravity Boost
423DDE0C 00C50001
423DDE0C 00C70001
$Have Screw Attack
423DDE0C 00D10001
423DDE0C 00D30001
$Have Seeker Missile
423DDE0C 00CB0001
423DDE0C 00CD0001
$Have Morph Ball Power Bomb
423DDE0C 01310001
423DDE0C 01330001
$Have Beam Ammo Expansion
423DDE0C 013D000F
423DDE0C 013F000F
$Have Sky Temple Key 1
423DDE0C 00DD0001
423DDE0C 00DF0001
$Have Sky Temple Key 2
423DDE0C 00E30001
423DDE0C 00E50001
$Have Sky Temple Key 3
423DDE0C 00E90001
423DDE0C 00EB0001
$Have Agon Temple Key 1
423DDE0C 00EF0001
423DDE0C 00F10001
$Have Agon Temple Key 2
423DDE0C 00F50001
423DDE0C 00F70001
$Have Agon Temple Key 3
423DDE0C 00FB0001
423DDE0C 00FD0001
$Have Torvus Temple Key 1
423DDE0C 01010001
423DDE0C 01030001
$Have Torvus Temple Key 2
423DDE0C 01070001
423DDE0C 01090001
$Have Torvus Temple Key 3
423DDE0C 010D0001
423DDE0C 010F0001
$Have Ing Hive Temple Key 1
423DDE0C 01130001
423DDE0C 01150001
$Have Ing Hive Temple Key 2
423DDE0C 01190001
423DDE0C 011B0001
$Have Ing Hive Temple Key 3
423DDE0C 011F0001
423DDE0C 01210001
$One Hit Kill
0403DCB8 4BFC524C
04002F04 FFC00090
04002F08 7C1BE050
04002F0C 2C000010
04002F10 41820008
04002F14 EFDEF028
04002F18 4803ADA4
$Full Logbook
04211974 4BDF15C4
04002F38 3BE000FF
04002F3C 9BE50004
04002F40 88050004
04002F44 4820EA34
$Disable Culling of Terrain Outside Camera View
0430290C 38600001
04302910 4E800020
$Disable Culling of Special Functions Outside Camera View
0430270C 38600001
04302710 4E800020
$Disable Culling of Wallcrawler Swarms Outside Camera View
0430276C 38600001
04302770 4E800020
$Disable Culling of Particles Outside Camera View
043028C4 38600001
043028C8 4E800020
$Disable Culling of Unknown Outside Camera View
043027D8 38600001
043027DC 4E800020

[Video]
ProjectionHack = 0
PH_SZNear = 0
PH_SZFar = 0
PH_ExtraParam = 0
PH_ZNear =
PH_ZFar =

[Video_Settings]
SafeTextureCacheColorSamples = 512

[Video_Hacks]
EFBCopyEnable = True
<<<<<<< HEAD
EFBToTextureEnable = False

[Speedhacks]
0x80375c68=400

[VR]
HudDistance = 5.200000
MetroidPrime = 2
=======
EFBToTextureEnable = False
>>>>>>> 4e9497cd
<|MERGE_RESOLUTION|>--- conflicted
+++ resolved
@@ -174,7 +174,6 @@
 
 [Video_Hacks]
 EFBCopyEnable = True
-<<<<<<< HEAD
 EFBToTextureEnable = False
 
 [Speedhacks]
@@ -182,7 +181,4 @@
 
 [VR]
 HudDistance = 5.200000
-MetroidPrime = 2
-=======
-EFBToTextureEnable = False
->>>>>>> 4e9497cd
+MetroidPrime = 2