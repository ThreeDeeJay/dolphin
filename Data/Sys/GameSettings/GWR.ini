# GWRE01, GWRP01 - WAVE RACE / BLUE STORM

[Core]
# Values set here will override the main Dolphin settings.

[EmuState]
# The Emulation State. 1 is worst, 5 is best, 0 is not set.
EmulationStateId = 4
EmulationIssues =

[OnLoad]
# Add memory patches to be loaded once on boot here.

[OnFrame]
# Add memory patches to be applied every frame here.

[ActionReplay]
# Add action replay cheats here.
<<<<<<< HEAD

[Video]
ProjectionHack = 0
PH_SZNear = 0
PH_SZFar = 0
PH_ExtraParam = 0
PH_ZNear =
PH_ZFar =

[VR]
UnitsPerMetre = 36.000000
HudDistance = 7.000000
ScreenThickness = 8.700000
CameraForward = -1.400000
CameraPitch = 6.000000
VRStateId = 2
VRIssues = Water reflections are messed up causing significant visual issues
=======
>>>>>>> ad978122
<|MERGE_RESOLUTION|>--- conflicted
+++ resolved
@@ -16,15 +16,6 @@
 
 [ActionReplay]
 # Add action replay cheats here.
-<<<<<<< HEAD
-
-[Video]
-ProjectionHack = 0
-PH_SZNear = 0
-PH_SZFar = 0
-PH_ExtraParam = 0
-PH_ZNear =
-PH_ZFar =
 
 [VR]
 UnitsPerMetre = 36.000000
@@ -33,6 +24,4 @@
 CameraForward = -1.400000
 CameraPitch = 6.000000
 VRStateId = 2
-VRIssues = Water reflections are messed up causing significant visual issues
-=======
->>>>>>> ad978122
+VRIssues = Water reflections are messed up causing significant visual issues