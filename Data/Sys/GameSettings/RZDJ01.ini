# RZDJ01 - The Legend of Zelda: Twilight Princess [Wii]

[Core]
# Values set here will override the main Dolphin settings.

[EmuState]
# The Emulation State. 1 is worst, 5 is best, 0 is not set.
EmulationStateId = 4
EmulationIssues = Enable the "Hyrule Field Speed Hack" patch in iso properties for a speed boost.

[OnLoad]
# Add memory patches to be loaded once on boot here.

[OnFrame]
# Add memory patches to be applied every frame here.
$Hyrule Field Speed Hack
0x80040D64:dword:0x60000000
0x80040D80:dword:0x60000000
0x80040D98:dword:0x60000000
0x80040DB4:dword:0x60000000

0x80040DB8:dword:0x60000000
0x80040DBC:dword:0x60000000
0x80040DC0:dword:0x60000000
0x80040DC4:dword:0x60000000
0x80040DC8:dword:0x60000000
0x80040DCC:dword:0x60000000
0x80040DD0:dword:0x60000000
0x80040DD4:dword:0x60000000
0x80040DD8:dword:0x60000000
0x80040DDC:dword:0x60000000
0x80040DE0:dword:0x60000000
0x80040DE4:dword:0x60000000
0x80040DE8:dword:0x60000000
0x80040DEC:dword:0x60000000
0x80040DF0:dword:0x60000000
0x80040DF4:dword:0x60000000
0x80040DF8:dword:0x60000000
0x80040DFC:dword:0x60000000
0x80040E00:dword:0x60000000
0x80040E04:dword:0x60000000

0x80040E0C:dword:0x60000000
0x80040E28:dword:0x60000000
0x80040E40:dword:0x60000000
0x80040E5C:dword:0x60000000

[ActionReplay]
# Add action replay cheats here.

[Video]

[Video_Hacks]
<<<<<<< HEAD
EFBAccessEnable = True
EFBToTextureEnable = False
EFBCopyEnable = True

[VR]
ScreenThickness = 1.000000
UnitsPerMetre = 100.000000
VRStateId = 3
VRIssues = Difficult to get working.
HudDistance = 0.000000
HudThickness = 8.399996
=======
EFBAccessEnable = True
>>>>>>> e96569ff
<|MERGE_RESOLUTION|>--- conflicted
+++ resolved
@@ -51,18 +51,4 @@
 [Video]
 
 [Video_Hacks]
-<<<<<<< HEAD
-EFBAccessEnable = True
-EFBToTextureEnable = False
-EFBCopyEnable = True
-
-[VR]
-ScreenThickness = 1.000000
-UnitsPerMetre = 100.000000
-VRStateId = 3
-VRIssues = Difficult to get working.
-HudDistance = 0.000000
-HudThickness = 8.399996
-=======
-EFBAccessEnable = True
->>>>>>> e96569ff
+EFBAccessEnable = True