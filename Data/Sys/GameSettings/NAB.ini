--- conflicted
+++ resolved
@@ -16,8 +16,10 @@
 
 [Video_Hacks]
 EFBToTextureEnable = False
-<<<<<<< HEAD
 EFBCopyEnable = True
+
+[Video_Stereoscopy]
+StereoConvergence = 46
 
 [VR]
 UnitsPerMetre = 6.727500
@@ -27,9 +29,4 @@
 
 [HideObjectCodes]
 $VR - Remove Dark HUD Square
-128bits:0x0000000000000000:0x0000000043A00000
-=======
-
-[Video_Stereoscopy]
-StereoConvergence = 46
->>>>>>> 0283ce2a
+128bits:0x0000000000000000:0x0000000043A00000