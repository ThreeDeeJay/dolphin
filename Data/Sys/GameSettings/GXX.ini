--- conflicted
+++ resolved
@@ -2,11 +2,8 @@
 
 [Core]
 # Values set here will override the main Dolphin settings.
-<<<<<<< HEAD
+SyncGPU = True
 BlockMerging = 1
-=======
-SyncGPU = True
->>>>>>> ad978122
 
 [EmuState]
 # The Emulation State. 1 is worst, 5 is best, 0 is not set.
@@ -24,13 +21,8 @@
 
 [Video_Settings]
 EFBScale = -1
-<<<<<<< HEAD
-
 SafeTextureCacheColorSamples = 0
 
 [VR]
 UnitsPerMetre = 7.400252
-HudDistance = 0.400000
-=======
-SafeTextureCacheColorSamples = 0
->>>>>>> ad978122
+HudDistance = 0.400000