--- conflicted
+++ resolved
@@ -28,15 +28,12 @@
 StereoConvergence = 613
 
 [Video_Settings]
-<<<<<<< HEAD
-MSAA = 0 # Avoid overbloom
+MSAA = 0
+
 [HideObjectCodes]
 $Remove VR EFB Copy Rectangle
 32bits:0x0000000000000000:0x0000000000000101
 $Remove VR Black Fog in Coconut Mall
 112bits:0x0000000000000000:0x0000000001003F80
 $Remove Shadow Below Kart that Sometimes Causes Causes Black Line (Right Eye) in VR
-32bits:0x0000000000000000:0x0000000000010203
-=======
-MSAA = 0
->>>>>>> 08d45b9f
+32bits:0x0000000000000000:0x0000000000010203