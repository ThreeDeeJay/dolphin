# GF7P01 - STARFOX ASSAULT

[Core]
# Values set here will override the main dolphin settings.
FPRF = True

[EmuState]
# The Emulation State. 1 is worst, 5 is best, 0 is not set.
EmulationStateId = 4
EmulationIssues = EFB must be an integer (integral, 1x, 2x, 3x).

[OnLoad]
# Add memory patches to be loaded once on boot here.

[OnFrame]
# Add memory patches to be applied every frame here.

[ActionReplay]
# Add action replay cheats here.
$Single Mode
06A0E453 15008000
$Unlock Missions
06A0E460 147229C0
842B85F4 000109A0
422B85F4 000038A0
422B85F4 000298A3
422B85F4 00030014
842B85F4 FFFEF660
$On Foot Missions
06A0E45D 147229A8
04000000 00000000
$Infinite Health
06A0E45E 14722EC0
422BCF20 006F0258
$Infinite Ammo
06A0E462 14722EC0
04085ECC 38000063
04085ED0 B003021A
04085ED4 4800014C
$Moon Jump (Hold Y)
06A0E461 14722EC0
3A2B4C7A 00000800
422BCF20 00A63E80
$Have Some Weapons
06A0E463 14722EC0
04086070 380001CE
$Flying Missions
06A0E454 147229A8
04000000 00000000
$Infinite Health
06A0E455 14722A40
040465FC 38000500
$Infinite Lives
06A0E456 14722A40
002BD0E0 00000063
$Infinite Bombs
06A0E45F 14722A40
040471C8 3800000A
002BCF2B 00000009
$Instant Power Refill
06A0E457 14722A40
04055240 D07F0380
$VS. Mode
06A0E458 15008000
$Unlock Maps
06A0E459 14722C40
002B88CB 00000E01
$Unlock Peppy Hare
06A0E45A 14722C40
002B88E3 00000001
$Unlock Star Wolf
06A0E45B 14722C40
002B88E4 00000001
$Bonus: Unlock Xevious
06A0E45C 18000000
002B88E6 00000001

[Video]
ProjectionHack = 0
PH_SZNear = 0
PH_SZFar = 0
PH_ExtraParam = 0
PH_ZNear =
PH_ZFar =

[Video_Settings]
EFBScale = -1

SafeTextureCacheColorSamples = 512

[Video_Hacks]
EFBToTextureEnable = False
EFBCopyEnable = True

<<<<<<< HEAD
[RmObjCodes]
=======
[HideObjectCodes]
>>>>>>> 57830e58
$Remove Black Rectangle Behind HUD in VR
80bits:0x0000000000000000:0x000000000000477F
<|MERGE_RESOLUTION|>--- conflicted
+++ resolved
@@ -92,10 +92,6 @@
 EFBToTextureEnable = False
 EFBCopyEnable = True
 
-<<<<<<< HEAD
-[RmObjCodes]
-=======
-[HideObjectCodes]
->>>>>>> 57830e58
-$Remove Black Rectangle Behind HUD in VR
+[HideObjectCodes]
+$Remove Black Rectangle Behind HUD in VR
 80bits:0x0000000000000000:0x000000000000477F
