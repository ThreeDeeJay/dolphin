--- conflicted
+++ resolved
@@ -68,15 +68,11 @@
 struct NANDContent
 {
   IOS::ES::Content m_metadata;
-<<<<<<< HEAD
 #if defined(_MSC_VER) && _MSC_VER <= 1800
-	std::shared_ptr<CNANDContentData> m_Data;
+	std::shared_ptr<NANDContentData> m_Data;
 #else
-	std::unique_ptr<CNANDContentData> m_Data;
+	std::unique_ptr<NANDContentData> m_Data;
 #endif
-=======
-  std::unique_ptr<NANDContentData> m_Data;
->>>>>>> bd489008
 };
 
 // Instances of this class must be created by NANDContentManager
