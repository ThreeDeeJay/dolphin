// Copyright 2009 Dolphin Emulator Project
// Licensed under GPLv2+
// Refer to the license.txt file included.

#include "VideoBackends/OGL/FramebufferManager.h"

#include <memory>
#include <sstream>
#include <vector>

#ifdef _WIN32
#include "Common/GL/GLInterface/WGL.h"
#else
#include "Common/GL/GLInterface/GLX.h"
#endif

#include "Common/Common.h"
#include "Common/CommonTypes.h"
#include "Common/GL/GLInterfaceBase.h"
#include "Common/Logging/Log.h"
#include "Common/MsgHandler.h"

#include "Core/HW/Memmap.h"

#include "VideoBackends/OGL/Render.h"
#include "VideoBackends/OGL/SamplerCache.h"
#include "VideoBackends/OGL/TextureConverter.h"
#include "VideoBackends/OGL/VROGL.h"

#include "VideoCommon/OnScreenDisplay.h"
#include "VideoCommon/VR.h"
#include "VideoCommon/VertexShaderGen.h"
#include "VideoCommon/VideoBackendBase.h"

namespace OGL
{
int FramebufferManager::m_targetWidth;
int FramebufferManager::m_targetHeight;
int FramebufferManager::m_msaaSamples;
bool FramebufferManager::m_enable_stencil_buffer;

GLenum FramebufferManager::m_textureType;
std::vector<GLuint> FramebufferManager::m_efbFramebuffer;
GLuint FramebufferManager::m_xfbFramebuffer;
GLuint FramebufferManager::m_efbColor;
GLuint FramebufferManager::m_efbDepth;
GLuint FramebufferManager::m_efbColorSwap;  // for hot swap when reinterpreting EFB pixel formats

// Only used in MSAA mode.
std::vector<GLuint> FramebufferManager::m_resolvedFramebuffer;
GLuint FramebufferManager::m_resolvedColorTexture;
GLuint FramebufferManager::m_resolvedDepthTexture;

// reinterpret pixel format
SHADER FramebufferManager::m_pixel_format_shaders[2];

// EFB pokes
GLuint FramebufferManager::m_EfbPokes_VBO;
GLuint FramebufferManager::m_EfbPokes_VAO;
SHADER FramebufferManager::m_EfbPokes;

<<<<<<< HEAD
bool FramebufferManager::m_stereo3d = false;
int FramebufferManager::m_eye_count = 1;

FramebufferManager::FramebufferManager(int targetWidth, int targetHeight, int msaaSamples)
=======
GLuint FramebufferManager::CreateTexture(GLenum texture_type, GLenum internal_format,
                                         GLenum pixel_format, GLenum data_type)
{
  GLuint texture;
  glGenTextures(1, &texture);
  glBindTexture(texture_type, texture);
  if (texture_type == GL_TEXTURE_2D_ARRAY)
  {
    glTexParameteri(texture_type, GL_TEXTURE_MAX_LEVEL, 0);
    glTexImage3D(texture_type, 0, internal_format, m_targetWidth, m_targetHeight, m_EFBLayers, 0,
                 pixel_format, data_type, nullptr);
  }
  else if (texture_type == GL_TEXTURE_2D_MULTISAMPLE_ARRAY)
  {
    if (g_ogl_config.bSupports3DTextureStorage)
      glTexStorage3DMultisample(texture_type, m_msaaSamples, internal_format, m_targetWidth,
                                m_targetHeight, m_EFBLayers, false);
    else
      glTexImage3DMultisample(texture_type, m_msaaSamples, internal_format, m_targetWidth,
                              m_targetHeight, m_EFBLayers, false);
  }
  else if (texture_type == GL_TEXTURE_2D_MULTISAMPLE)
  {
    if (g_ogl_config.bSupports2DTextureStorage)
      glTexStorage2DMultisample(texture_type, m_msaaSamples, internal_format, m_targetWidth,
                                m_targetHeight, false);
    else
      glTexImage2DMultisample(texture_type, m_msaaSamples, internal_format, m_targetWidth,
                              m_targetHeight, false);
  }
  else
  {
    PanicAlert("Unhandled texture type %d", texture_type);
  }
  glBindTexture(texture_type, 0);
  return texture;
}

void FramebufferManager::BindLayeredTexture(GLuint texture, const std::vector<GLuint>& framebuffers,
                                            GLenum attachment, GLenum texture_type)
{
  glBindFramebuffer(GL_FRAMEBUFFER, framebuffers[0]);
  FramebufferTexture(GL_FRAMEBUFFER, attachment, texture_type, texture, 0);
  // Bind all the other layers as separate FBOs for blitting.
  for (unsigned int i = 1; i < m_EFBLayers; i++)
  {
    glBindFramebuffer(GL_FRAMEBUFFER, m_resolvedFramebuffer[i]);
    glFramebufferTextureLayer(GL_FRAMEBUFFER, attachment, texture, 0, i);
  }
}

bool FramebufferManager::HasStencilBuffer()
{
  return m_enable_stencil_buffer;
}

FramebufferManager::FramebufferManager(int targetWidth, int targetHeight, int msaaSamples,
                                       bool enable_stencil_buffer)
>>>>>>> 587ed321
{
  m_xfbFramebuffer = 0;
  m_efbColor = 0;
  m_efbDepth = 0;
  m_efbColorSwap = 0;
  m_resolvedColorTexture = 0;
  m_resolvedDepthTexture = 0;

  if (g_has_hmd || g_ActiveConfig.iStereoMode > 0)
  {
    m_stereo3d = true;
    m_eye_count = 2;
  }
  else
  {
    m_stereo3d = false;
    m_eye_count = 1;
  }

  m_targetWidth = targetWidth;
  m_targetHeight = targetHeight;
  m_msaaSamples = msaaSamples;
  m_enable_stencil_buffer = enable_stencil_buffer;

  if (g_has_hmd)
    VR_ConfigureHMD();

  // The EFB can be set to different pixel formats by the game through the
  // BPMEM_ZCOMPARE register (which should probably have a different name).
  // They are:
  // - 24-bit RGB (8-bit components) with 24-bit Z
  // - 24-bit RGBA (6-bit components) with 24-bit Z
  // - Multisampled 16-bit RGB (5-6-5 format) with 16-bit Z
  // We only use one EFB format here: 32-bit ARGB with 24-bit Z.
  // Multisampling depends on user settings.
  // The distinction becomes important for certain operations, i.e. the
  // alpha channel should be ignored if the EFB does not have one.

  glActiveTexture(GL_TEXTURE9);

<<<<<<< HEAD
  GLuint glObj[3];
  glGenTextures(3, glObj);
  m_efbColor = glObj[0];
  m_efbDepth = glObj[1];
  m_efbColorSwap = glObj[2];

  m_EFBLayers = (g_has_hmd || g_ActiveConfig.iStereoMode > 0) ? 2 : 1;
=======
  m_EFBLayers = (g_ActiveConfig.iStereoMode > 0) ? 2 : 1;
>>>>>>> 587ed321
  m_efbFramebuffer.resize(m_EFBLayers);
  m_resolvedFramebuffer.resize(m_EFBLayers);

  GLenum depth_internal_format = GL_DEPTH_COMPONENT32F;
  GLenum depth_pixel_format = GL_DEPTH_COMPONENT;
  GLenum depth_data_type = GL_FLOAT;
  if (m_enable_stencil_buffer)
  {
    depth_internal_format = GL_DEPTH32F_STENCIL8;
    depth_pixel_format = GL_DEPTH_STENCIL;
    depth_data_type = GL_FLOAT_32_UNSIGNED_INT_24_8_REV;
  }

  if (m_msaaSamples <= 1)
  {
    m_textureType = GL_TEXTURE_2D_ARRAY;
  }
  else
  {
    // Only use a layered multisample texture if needed. Some drivers
    // slow down significantly with single-layered multisample textures.
    if (m_EFBLayers > 1)
      m_textureType = GL_TEXTURE_2D_MULTISAMPLE_ARRAY;
    else
      m_textureType = GL_TEXTURE_2D_MULTISAMPLE;

    // Although we are able to access the multisampled texture directly, we don't do it everywhere.
    // The old way is to "resolve" this multisampled texture by copying it into a non-sampled
    // texture.
    // This would lead to an unneeded copy of the EFB, so we are going to avoid it.
    // But as this job isn't done right now, we do need that texture for resolving:
    GLenum resolvedType = GL_TEXTURE_2D_ARRAY;

    m_resolvedColorTexture = CreateTexture(resolvedType, GL_RGBA8, GL_RGBA, GL_UNSIGNED_BYTE);
    m_resolvedDepthTexture =
        CreateTexture(resolvedType, depth_internal_format, depth_pixel_format, depth_data_type);

    // Bind resolved textures to resolved framebuffer.
    glGenFramebuffers(m_EFBLayers, m_resolvedFramebuffer.data());
    BindLayeredTexture(m_resolvedColorTexture, m_resolvedFramebuffer, GL_COLOR_ATTACHMENT0,
                       resolvedType);
    BindLayeredTexture(m_resolvedDepthTexture, m_resolvedFramebuffer, GL_DEPTH_ATTACHMENT,
                       resolvedType);
    if (m_enable_stencil_buffer)
      BindLayeredTexture(m_resolvedDepthTexture, m_resolvedFramebuffer, GL_STENCIL_ATTACHMENT,
                         resolvedType);
  }

  m_efbColor = CreateTexture(m_textureType, GL_RGBA8, GL_RGBA, GL_UNSIGNED_BYTE);
  m_efbDepth =
      CreateTexture(m_textureType, depth_internal_format, depth_pixel_format, depth_data_type);
  m_efbColorSwap = CreateTexture(m_textureType, GL_RGBA8, GL_RGBA, GL_UNSIGNED_BYTE);

  // Create XFB framebuffer; targets will be created elsewhere.
  glGenFramebuffers(1, &m_xfbFramebuffer);

  // Bind target textures to EFB framebuffer.
  glGenFramebuffers(m_EFBLayers, m_efbFramebuffer.data());
<<<<<<< HEAD
  glBindFramebuffer(GL_FRAMEBUFFER, m_efbFramebuffer[0]);
  FramebufferTexture(GL_FRAMEBUFFER, GL_COLOR_ATTACHMENT0, m_textureType, m_efbColor, 0);
  FramebufferTexture(GL_FRAMEBUFFER, GL_DEPTH_ATTACHMENT, m_textureType, m_efbDepth, 0);

  VR_StartFramebuffer(m_targetWidth, m_targetHeight);

  // Bind all the other layers as separate FBOs for blitting.
  for (unsigned int i = 1; i < m_EFBLayers; i++)
  {
    glBindFramebuffer(GL_FRAMEBUFFER, m_efbFramebuffer[i]);
    glFramebufferTextureLayer(GL_FRAMEBUFFER, GL_COLOR_ATTACHMENT0, m_efbColor, 0, i);
    glFramebufferTextureLayer(GL_FRAMEBUFFER, GL_DEPTH_ATTACHMENT, m_efbDepth, 0, i);
  }
=======
  BindLayeredTexture(m_efbColor, m_efbFramebuffer, GL_COLOR_ATTACHMENT0, m_textureType);
  BindLayeredTexture(m_efbDepth, m_efbFramebuffer, GL_DEPTH_ATTACHMENT, m_textureType);
  if (m_enable_stencil_buffer)
    BindLayeredTexture(m_efbDepth, m_efbFramebuffer, GL_STENCIL_ATTACHMENT, m_textureType);
>>>>>>> 587ed321

  // EFB framebuffer is currently bound, make sure to clear it before use.
  glViewport(0, 0, m_targetWidth, m_targetHeight);
  glScissor(0, 0, m_targetWidth, m_targetHeight);
  glClearColor(0.f, 0.f, 0.f, 0.f);
  glClearDepthf(1.0f);
  glClear(GL_COLOR_BUFFER_BIT | GL_DEPTH_BUFFER_BIT);
  if (m_enable_stencil_buffer)
  {
    glClearStencil(0);
    glClear(GL_STENCIL_BUFFER_BIT);
  }

  // reinterpret pixel format
  const char* vs = m_EFBLayers > 1 ? "void main(void) {\n"
                                     "	vec2 rawpos = vec2(gl_VertexID&1, gl_VertexID&2);\n"
                                     "	gl_Position = vec4(rawpos*2.0-1.0, 0.0, 1.0);\n"
                                     "}\n" :
                                     "flat out int layer;\n"
                                     "void main(void) {\n"
                                     "	layer = 0;\n"
                                     "	vec2 rawpos = vec2(gl_VertexID&1, gl_VertexID&2);\n"
                                     "	gl_Position = vec4(rawpos*2.0-1.0, 0.0, 1.0);\n"
                                     "}\n";

  // The way to sample the EFB is based on the on the current configuration.
  // As we use the same sampling way for both interpreting shaders, the sampling
  // shader are generated first:
  std::string sampler;
  if (m_msaaSamples <= 1)
  {
    // non-msaa, so just fetch the pixel
    sampler = "SAMPLER_BINDING(9) uniform sampler2DArray samp9;\n"
              "vec4 sampleEFB(ivec3 pos) {\n"
              "	return texelFetch(samp9, pos, 0);\n"
              "}\n";
  }
  else if (g_ActiveConfig.backend_info.bSupportsSSAA)
  {
    // msaa + sample shading available, so just fetch the sample
    // This will lead to sample shading, but it's the only way to not loose
    // the values of each sample.
    if (m_EFBLayers > 1)
    {
      sampler = "SAMPLER_BINDING(9) uniform sampler2DMSArray samp9;\n"
                "vec4 sampleEFB(ivec3 pos) {\n"
                "	return texelFetch(samp9, pos, gl_SampleID);\n"
                "}\n";
    }
    else
    {
      sampler = "SAMPLER_BINDING(9) uniform sampler2DMS samp9;\n"
                "vec4 sampleEFB(ivec3 pos) {\n"
                "	return texelFetch(samp9, pos.xy, gl_SampleID);\n"
                "}\n";
    }
  }
  else
  {
    // msaa without sample shading: calculate the mean value of the pixel
    std::stringstream samples;
    samples << m_msaaSamples;
    if (m_EFBLayers > 1)
    {
      sampler = "SAMPLER_BINDING(9) uniform sampler2DMSArray samp9;\n"
                "vec4 sampleEFB(ivec3 pos) {\n"
                "	vec4 color = vec4(0.0, 0.0, 0.0, 0.0);\n"
                "	for(int i=0; i<" +
                samples.str() + "; i++)\n"
                                "		color += texelFetch(samp9, pos, i);\n"
                                "	return color / " +
                samples.str() + ";\n"
                                "}\n";
    }
    else
    {
      sampler = "SAMPLER_BINDING(9) uniform sampler2DMS samp9;\n"
                "vec4 sampleEFB(ivec3 pos) {\n"
                "	vec4 color = vec4(0.0, 0.0, 0.0, 0.0);\n"
                "	for(int i=0; i<" +
                samples.str() + "; i++)\n"
                                "		color += texelFetch(samp9, pos.xy, i);\n"
                                "	return color / " +
                samples.str() + ";\n"
                                "}\n";
    }
  }

  std::string ps_rgba6_to_rgb8 =
      sampler + "flat in int layer;\n"
                "out vec4 ocol0;\n"
                "void main()\n"
                "{\n"
                "	ivec4 src6 = ivec4(round(sampleEFB(ivec3(gl_FragCoord.xy, layer)) * 63.f));\n"
                "	ivec4 dst8;\n"
                "	dst8.r = (src6.r << 2) | (src6.g >> 4);\n"
                "	dst8.g = ((src6.g & 0xF) << 4) | (src6.b >> 2);\n"
                "	dst8.b = ((src6.b & 0x3) << 6) | src6.a;\n"
                "	dst8.a = 255;\n"
                "	ocol0 = float4(dst8) / 255.f;\n"
                "}";

  std::string ps_rgb8_to_rgba6 =
      sampler + "flat in int layer;\n"
                "out vec4 ocol0;\n"
                "void main()\n"
                "{\n"
                "	ivec4 src8 = ivec4(round(sampleEFB(ivec3(gl_FragCoord.xy, layer)) * 255.f));\n"
                "	ivec4 dst6;\n"
                "	dst6.r = src8.r >> 2;\n"
                "	dst6.g = ((src8.r & 0x3) << 4) | (src8.g >> 4);\n"
                "	dst6.b = ((src8.g & 0xF) << 2) | (src8.b >> 6);\n"
                "	dst6.a = src8.b & 0x3F;\n"
                "	ocol0 = float4(dst6) / 63.f;\n"
                "}";

  std::stringstream vertices, layers;
  vertices << m_EFBLayers * 3;
  layers << m_EFBLayers;
  std::string gs = "layout(triangles) in;\n"
                   "layout(triangle_strip, max_vertices = " +
                   vertices.str() + ") out;\n"
                                    "flat out int layer;\n"
                                    "void main()\n"
                                    "{\n"
                                    "	for (int j = 0; j < " +
                   layers.str() + "; ++j) {\n"
                                  "		for (int i = 0; i < 3; ++i) {\n"
                                  "			layer = j;\n"
                                  "			gl_Layer = j;\n"
                                  "			gl_Position = gl_in[i].gl_Position;\n"
                                  "			EmitVertex();\n"
                                  "		}\n"
                                  "		EndPrimitive();\n"
                                  "	}\n"
                                  "}\n";

  ProgramShaderCache::CompileShader(m_pixel_format_shaders[0], vs, ps_rgb8_to_rgba6,
                                    (m_EFBLayers > 1) ? gs : "");
  ProgramShaderCache::CompileShader(m_pixel_format_shaders[1], vs, ps_rgba6_to_rgb8,
                                    (m_EFBLayers > 1) ? gs : "");

  ProgramShaderCache::CompileShader(
      m_EfbPokes,
      StringFromFormat("in vec2 rawpos;\n"
                       "in vec4 color0;\n"  // color
                       "in int color1;\n"   // depth
                       "out vec4 v_c;\n"
                       "out float v_z;\n"
                       "void main(void) {\n"
                       "	gl_Position = vec4(((rawpos + 0.5) / vec2(640.0, 528.0) * 2.0 - 1.0) * "
                       "vec2(1.0, -1.0), 0.0, 1.0);\n"
                       "	gl_PointSize = %d.0 / 640.0;\n"
                       "	v_c = color0.bgra;\n"
                       "	v_z = float(color1 & 0xFFFFFF) / 16777216.0;\n"
                       "}\n",
                       m_targetWidth),

      StringFromFormat("in vec4 %s_c;\n"
                       "in float %s_z;\n"
                       "out vec4 ocol0;\n"
                       "void main(void) {\n"
                       "	ocol0 = %s_c;\n"
                       "	gl_FragDepth = %s_z;\n"
                       "}\n",
                       m_EFBLayers > 1 ? "g" : "v", m_EFBLayers > 1 ? "g" : "v",
                       m_EFBLayers > 1 ? "g" : "v", m_EFBLayers > 1 ? "g" : "v"),

      m_EFBLayers > 1 ? StringFromFormat("layout(points) in;\n"
                                         "layout(points, max_vertices = %d) out;\n"
                                         "in vec4 v_c[1];\n"
                                         "in float v_z[1];\n"
                                         "out vec4 g_c;\n"
                                         "out float g_z;\n"
                                         "void main()\n"
                                         "{\n"
                                         "	for (int j = 0; j < %d; ++j) {\n"
                                         "		gl_Layer = j;\n"
                                         "		gl_Position = gl_in[0].gl_Position;\n"
                                         "		gl_PointSize = %d.0 / 640.0;\n"
                                         "		g_c = v_c[0];\n"
                                         "		g_z = v_z[0];\n"
                                         "		EmitVertex();\n"
                                         "		EndPrimitive();\n"
                                         "	}\n"
                                         "}\n",
                                         m_EFBLayers, m_EFBLayers, m_targetWidth) :
                        "");
  glGenBuffers(1, &m_EfbPokes_VBO);
  glGenVertexArrays(1, &m_EfbPokes_VAO);
  glBindBuffer(GL_ARRAY_BUFFER, m_EfbPokes_VBO);
  glBindVertexArray(m_EfbPokes_VAO);
  glEnableVertexAttribArray(SHADER_POSITION_ATTRIB);
  glVertexAttribPointer(SHADER_POSITION_ATTRIB, 2, GL_UNSIGNED_SHORT, 0, sizeof(EfbPokeData),
                        (void*)offsetof(EfbPokeData, x));
  glEnableVertexAttribArray(SHADER_COLOR0_ATTRIB);
  glVertexAttribPointer(SHADER_COLOR0_ATTRIB, 4, GL_UNSIGNED_BYTE, 1, sizeof(EfbPokeData),
                        (void*)offsetof(EfbPokeData, data));
  glEnableVertexAttribArray(SHADER_COLOR1_ATTRIB);
  glVertexAttribIPointer(SHADER_COLOR1_ATTRIB, 1, GL_INT, sizeof(EfbPokeData),
                         (void*)offsetof(EfbPokeData, data));

  if (GLInterface->GetMode() == GLInterfaceMode::MODE_OPENGL)
    glEnable(GL_PROGRAM_POINT_SIZE);
}

FramebufferManager::~FramebufferManager()
{
  VR_StopFramebuffer();
  VR_StopRendering();

  glBindFramebuffer(GL_FRAMEBUFFER, 0);

  GLuint glObj[3];

  // Note: OpenGL deletion functions silently ignore parameters of "0".

  glDeleteFramebuffers(m_EFBLayers, m_efbFramebuffer.data());
  glDeleteFramebuffers(m_EFBLayers, m_resolvedFramebuffer.data());

  // Required, as these are static class members
  m_efbFramebuffer.clear();
  m_resolvedFramebuffer.clear();

  glDeleteFramebuffers(1, &m_xfbFramebuffer);
  m_xfbFramebuffer = 0;

  glObj[0] = m_resolvedColorTexture;
  glObj[1] = m_resolvedDepthTexture;
  glDeleteTextures(2, glObj);
  m_resolvedColorTexture = 0;
  m_resolvedDepthTexture = 0;

  glObj[0] = m_efbColor;
  glObj[1] = m_efbDepth;
  glObj[2] = m_efbColorSwap;
  glDeleteTextures(3, glObj);
  m_efbColor = 0;
  m_efbDepth = 0;
  m_efbColorSwap = 0;

  // reinterpret pixel format
  m_pixel_format_shaders[0].Destroy();
  m_pixel_format_shaders[1].Destroy();

  // EFB pokes
  glDeleteBuffers(1, &m_EfbPokes_VBO);
  glDeleteVertexArrays(1, &m_EfbPokes_VAO);
  m_EfbPokes_VBO = 0;
  m_EfbPokes_VAO = 0;
  m_EfbPokes.Destroy();
}

GLuint FramebufferManager::GetEFBColorTexture(const EFBRectangle& sourceRc)
{
  if (m_msaaSamples <= 1)
  {
    return m_efbColor;
  }
  else
  {
    // Transfer the EFB to a resolved texture. EXT_framebuffer_blit is
    // required.

    TargetRectangle targetRc = g_renderer->ConvertEFBRectangle(sourceRc);
    targetRc.ClampUL(0, 0, m_targetWidth, m_targetHeight);

    // Resolve.
    for (unsigned int i = 0; i < m_EFBLayers; i++)
    {
      glBindFramebuffer(GL_READ_FRAMEBUFFER, m_efbFramebuffer[i]);
      glBindFramebuffer(GL_DRAW_FRAMEBUFFER, m_resolvedFramebuffer[i]);
      glBlitFramebuffer(targetRc.left, targetRc.top, targetRc.right, targetRc.bottom, targetRc.left,
                        targetRc.top, targetRc.right, targetRc.bottom, GL_COLOR_BUFFER_BIT,
                        GL_NEAREST);
    }

    // Return to EFB.
    glBindFramebuffer(GL_FRAMEBUFFER, m_efbFramebuffer[0]);

    return m_resolvedColorTexture;
  }
}

GLuint FramebufferManager::GetEFBDepthTexture(const EFBRectangle& sourceRc)
{
  if (m_msaaSamples <= 1)
  {
    return m_efbDepth;
  }
  else
  {
    // Transfer the EFB to a resolved texture.

    TargetRectangle targetRc = g_renderer->ConvertEFBRectangle(sourceRc);
    targetRc.ClampUL(0, 0, m_targetWidth, m_targetHeight);

    // Resolve.
    for (unsigned int i = 0; i < m_EFBLayers; i++)
    {
      glBindFramebuffer(GL_READ_FRAMEBUFFER, m_efbFramebuffer[i]);
      glBindFramebuffer(GL_DRAW_FRAMEBUFFER, m_resolvedFramebuffer[i]);
      glBlitFramebuffer(targetRc.left, targetRc.top, targetRc.right, targetRc.bottom, targetRc.left,
                        targetRc.top, targetRc.right, targetRc.bottom, GL_DEPTH_BUFFER_BIT,
                        GL_NEAREST);
    }

    // Return to EFB.
    glBindFramebuffer(GL_FRAMEBUFFER, m_efbFramebuffer[0]);

    return m_resolvedDepthTexture;
  }
}

void FramebufferManager::ResolveEFBStencilTexture()
{
  if (m_msaaSamples <= 1)
    return;

  // Resolve.
  for (unsigned int i = 0; i < m_EFBLayers; i++)
  {
    glBindFramebuffer(GL_READ_FRAMEBUFFER, m_efbFramebuffer[i]);
    glBindFramebuffer(GL_DRAW_FRAMEBUFFER, m_resolvedFramebuffer[i]);
    glBlitFramebuffer(0, 0, m_targetWidth, m_targetHeight, 0, 0, m_targetWidth, m_targetHeight,
                      GL_STENCIL_BUFFER_BIT, GL_NEAREST);
  }

  // Return to EFB.
  glBindFramebuffer(GL_FRAMEBUFFER, m_efbFramebuffer[0]);
}

void FramebufferManager::CopyToRealXFB(u32 xfbAddr, u32 fbStride, u32 fbHeight,
                                       const EFBRectangle& sourceRc, float Gamma)
{
  u8* xfb_in_ram = Memory::GetPointer(xfbAddr);
  if (!xfb_in_ram)
  {
    WARN_LOG(VIDEO, "Tried to copy to invalid XFB address");
    return;
  }

  TargetRectangle targetRc = g_renderer->ConvertEFBRectangle(sourceRc);
  TextureConverter::EncodeToRamYUYV(ResolveAndGetRenderTarget(sourceRc), targetRc, xfb_in_ram,
                                    sourceRc.GetWidth(), fbStride, fbHeight);
}

GLuint FramebufferManager::GetResolvedFramebuffer()
{
  if (m_msaaSamples <= 1)
    return m_efbFramebuffer[0];
  return m_resolvedFramebuffer[0];
}

void FramebufferManager::SetFramebuffer(GLuint fb)
{
  glBindFramebuffer(GL_FRAMEBUFFER, fb != 0 ? fb : GetEFBFramebuffer());
}

void FramebufferManager::FramebufferTexture(GLenum target, GLenum attachment, GLenum textarget,
                                            GLuint texture, GLint level)
{
  if (textarget == GL_TEXTURE_2D_ARRAY || textarget == GL_TEXTURE_2D_MULTISAMPLE_ARRAY)
  {
    if (m_EFBLayers > 1)
      glFramebufferTexture(target, attachment, texture, level);
    else
      glFramebufferTextureLayer(target, attachment, texture, level, 0);
  }
  else
  {
    glFramebufferTexture2D(target, attachment, textarget, texture, level);
  }
}

void FramebufferManager::SwapAsyncFrontBuffers()
{
  if (m_msaaSamples <= 1)
  {
    // TODO!!!!!!!
  }
  else
  {
    // TODO!!!!!!!
  }
}

// Apply AA if enabled
GLuint FramebufferManager::ResolveAndGetRenderTarget(const EFBRectangle& source_rect)
{
  return GetEFBColorTexture(source_rect);
}

GLuint FramebufferManager::ResolveAndGetDepthTarget(const EFBRectangle& source_rect)
{
  return GetEFBDepthTexture(source_rect);
}

void FramebufferManager::ReinterpretPixelData(unsigned int convtype)
{
  g_renderer->ResetAPIState();

  OpenGL_BindAttributelessVAO();

  GLuint src_texture = 0;

  // We aren't allowed to render and sample the same texture in one draw call,
  // so we have to create a new texture and overwrite it completely.
  // To not allocate one big texture every time, we've allocated two on
  // initialization and just swap them here:
  src_texture = m_efbColor;
  m_efbColor = m_efbColorSwap;
  m_efbColorSwap = src_texture;
  FramebufferTexture(GL_FRAMEBUFFER, GL_COLOR_ATTACHMENT0, m_textureType, m_efbColor, 0);

  glViewport(0, 0, m_targetWidth, m_targetHeight);
  glActiveTexture(GL_TEXTURE9);
  glBindTexture(m_textureType, src_texture);
  g_sampler_cache->BindNearestSampler(9);

  m_pixel_format_shaders[convtype ? 1 : 0].Bind();
  glDrawArrays(GL_TRIANGLE_STRIP, 0, 4);
  glBindTexture(m_textureType, 0);

  g_renderer->RestoreAPIState();
}

XFBSource::~XFBSource()
{
  glDeleteTextures(1, &texture);
}

void XFBSource::DecodeToTexture(u32 xfbAddr, u32 fbWidth, u32 fbHeight)
{
  TextureConverter::DecodeToTexture(xfbAddr, fbWidth, fbHeight, texture);
}

void XFBSource::CopyEFB(float Gamma)
{
  g_renderer->ResetAPIState();

  // Copy EFB data to XFB and restore render target again
  glBindFramebuffer(GL_DRAW_FRAMEBUFFER, FramebufferManager::GetXFBFramebuffer());

  for (int i = 0; i < m_layers; i++)
  {
    // Bind EFB and texture layer
    glBindFramebuffer(GL_READ_FRAMEBUFFER, FramebufferManager::GetEFBFramebuffer(i));
    glFramebufferTextureLayer(GL_DRAW_FRAMEBUFFER, GL_COLOR_ATTACHMENT0, texture, 0, i);

    glBlitFramebuffer(0, 0, texWidth, texHeight, 0, 0, texWidth, texHeight, GL_COLOR_BUFFER_BIT,
                      GL_NEAREST);
  }

  // Return to EFB.
  FramebufferManager::SetFramebuffer(0);

  g_renderer->RestoreAPIState();
}

std::unique_ptr<XFBSourceBase> FramebufferManager::CreateXFBSource(unsigned int target_width,
                                                                   unsigned int target_height,
                                                                   unsigned int layers)
{
  GLuint texture;

  glGenTextures(1, &texture);

  glActiveTexture(GL_TEXTURE9);
  glBindTexture(GL_TEXTURE_2D_ARRAY, texture);
  glTexParameteri(GL_TEXTURE_2D_ARRAY, GL_TEXTURE_MAX_LEVEL, 0);
  glTexImage3D(GL_TEXTURE_2D_ARRAY, 0, GL_RGBA, target_width, target_height, layers, 0, GL_RGBA,
               GL_UNSIGNED_BYTE, nullptr);

  return std::make_unique<XFBSource>(texture, layers);
}

std::pair<u32, u32> FramebufferManager::GetTargetSize() const
{
  return std::make_pair(m_targetWidth, m_targetHeight);
}

void FramebufferManager::PokeEFB(EFBAccessType type, const EfbPokeData* points, size_t num_points)
{
  g_renderer->ResetAPIState();

  if (type == EFBAccessType::PokeZ)
  {
    glDepthMask(GL_TRUE);
    glColorMask(GL_FALSE, GL_FALSE, GL_FALSE, GL_FALSE);
    glEnable(GL_DEPTH_TEST);
    glDepthFunc(GL_ALWAYS);
  }

  glBindVertexArray(m_EfbPokes_VAO);
  glBindBuffer(GL_ARRAY_BUFFER, m_EfbPokes_VBO);
  glBufferData(GL_ARRAY_BUFFER, sizeof(EfbPokeData) * num_points, points, GL_STREAM_DRAW);
  m_EfbPokes.Bind();
  glViewport(0, 0, m_targetWidth, m_targetHeight);
  glDrawArrays(GL_POINTS, 0, (GLsizei)num_points);

  g_renderer->RestoreAPIState();

  // TODO: Could just update the EFB cache with the new value
  ClearEFBCache();
}

}  // namespace OGL<|MERGE_RESOLUTION|>--- conflicted
+++ resolved
@@ -59,12 +59,9 @@
 GLuint FramebufferManager::m_EfbPokes_VAO;
 SHADER FramebufferManager::m_EfbPokes;
 
-<<<<<<< HEAD
 bool FramebufferManager::m_stereo3d = false;
 int FramebufferManager::m_eye_count = 1;
 
-FramebufferManager::FramebufferManager(int targetWidth, int targetHeight, int msaaSamples)
-=======
 GLuint FramebufferManager::CreateTexture(GLenum texture_type, GLenum internal_format,
                                          GLenum pixel_format, GLenum data_type)
 {
@@ -123,7 +120,6 @@
 
 FramebufferManager::FramebufferManager(int targetWidth, int targetHeight, int msaaSamples,
                                        bool enable_stencil_buffer)
->>>>>>> 587ed321
 {
   m_xfbFramebuffer = 0;
   m_efbColor = 0;
@@ -164,17 +160,7 @@
 
   glActiveTexture(GL_TEXTURE9);
 
-<<<<<<< HEAD
-  GLuint glObj[3];
-  glGenTextures(3, glObj);
-  m_efbColor = glObj[0];
-  m_efbDepth = glObj[1];
-  m_efbColorSwap = glObj[2];
-
   m_EFBLayers = (g_has_hmd || g_ActiveConfig.iStereoMode > 0) ? 2 : 1;
-=======
-  m_EFBLayers = (g_ActiveConfig.iStereoMode > 0) ? 2 : 1;
->>>>>>> 587ed321
   m_efbFramebuffer.resize(m_EFBLayers);
   m_resolvedFramebuffer.resize(m_EFBLayers);
 
@@ -233,26 +219,12 @@
 
   // Bind target textures to EFB framebuffer.
   glGenFramebuffers(m_EFBLayers, m_efbFramebuffer.data());
-<<<<<<< HEAD
-  glBindFramebuffer(GL_FRAMEBUFFER, m_efbFramebuffer[0]);
-  FramebufferTexture(GL_FRAMEBUFFER, GL_COLOR_ATTACHMENT0, m_textureType, m_efbColor, 0);
-  FramebufferTexture(GL_FRAMEBUFFER, GL_DEPTH_ATTACHMENT, m_textureType, m_efbDepth, 0);
-
-  VR_StartFramebuffer(m_targetWidth, m_targetHeight);
-
-  // Bind all the other layers as separate FBOs for blitting.
-  for (unsigned int i = 1; i < m_EFBLayers; i++)
-  {
-    glBindFramebuffer(GL_FRAMEBUFFER, m_efbFramebuffer[i]);
-    glFramebufferTextureLayer(GL_FRAMEBUFFER, GL_COLOR_ATTACHMENT0, m_efbColor, 0, i);
-    glFramebufferTextureLayer(GL_FRAMEBUFFER, GL_DEPTH_ATTACHMENT, m_efbDepth, 0, i);
-  }
-=======
   BindLayeredTexture(m_efbColor, m_efbFramebuffer, GL_COLOR_ATTACHMENT0, m_textureType);
   BindLayeredTexture(m_efbDepth, m_efbFramebuffer, GL_DEPTH_ATTACHMENT, m_textureType);
   if (m_enable_stencil_buffer)
     BindLayeredTexture(m_efbDepth, m_efbFramebuffer, GL_STENCIL_ATTACHMENT, m_textureType);
->>>>>>> 587ed321
+
+  VR_StartFramebuffer(m_targetWidth, m_targetHeight);
 
   // EFB framebuffer is currently bound, make sure to clear it before use.
   glViewport(0, 0, m_targetWidth, m_targetHeight);
