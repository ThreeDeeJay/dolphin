// Copyright 2013 Dolphin Emulator Project
// Licensed under GPLv2
// Refer to the license.txt file included.

#ifdef _WIN32
#include "DolphinWX/GLInterface/WGL.h"

#include "VideoCommon/VR920.h"
#endif

#include "Common/CommonFuncs.h"
#include "Core/HW/Memmap.h"

#include "VideoBackends/OGL/FramebufferManager.h"
#include "VideoBackends/OGL/Render.h"
#include "VideoBackends/OGL/TextureConverter.h"

#include "VideoCommon/DriverDetails.h"
#include "VideoCommon/OnScreenDisplay.h"
#include "VideoCommon/VertexShaderGen.h"
#include "VideoCommon/VR.h"

namespace OGL
{

int FramebufferManager::m_targetWidth;
int FramebufferManager::m_targetHeight;
int FramebufferManager::m_msaaSamples;

GLenum FramebufferManager::m_textureType;

GLuint FramebufferManager::m_efbFramebuffer[2];
GLuint FramebufferManager::m_xfbFramebuffer;
GLuint FramebufferManager::m_efbColor[2];
GLuint FramebufferManager::m_efbDepth[2];
GLuint FramebufferManager::m_efbColorSwap[2]; // for hot swap when reinterpreting EFB pixel formats

// Front buffers for Asynchronous Timewarp, to be swapped with either m_efbColor or m_resolvedColorTexture
// at the end of a frame. The back buffer is rendered to while the front buffer is displayed, then they are flipped.
volatile GLuint FramebufferManager::m_frontBuffer[2]; 

// Only used in MSAA mode.
GLuint FramebufferManager::m_resolvedFramebuffer[2];
GLuint FramebufferManager::m_resolvedColorTexture[2];
GLuint FramebufferManager::m_resolvedDepthTexture[2];

// reinterpret pixel format
SHADER FramebufferManager::m_pixel_format_shaders[2];

// Oculus Rift
#ifdef HAVE_OCULUSSDK
ovrGLTexture FramebufferManager::m_eye_texture[2];
#endif
bool FramebufferManager::m_stereo3d = false;
int FramebufferManager::m_eye_count = 1;
int FramebufferManager::m_current_eye = 0;

FramebufferManager::FramebufferManager(int targetWidth, int targetHeight, int msaaSamples)
{
	for (int eye = 0; eye < 2; ++eye)
	{
		m_efbFramebuffer[eye] = 0;
		m_efbColor[eye] = 0;
		m_efbDepth[eye] = 0;
		m_efbColorSwap[eye] = 0;
		m_resolvedFramebuffer[eye] = 0;
		m_resolvedColorTexture[eye] = 0;
		m_resolvedDepthTexture[eye] = 0;
	}
	if (g_has_hmd)
	{
		m_stereo3d = true;
		m_eye_count = 2;
	}
	else
	{
		m_stereo3d = false;
		m_eye_count = 1;
	}
	m_xfbFramebuffer = 0;

	m_targetWidth = targetWidth;
	m_targetHeight = targetHeight;

	m_msaaSamples = msaaSamples;

#ifdef HAVE_OCULUSSDK
	if (g_has_rift)
	{
		ConfigureRift();
	}
#endif

	// The EFB can be set to different pixel formats by the game through the
	// BPMEM_ZCOMPARE register (which should probably have a different name).
	// They are:
	// - 24-bit RGB (8-bit components) with 24-bit Z
	// - 24-bit RGBA (6-bit components) with 24-bit Z
	// - Multisampled 16-bit RGB (5-6-5 format) with 16-bit Z
	// We only use one EFB format here: 32-bit ARGB with 24-bit Z.
	// Multisampling depends on user settings.
	// The distinction becomes important for certain operations, i.e. the
	// alpha channel should be ignored if the EFB does not have one.

	glActiveTexture(GL_TEXTURE0 + 9);
	for (int eye = 0; eye < m_eye_count; ++eye)
	{
<<<<<<< HEAD
		GLuint glObj[4];
		glGenTextures(4, glObj);
		m_efbColor[eye] = glObj[0];
		m_efbDepth[eye] = glObj[1];
		m_efbColorSwap[eye] = glObj[2];
		m_frontBuffer[eye] = glObj[3];

		// OpenGL MSAA textures are a different kind of texture type and must be allocated
		// with a different function, so we create them separately.
		if (m_msaaSamples <= 1)
		{
			m_textureType = GL_TEXTURE_2D;

			glBindTexture(m_textureType, m_efbColor[eye]);
			glTexParameteri(m_textureType, GL_TEXTURE_MAX_LEVEL, 0);
			glTexParameteri(m_textureType, GL_TEXTURE_WRAP_S, GL_CLAMP_TO_EDGE);
			glTexParameteri(m_textureType, GL_TEXTURE_WRAP_T, GL_CLAMP_TO_EDGE);
			glTexImage2D(m_textureType, 0, GL_RGBA, m_targetWidth, m_targetHeight, 0, GL_RGBA, GL_UNSIGNED_BYTE, nullptr);

			glBindTexture(m_textureType, m_frontBuffer[eye]);
			glTexParameteri(m_textureType, GL_TEXTURE_MAX_LEVEL, 0);
			glTexParameteri(m_textureType, GL_TEXTURE_WRAP_S, GL_CLAMP_TO_EDGE);
			glTexParameteri(m_textureType, GL_TEXTURE_WRAP_T, GL_CLAMP_TO_EDGE);
			glTexImage2D(m_textureType, 0, GL_RGBA, m_targetWidth, m_targetHeight, 0, GL_RGBA, GL_UNSIGNED_BYTE, nullptr);

			glBindTexture(m_textureType, m_efbDepth[eye]);
			glTexParameteri(m_textureType, GL_TEXTURE_MAX_LEVEL, 0);
			glTexParameteri(m_textureType, GL_TEXTURE_WRAP_S, GL_CLAMP_TO_EDGE);
			glTexParameteri(m_textureType, GL_TEXTURE_WRAP_T, GL_CLAMP_TO_EDGE);
			glTexImage2D(m_textureType, 0, GL_DEPTH_COMPONENT24, m_targetWidth, m_targetHeight, 0, GL_DEPTH_COMPONENT, GL_UNSIGNED_INT, nullptr);

			glBindTexture(m_textureType, m_efbColorSwap[eye]);
			glTexParameteri(m_textureType, GL_TEXTURE_MAX_LEVEL, 0);
			glTexParameteri(m_textureType, GL_TEXTURE_WRAP_S, GL_CLAMP_TO_EDGE);
			glTexParameteri(m_textureType, GL_TEXTURE_WRAP_T, GL_CLAMP_TO_EDGE);
			glTexImage2D(m_textureType, 0, GL_RGBA, m_targetWidth, m_targetHeight, 0, GL_RGBA, GL_UNSIGNED_BYTE, nullptr);
		}
		else
		{
			m_textureType = GL_TEXTURE_2D_MULTISAMPLE;

			glBindTexture(m_textureType, m_efbColor[eye]);
			glTexImage2DMultisample(m_textureType, m_msaaSamples, GL_RGBA, m_targetWidth, m_targetHeight, false);

			glBindTexture(m_textureType, m_efbDepth[eye]);
			glTexImage2DMultisample(m_textureType, m_msaaSamples, GL_DEPTH_COMPONENT24, m_targetWidth, m_targetHeight, false);

			glBindTexture(m_textureType, m_efbColorSwap[eye]);
			glTexImage2DMultisample(m_textureType, m_msaaSamples, GL_RGBA, m_targetWidth, m_targetHeight, false);
			glBindTexture(m_textureType, 0);

			// Although we are able to access the multisampled texture directly, we don't do it everywhere.
			// The old way is to "resolve" this multisampled texture by copying it into a non-sampled texture.
			// This would lead to an unneeded copy of the EFB, so we are going to avoid it.
			// But as this job isn't done right now, we do need that texture for resolving:
			glGenTextures(3, glObj);
			m_resolvedColorTexture[eye] = glObj[0];
			m_resolvedDepthTexture[eye] = glObj[1];

			glBindTexture(GL_TEXTURE_2D, m_resolvedColorTexture[eye]);
			glTexParameteri(GL_TEXTURE_2D, GL_TEXTURE_MAX_LEVEL, 0);
			glTexParameteri(GL_TEXTURE_2D, GL_TEXTURE_WRAP_S, GL_CLAMP_TO_EDGE);
			glTexParameteri(GL_TEXTURE_2D, GL_TEXTURE_WRAP_T, GL_CLAMP_TO_EDGE);
			glTexImage2D(GL_TEXTURE_2D, 0, GL_RGBA, m_targetWidth, m_targetHeight, 0, GL_RGBA, GL_UNSIGNED_BYTE, nullptr);

			glBindTexture(GL_TEXTURE_2D, m_frontBuffer[eye]);
			glTexParameteri(GL_TEXTURE_2D, GL_TEXTURE_MAX_LEVEL, 0);
			glTexParameteri(GL_TEXTURE_2D, GL_TEXTURE_WRAP_S, GL_CLAMP_TO_EDGE);
			glTexParameteri(GL_TEXTURE_2D, GL_TEXTURE_WRAP_T, GL_CLAMP_TO_EDGE);
			glTexImage2D(GL_TEXTURE_2D, 0, GL_RGBA, m_targetWidth, m_targetHeight, 0, GL_RGBA, GL_UNSIGNED_BYTE, nullptr);

			glBindTexture(GL_TEXTURE_2D, m_resolvedDepthTexture[eye]);
			glTexParameteri(GL_TEXTURE_2D, GL_TEXTURE_MAX_LEVEL, 0);
			glTexParameteri(GL_TEXTURE_2D, GL_TEXTURE_WRAP_S, GL_CLAMP_TO_EDGE);
			glTexParameteri(GL_TEXTURE_2D, GL_TEXTURE_WRAP_T, GL_CLAMP_TO_EDGE);
			glTexImage2D(GL_TEXTURE_2D, 0, GL_DEPTH_COMPONENT24, m_targetWidth, m_targetHeight, 0, GL_DEPTH_COMPONENT, GL_UNSIGNED_INT, nullptr);

			// Bind resolved textures to resolved framebuffer.
			glGenFramebuffers(1, &m_resolvedFramebuffer[eye]);
			glBindFramebuffer(GL_FRAMEBUFFER, m_resolvedFramebuffer[eye]);
			glFramebufferTexture2D(GL_FRAMEBUFFER, GL_COLOR_ATTACHMENT0, GL_TEXTURE_2D, m_resolvedColorTexture[eye], 0);
			glFramebufferTexture2D(GL_FRAMEBUFFER, GL_DEPTH_ATTACHMENT, GL_TEXTURE_2D, m_resolvedDepthTexture[eye], 0);
			GL_REPORT_FBO_ERROR();
		}
=======
		m_textureType = GL_TEXTURE_2D;

		glBindTexture(m_textureType, m_efbColor);
		glTexParameteri(m_textureType, GL_TEXTURE_MAX_LEVEL, 0);
		glTexParameteri(m_textureType, GL_TEXTURE_WRAP_S, GL_CLAMP_TO_EDGE);
		glTexParameteri(m_textureType, GL_TEXTURE_WRAP_T, GL_CLAMP_TO_EDGE);
		glTexImage2D(m_textureType, 0, GL_RGBA, m_targetWidth, m_targetHeight, 0, GL_RGBA, GL_UNSIGNED_BYTE, nullptr);

		glBindTexture(m_textureType, m_efbDepth);
		glTexParameteri(m_textureType, GL_TEXTURE_MAX_LEVEL, 0);
		glTexParameteri(m_textureType, GL_TEXTURE_WRAP_S, GL_CLAMP_TO_EDGE);
		glTexParameteri(m_textureType, GL_TEXTURE_WRAP_T, GL_CLAMP_TO_EDGE);
		glTexImage2D(m_textureType, 0, GL_DEPTH_COMPONENT24, m_targetWidth, m_targetHeight, 0, GL_DEPTH_COMPONENT, GL_UNSIGNED_INT, nullptr);

		glBindTexture(m_textureType, m_efbColorSwap);
		glTexParameteri(m_textureType, GL_TEXTURE_MAX_LEVEL, 0);
		glTexParameteri(m_textureType, GL_TEXTURE_WRAP_S, GL_CLAMP_TO_EDGE);
		glTexParameteri(m_textureType, GL_TEXTURE_WRAP_T, GL_CLAMP_TO_EDGE);
		glTexImage2D(m_textureType, 0, GL_RGBA, m_targetWidth, m_targetHeight, 0, GL_RGBA, GL_UNSIGNED_BYTE, nullptr);
	}
	else
	{
		m_textureType = GL_TEXTURE_2D_MULTISAMPLE;

		glBindTexture(m_textureType, m_efbColor);
		glTexImage2DMultisample(m_textureType, m_msaaSamples, GL_RGBA, m_targetWidth, m_targetHeight, false);

		glBindTexture(m_textureType, m_efbDepth);
		glTexImage2DMultisample(m_textureType, m_msaaSamples, GL_DEPTH_COMPONENT24, m_targetWidth, m_targetHeight, false);

		glBindTexture(m_textureType, m_efbColorSwap);
		glTexImage2DMultisample(m_textureType, m_msaaSamples, GL_RGBA, m_targetWidth, m_targetHeight, false);
		glBindTexture(m_textureType, 0);

		// Although we are able to access the multisampled texture directly, we don't do it everywhere.
		// The old way is to "resolve" this multisampled texture by copying it into a non-sampled texture.
		// This would lead to an unneeded copy of the EFB, so we are going to avoid it.
		// But as this job isn't done right now, we do need that texture for resolving:
		glGenTextures(2, glObj);
		m_resolvedColorTexture = glObj[0];
		m_resolvedDepthTexture = glObj[1];

		glBindTexture(GL_TEXTURE_2D, m_resolvedColorTexture);
		glTexParameteri(GL_TEXTURE_2D, GL_TEXTURE_MAX_LEVEL, 0);
		glTexParameteri(GL_TEXTURE_2D, GL_TEXTURE_WRAP_S, GL_CLAMP_TO_EDGE);
		glTexParameteri(GL_TEXTURE_2D, GL_TEXTURE_WRAP_T, GL_CLAMP_TO_EDGE);
		glTexImage2D(GL_TEXTURE_2D, 0, GL_RGBA, m_targetWidth, m_targetHeight, 0, GL_RGBA, GL_UNSIGNED_BYTE, nullptr);

		glBindTexture(GL_TEXTURE_2D, m_resolvedDepthTexture);
		glTexParameteri(GL_TEXTURE_2D, GL_TEXTURE_MAX_LEVEL, 0);
		glTexParameteri(GL_TEXTURE_2D, GL_TEXTURE_WRAP_S, GL_CLAMP_TO_EDGE);
		glTexParameteri(GL_TEXTURE_2D, GL_TEXTURE_WRAP_T, GL_CLAMP_TO_EDGE);
		glTexImage2D(GL_TEXTURE_2D, 0, GL_DEPTH_COMPONENT24, m_targetWidth, m_targetHeight, 0, GL_DEPTH_COMPONENT, GL_UNSIGNED_INT, nullptr);

		// Bind resolved textures to resolved framebuffer.
		glGenFramebuffers(1, &m_resolvedFramebuffer);
		glBindFramebuffer(GL_FRAMEBUFFER, m_resolvedFramebuffer);
		glFramebufferTexture2D(GL_FRAMEBUFFER, GL_COLOR_ATTACHMENT0, GL_TEXTURE_2D, m_resolvedColorTexture, 0);
		glFramebufferTexture2D(GL_FRAMEBUFFER, GL_DEPTH_ATTACHMENT, GL_TEXTURE_2D, m_resolvedDepthTexture, 0);
>>>>>>> 049afc43
	}

	// Create XFB framebuffer; targets will be created elsewhere.
	glGenFramebuffers(1, &m_xfbFramebuffer);

<<<<<<< HEAD
	for (int eye = 0; eye < m_eye_count; ++eye)
	{
		// Bind target textures to EFB framebuffer.
		glGenFramebuffers(1, &m_efbFramebuffer[eye]);
		glBindFramebuffer(GL_FRAMEBUFFER, m_efbFramebuffer[eye]);
		glFramebufferTexture2D(GL_FRAMEBUFFER, GL_COLOR_ATTACHMENT0, m_textureType, m_efbColor[eye], 0);
		glFramebufferTexture2D(GL_FRAMEBUFFER, GL_DEPTH_ATTACHMENT, m_textureType, m_efbDepth[eye], 0);
		GL_REPORT_FBO_ERROR();

		// EFB framebuffer is currently bound, make sure to clear its alpha value to 1.f
		glViewport(0, 0, m_targetWidth, m_targetHeight);
		glScissor(0, 0, m_targetWidth, m_targetHeight);
		glClearColor(0.f, 0.f, 0.f, 1.f);
		glClearDepthf(1.0f);
		glClear(GL_COLOR_BUFFER_BIT | GL_DEPTH_BUFFER_BIT);
	}
	m_current_eye = m_eye_count - 1;
=======
	// Bind target textures to EFB framebuffer.
	glGenFramebuffers(1, &m_efbFramebuffer);
	glBindFramebuffer(GL_FRAMEBUFFER, m_efbFramebuffer);
	glFramebufferTexture2D(GL_FRAMEBUFFER, GL_COLOR_ATTACHMENT0, m_textureType, m_efbColor, 0);
	glFramebufferTexture2D(GL_FRAMEBUFFER, GL_DEPTH_ATTACHMENT, m_textureType, m_efbDepth, 0);
>>>>>>> 049afc43

	if (g_has_vr920)
	{
#ifdef _WIN32
		VR920_StartStereo3D();
#endif
	}
	else if (g_has_rift)
	{
#ifdef HAVE_OCULUSSDK
		m_eye_texture[0].OGL.Header.API = ovrRenderAPI_OpenGL;
		m_eye_texture[0].OGL.Header.TextureSize.w = m_targetWidth;
		m_eye_texture[0].OGL.Header.TextureSize.h = m_targetHeight;
		m_eye_texture[0].OGL.Header.RenderViewport.Pos.x = 0;
		m_eye_texture[0].OGL.Header.RenderViewport.Pos.y = 0;
		m_eye_texture[0].OGL.Header.RenderViewport.Size.w = m_targetWidth;
		m_eye_texture[0].OGL.Header.RenderViewport.Size.h = m_targetHeight;
		m_eye_texture[1] = m_eye_texture[0];
		m_eye_texture[0].OGL.TexId = m_efbColor[0];
		m_eye_texture[1].OGL.TexId = m_efbColor[1];
#endif
	}

	// reinterpret pixel format
	char vs[] =
		"void main(void) {\n"
		"	vec2 rawpos = vec2(gl_VertexID&1, gl_VertexID&2);\n"
		"	gl_Position = vec4(rawpos*2.0-1.0, 0.0, 1.0);\n"
		"}\n";

	// The way to sample the EFB is based on the on the current configuration.
	// As we use the same sampling way for both interpreting shaders, the sampling
	// shader are generated first:
	std::string sampler;
	if (m_msaaSamples <= 1)
	{
		// non-msaa, so just fetch the pixel
		sampler =
			"SAMPLER_BINDING(9) uniform sampler2D samp9;\n"
			"vec4 sampleEFB(ivec2 pos) {\n"
			"	return texelFetch(samp9, pos, 0);\n"
			"}\n";
	}
	else if (g_ogl_config.bSupportSampleShading)
	{
		// msaa + sample shading available, so just fetch the sample
		// This will lead to sample shading, but it's the only way to not loose
		// the values of each sample.
		sampler =
			"SAMPLER_BINDING(9) uniform sampler2DMS samp9;\n"
			"vec4 sampleEFB(ivec2 pos) {\n"
			"	return texelFetch(samp9, pos, gl_SampleID);\n"
			"}\n";
	}
	else
	{
		// msaa without sample shading: calculate the mean value of the pixel
		std::stringstream samples;
		samples << m_msaaSamples;
		sampler =
			"SAMPLER_BINDING(9) uniform sampler2DMS samp9;\n"
			"vec4 sampleEFB(ivec2 pos) {\n"
			"	vec4 color = vec4(0.0, 0.0, 0.0, 0.0);\n"
			"	for(int i=0; i<" + samples.str() + "; i++)\n"
			"		color += texelFetch(samp9, pos, i);\n"
			"	return color / " + samples.str() + ";\n"
			"}\n";
	}

	std::string ps_rgba6_to_rgb8 = sampler +
		"out vec4 ocol0;\n"
		"void main()\n"
		"{\n"
		"	ivec4 src6 = ivec4(round(sampleEFB(ivec2(gl_FragCoord.xy)) * 63.f));\n"
		"	ivec4 dst8;\n"
		"	dst8.r = (src6.r << 2) | (src6.g >> 4);\n"
		"	dst8.g = ((src6.g & 0xF) << 4) | (src6.b >> 2);\n"
		"	dst8.b = ((src6.b & 0x3) << 6) | src6.a;\n"
		"	dst8.a = 255;\n"
		"	ocol0 = float4(dst8) / 255.f;\n"
		"}";

	std::string ps_rgb8_to_rgba6 = sampler +
		"out vec4 ocol0;\n"
		"void main()\n"
		"{\n"
		"	ivec4 src8 = ivec4(round(sampleEFB(ivec2(gl_FragCoord.xy)) * 255.f));\n"
		"	ivec4 dst6;\n"
		"	dst6.r = src8.r >> 2;\n"
		"	dst6.g = ((src8.r & 0x3) << 4) | (src8.g >> 4);\n"
		"	dst6.b = ((src8.g & 0xF) << 2) | (src8.b >> 6);\n"
		"	dst6.a = src8.b & 0x3F;\n"
		"	ocol0 = float4(dst6) / 63.f;\n"
		"}";

	ProgramShaderCache::CompileShader(m_pixel_format_shaders[0], vs, ps_rgb8_to_rgba6.c_str());
	ProgramShaderCache::CompileShader(m_pixel_format_shaders[1], vs, ps_rgba6_to_rgb8.c_str());
}

FramebufferManager::~FramebufferManager()
{
#ifdef _WIN32
	if (g_has_vr920)
	{
		VR920_StopStereo3D();
	}
#endif
#ifdef HAVE_OCULUSSDK
	// Shut down rendering and release resources (by passing NULL)
	if (g_has_rift)
	{
		ovrHmd_ConfigureRendering(hmd, nullptr, 0, g_eye_fov, g_eye_render_desc);
	}
#endif

	glBindFramebuffer(GL_FRAMEBUFFER, 0);
	m_current_eye = 0;

	GLuint glObj[6];

	// Note: OpenGL deletion functions silently ignore parameters of "0".

	glObj[0] = m_efbFramebuffer[0];
	glObj[1] = m_resolvedFramebuffer[0];
	glObj[2] = m_xfbFramebuffer;
	glObj[3] = m_efbFramebuffer[1];
	glObj[4] = m_resolvedFramebuffer[1];
	glDeleteFramebuffers(m_stereo3d ? 5 : 3, glObj);
	m_xfbFramebuffer = 0;
	for (int eye = 0; eye < 2; ++eye)
	{
		m_efbFramebuffer[eye] = 0;
		m_resolvedFramebuffer[eye] = 0;
	}

	glObj[0] = m_resolvedColorTexture[0];
	glObj[1] = m_resolvedDepthTexture[0];
	glObj[2] = m_resolvedColorTexture[1];
	glObj[3] = m_resolvedDepthTexture[1];
	glDeleteTextures(m_stereo3d?4:2, glObj);
	for (int eye = 0; eye < 2; ++eye)
	{
		m_resolvedColorTexture[eye] = 0;
		m_resolvedDepthTexture[eye] = 0;
	}

	glObj[0] = m_efbColor[0];
	glObj[1] = m_efbDepth[0];
	glObj[2] = m_efbColorSwap[0];
	glObj[3] = m_efbColor[1];
	glObj[4] = m_efbDepth[1];
	glObj[5] = m_efbColorSwap[1];
	glDeleteTextures(m_stereo3d ? 6 : 3, glObj);
	for (int eye = 0; eye < 2; ++eye)
	{
		m_efbColor[eye] = 0;
		m_efbDepth[eye] = 0;
		m_efbColorSwap[eye] = 0;
	}

	// reinterpret pixel format
	m_pixel_format_shaders[0].Destroy();
	m_pixel_format_shaders[1].Destroy();
}

GLuint FramebufferManager::GetEFBColorTexture(const EFBRectangle& sourceRc, int eye)
{
	if (m_msaaSamples <= 1)
	{
		return m_efbColor[eye];
	}
	else
	{
		// Transfer the EFB to a resolved texture. EXT_framebuffer_blit is
		// required.

		TargetRectangle targetRc = g_renderer->ConvertEFBRectangle(sourceRc);
		targetRc.ClampLL(0, 0, m_targetWidth, m_targetHeight);

		// Resolve.
		glBindFramebuffer(GL_READ_FRAMEBUFFER, m_efbFramebuffer[eye]);
		glBindFramebuffer(GL_DRAW_FRAMEBUFFER, m_resolvedFramebuffer[eye]);
		glBlitFramebuffer(
			targetRc.left, targetRc.top, targetRc.right, targetRc.bottom,
			targetRc.left, targetRc.top, targetRc.right, targetRc.bottom,
			GL_COLOR_BUFFER_BIT, GL_NEAREST
			);

		// Return to EFB.
		glBindFramebuffer(GL_FRAMEBUFFER, m_efbFramebuffer[eye]);
		m_current_eye = eye;

		return m_resolvedColorTexture[eye];
	}
}

GLuint FramebufferManager::GetEFBDepthTexture(const EFBRectangle& sourceRc, int eye)
{
	if (m_msaaSamples <= 1)
	{
		return m_efbDepth[eye];
	}
	else
	{
		// Transfer the EFB to a resolved texture.

		TargetRectangle targetRc = g_renderer->ConvertEFBRectangle(sourceRc);
		targetRc.ClampLL(0, 0, m_targetWidth, m_targetHeight);

		// Resolve.
		glBindFramebuffer(GL_READ_FRAMEBUFFER, m_efbFramebuffer[eye]);
		glBindFramebuffer(GL_DRAW_FRAMEBUFFER, m_resolvedFramebuffer[eye]);
		glBlitFramebuffer(
			targetRc.left, targetRc.top, targetRc.right, targetRc.bottom,
			targetRc.left, targetRc.top, targetRc.right, targetRc.bottom,
			GL_DEPTH_BUFFER_BIT, GL_NEAREST
			);

		// Return to EFB.
		glBindFramebuffer(GL_FRAMEBUFFER, m_efbFramebuffer[eye]);
		m_current_eye = eye;

		return m_resolvedDepthTexture[eye];
	}
}

void FramebufferManager::CopyToRealXFB(u32 xfbAddr, u32 fbWidth, u32 fbHeight, const EFBRectangle& sourceRc,float Gamma)
{
	u8* xfb_in_ram = Memory::GetPointer(xfbAddr);
	if (!xfb_in_ram)
	{
		WARN_LOG(VIDEO, "Tried to copy to invalid XFB address");
		return;
	}

	TargetRectangle targetRc = g_renderer->ConvertEFBRectangle(sourceRc);
	TextureConverter::EncodeToRamYUYV(ResolveAndGetRenderTarget(sourceRc, 0), targetRc, xfb_in_ram, fbWidth, fbHeight);
}

void FramebufferManager::SetFramebuffer(GLuint fb)
{
	glBindFramebuffer(GL_FRAMEBUFFER, fb != 0 ? fb : GetEFBFramebuffer(m_current_eye));
}

void FramebufferManager::RenderToEye(int eye)
{
	if (!m_stereo3d)
		return;
	glBindFramebuffer(GL_FRAMEBUFFER, m_efbFramebuffer[eye]);
	m_current_eye = eye;
}

void FramebufferManager::SwapRenderEye()
{
	m_current_eye = 1 - m_current_eye;
	glBindFramebuffer(GL_FRAMEBUFFER, m_efbFramebuffer[m_current_eye]);
}

void FramebufferManager::SwapAsyncFrontBuffers()
{
	if (m_msaaSamples <= 1)
	{
		GLuint temp;
		for (int eye = 0; eye < m_eye_count; eye++)
		{
			temp = m_efbColor[eye];
			m_efbColor[eye] = m_frontBuffer[eye];
			m_frontBuffer[eye] = temp;
			glBindFramebuffer(GL_FRAMEBUFFER, m_efbFramebuffer[eye]);
			glFramebufferTexture2D(GL_FRAMEBUFFER, GL_COLOR_ATTACHMENT0, GL_TEXTURE_2D, m_efbColor[eye], 0);
		}
	}
	else
	{
		GLuint temp;
		for (int eye = 0; eye < m_eye_count; eye++)
		{
			temp = m_resolvedColorTexture[eye];
			m_resolvedColorTexture[eye] = m_frontBuffer[eye];
			m_frontBuffer[eye] = temp;
			glBindFramebuffer(GL_FRAMEBUFFER, m_resolvedFramebuffer[eye]);
			glFramebufferTexture2D(GL_FRAMEBUFFER, GL_COLOR_ATTACHMENT0, GL_TEXTURE_2D, m_resolvedColorTexture[eye], 0);
		}
	}
}


// Apply AA if enabled
GLuint FramebufferManager::ResolveAndGetRenderTarget(const EFBRectangle &source_rect, int eye)
{
	return GetEFBColorTexture(source_rect, eye);
}

GLuint FramebufferManager::ResolveAndGetDepthTarget(const EFBRectangle &source_rect, int eye)
{
	return GetEFBDepthTexture(source_rect, eye);
}

void FramebufferManager::ReinterpretPixelData(unsigned int convtype, int eye)
{
	g_renderer->ResetAPIState();

	GLuint src_texture = 0;

	// We aren't allowed to render and sample the same texture in one draw call,
	// so we have to create a new texture and overwrite it completely.
	// To not allocate one big texture every time, we've allocated two on
	// initialization and just swap them here:
	src_texture = m_efbColor[eye];
	m_efbColor[eye] = m_efbColorSwap[eye];
	m_efbColorSwap[eye] = src_texture;
	glBindFramebuffer(GL_FRAMEBUFFER, m_efbFramebuffer[eye]);
	glFramebufferTexture2D(GL_FRAMEBUFFER, GL_COLOR_ATTACHMENT0, GL_TEXTURE_2D, m_efbColor[eye], 0);

	glViewport(0,0, m_targetWidth, m_targetHeight);
	glActiveTexture(GL_TEXTURE0 + 9);
	glBindTexture(m_textureType, src_texture);

	m_pixel_format_shaders[convtype ? 1 : 0].Bind();
	glDrawArrays(GL_TRIANGLE_STRIP, 0, 4);
	glBindTexture(m_textureType, 0);

#ifdef HAVE_OCULUSSDK
	if (g_has_rift)
		m_eye_texture[eye].OGL.TexId = m_efbColor[eye];
#endif

	g_renderer->RestoreAPIState();
}

XFBSource::~XFBSource()
{
	glDeleteTextures(1, &texture);
}

void XFBSource::DecodeToTexture(u32 xfbAddr, u32 fbWidth, u32 fbHeight)
{
	TextureConverter::DecodeToTexture(xfbAddr, fbWidth, fbHeight, texture);
}

void XFBSource::CopyEFB(float Gamma)
{
	g_renderer->ResetAPIState();

	// Copy EFB data to XFB and restore render target again
	glBindFramebuffer(GL_READ_FRAMEBUFFER, FramebufferManager::GetEFBFramebuffer(0));
	glBindFramebuffer(GL_DRAW_FRAMEBUFFER, FramebufferManager::GetXFBFramebuffer());

	// Bind texture.
	glFramebufferTexture2D(GL_DRAW_FRAMEBUFFER, GL_COLOR_ATTACHMENT0, GL_TEXTURE_2D, texture, 0);

	glBlitFramebuffer(
		0, 0, texWidth, texHeight,
		0, 0, texWidth, texHeight,
		GL_COLOR_BUFFER_BIT, GL_NEAREST
	);

	// Return to EFB.
	FramebufferManager::SetFramebuffer(0);

	g_renderer->RestoreAPIState();

}

XFBSourceBase* FramebufferManager::CreateXFBSource(unsigned int target_width, unsigned int target_height)
{
	GLuint texture;

	glGenTextures(1, &texture);

	glActiveTexture(GL_TEXTURE0 + 9);
	glBindTexture(GL_TEXTURE_2D, texture);
	glTexParameteri(GL_TEXTURE_2D, GL_TEXTURE_MAX_LEVEL, 0);
	glTexImage2D(GL_TEXTURE_2D, 0, GL_RGBA, target_width, target_height, 0, GL_RGBA, GL_UNSIGNED_BYTE, nullptr);

	return new XFBSource(texture);
}

void FramebufferManager::GetTargetSize(unsigned int *width, unsigned int *height, const EFBRectangle& sourceRc)
{
	*width = m_targetWidth;
	*height = m_targetHeight;
}

#ifdef HAVE_OCULUSSDK
void FramebufferManager::ConfigureRift()
{
	ovrGLConfig cfg;
	cfg.OGL.Header.API = ovrRenderAPI_OpenGL;
	cfg.OGL.Header.RTSize.w = hmdDesc.Resolution.w;
	cfg.OGL.Header.RTSize.h = hmdDesc.Resolution.h;
	cfg.OGL.Header.Multisample = 0;
#ifdef _WIN32
	cfg.OGL.Window = (HWND)((cInterfaceWGL*)GLInterface)->m_window_handle;
	cfg.OGL.DC = GetDC(cfg.OGL.Window);
	//ovrHmd_AttachToWindow(hmd, cfg.OGL.Window, nullptr, nullptr);
#endif
	int caps = 0;
	if (g_Config.bChromatic)
		caps |= ovrDistortionCap_Chromatic;
	if (g_Config.bTimewarp)
		caps |= ovrDistortionCap_TimeWarp;
	if (g_Config.bVignette)
		caps |= ovrDistortionCap_Vignette;
	if (g_Config.bNoRestore)
		caps |= ovrDistortionCap_NoRestore;
	if (g_Config.bFlipVertical)
		caps |= ovrDistortionCap_FlipInput;
	if (g_Config.bSRGB)
		caps |= ovrDistortionCap_SRGB;
	if (g_Config.bOverdrive)
		caps |= ovrDistortionCap_Overdrive;
	if (g_Config.bHqDistortion)
		caps |= ovrDistortionCap_HqDistortion;
	ovrHmd_ConfigureRendering(hmd, &cfg.Config, caps,
		g_eye_fov, g_eye_render_desc);
	ovrhmd_EnableHSWDisplaySDKRender(hmd, false);
}
#endif

}  // namespace OGL<|MERGE_RESOLUTION|>--- conflicted
+++ resolved
@@ -105,7 +105,6 @@
 	glActiveTexture(GL_TEXTURE0 + 9);
 	for (int eye = 0; eye < m_eye_count; ++eye)
 	{
-<<<<<<< HEAD
 		GLuint glObj[4];
 		glGenTextures(4, glObj);
 		m_efbColor[eye] = glObj[0];
@@ -188,75 +187,12 @@
 			glBindFramebuffer(GL_FRAMEBUFFER, m_resolvedFramebuffer[eye]);
 			glFramebufferTexture2D(GL_FRAMEBUFFER, GL_COLOR_ATTACHMENT0, GL_TEXTURE_2D, m_resolvedColorTexture[eye], 0);
 			glFramebufferTexture2D(GL_FRAMEBUFFER, GL_DEPTH_ATTACHMENT, GL_TEXTURE_2D, m_resolvedDepthTexture[eye], 0);
-			GL_REPORT_FBO_ERROR();
 		}
-=======
-		m_textureType = GL_TEXTURE_2D;
-
-		glBindTexture(m_textureType, m_efbColor);
-		glTexParameteri(m_textureType, GL_TEXTURE_MAX_LEVEL, 0);
-		glTexParameteri(m_textureType, GL_TEXTURE_WRAP_S, GL_CLAMP_TO_EDGE);
-		glTexParameteri(m_textureType, GL_TEXTURE_WRAP_T, GL_CLAMP_TO_EDGE);
-		glTexImage2D(m_textureType, 0, GL_RGBA, m_targetWidth, m_targetHeight, 0, GL_RGBA, GL_UNSIGNED_BYTE, nullptr);
-
-		glBindTexture(m_textureType, m_efbDepth);
-		glTexParameteri(m_textureType, GL_TEXTURE_MAX_LEVEL, 0);
-		glTexParameteri(m_textureType, GL_TEXTURE_WRAP_S, GL_CLAMP_TO_EDGE);
-		glTexParameteri(m_textureType, GL_TEXTURE_WRAP_T, GL_CLAMP_TO_EDGE);
-		glTexImage2D(m_textureType, 0, GL_DEPTH_COMPONENT24, m_targetWidth, m_targetHeight, 0, GL_DEPTH_COMPONENT, GL_UNSIGNED_INT, nullptr);
-
-		glBindTexture(m_textureType, m_efbColorSwap);
-		glTexParameteri(m_textureType, GL_TEXTURE_MAX_LEVEL, 0);
-		glTexParameteri(m_textureType, GL_TEXTURE_WRAP_S, GL_CLAMP_TO_EDGE);
-		glTexParameteri(m_textureType, GL_TEXTURE_WRAP_T, GL_CLAMP_TO_EDGE);
-		glTexImage2D(m_textureType, 0, GL_RGBA, m_targetWidth, m_targetHeight, 0, GL_RGBA, GL_UNSIGNED_BYTE, nullptr);
-	}
-	else
-	{
-		m_textureType = GL_TEXTURE_2D_MULTISAMPLE;
-
-		glBindTexture(m_textureType, m_efbColor);
-		glTexImage2DMultisample(m_textureType, m_msaaSamples, GL_RGBA, m_targetWidth, m_targetHeight, false);
-
-		glBindTexture(m_textureType, m_efbDepth);
-		glTexImage2DMultisample(m_textureType, m_msaaSamples, GL_DEPTH_COMPONENT24, m_targetWidth, m_targetHeight, false);
-
-		glBindTexture(m_textureType, m_efbColorSwap);
-		glTexImage2DMultisample(m_textureType, m_msaaSamples, GL_RGBA, m_targetWidth, m_targetHeight, false);
-		glBindTexture(m_textureType, 0);
-
-		// Although we are able to access the multisampled texture directly, we don't do it everywhere.
-		// The old way is to "resolve" this multisampled texture by copying it into a non-sampled texture.
-		// This would lead to an unneeded copy of the EFB, so we are going to avoid it.
-		// But as this job isn't done right now, we do need that texture for resolving:
-		glGenTextures(2, glObj);
-		m_resolvedColorTexture = glObj[0];
-		m_resolvedDepthTexture = glObj[1];
-
-		glBindTexture(GL_TEXTURE_2D, m_resolvedColorTexture);
-		glTexParameteri(GL_TEXTURE_2D, GL_TEXTURE_MAX_LEVEL, 0);
-		glTexParameteri(GL_TEXTURE_2D, GL_TEXTURE_WRAP_S, GL_CLAMP_TO_EDGE);
-		glTexParameteri(GL_TEXTURE_2D, GL_TEXTURE_WRAP_T, GL_CLAMP_TO_EDGE);
-		glTexImage2D(GL_TEXTURE_2D, 0, GL_RGBA, m_targetWidth, m_targetHeight, 0, GL_RGBA, GL_UNSIGNED_BYTE, nullptr);
-
-		glBindTexture(GL_TEXTURE_2D, m_resolvedDepthTexture);
-		glTexParameteri(GL_TEXTURE_2D, GL_TEXTURE_MAX_LEVEL, 0);
-		glTexParameteri(GL_TEXTURE_2D, GL_TEXTURE_WRAP_S, GL_CLAMP_TO_EDGE);
-		glTexParameteri(GL_TEXTURE_2D, GL_TEXTURE_WRAP_T, GL_CLAMP_TO_EDGE);
-		glTexImage2D(GL_TEXTURE_2D, 0, GL_DEPTH_COMPONENT24, m_targetWidth, m_targetHeight, 0, GL_DEPTH_COMPONENT, GL_UNSIGNED_INT, nullptr);
-
-		// Bind resolved textures to resolved framebuffer.
-		glGenFramebuffers(1, &m_resolvedFramebuffer);
-		glBindFramebuffer(GL_FRAMEBUFFER, m_resolvedFramebuffer);
-		glFramebufferTexture2D(GL_FRAMEBUFFER, GL_COLOR_ATTACHMENT0, GL_TEXTURE_2D, m_resolvedColorTexture, 0);
-		glFramebufferTexture2D(GL_FRAMEBUFFER, GL_DEPTH_ATTACHMENT, GL_TEXTURE_2D, m_resolvedDepthTexture, 0);
->>>>>>> 049afc43
 	}
 
 	// Create XFB framebuffer; targets will be created elsewhere.
 	glGenFramebuffers(1, &m_xfbFramebuffer);
 
-<<<<<<< HEAD
 	for (int eye = 0; eye < m_eye_count; ++eye)
 	{
 		// Bind target textures to EFB framebuffer.
@@ -264,7 +200,6 @@
 		glBindFramebuffer(GL_FRAMEBUFFER, m_efbFramebuffer[eye]);
 		glFramebufferTexture2D(GL_FRAMEBUFFER, GL_COLOR_ATTACHMENT0, m_textureType, m_efbColor[eye], 0);
 		glFramebufferTexture2D(GL_FRAMEBUFFER, GL_DEPTH_ATTACHMENT, m_textureType, m_efbDepth[eye], 0);
-		GL_REPORT_FBO_ERROR();
 
 		// EFB framebuffer is currently bound, make sure to clear its alpha value to 1.f
 		glViewport(0, 0, m_targetWidth, m_targetHeight);
@@ -274,13 +209,6 @@
 		glClear(GL_COLOR_BUFFER_BIT | GL_DEPTH_BUFFER_BIT);
 	}
 	m_current_eye = m_eye_count - 1;
-=======
-	// Bind target textures to EFB framebuffer.
-	glGenFramebuffers(1, &m_efbFramebuffer);
-	glBindFramebuffer(GL_FRAMEBUFFER, m_efbFramebuffer);
-	glFramebufferTexture2D(GL_FRAMEBUFFER, GL_COLOR_ATTACHMENT0, m_textureType, m_efbColor, 0);
-	glFramebufferTexture2D(GL_FRAMEBUFFER, GL_DEPTH_ATTACHMENT, m_textureType, m_efbDepth, 0);
->>>>>>> 049afc43
 
 	if (g_has_vr920)
 	{
