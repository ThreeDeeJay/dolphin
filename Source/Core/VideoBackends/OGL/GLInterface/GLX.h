--- conflicted
+++ resolved
@@ -24,12 +24,8 @@
 	void SwapInterval(int Interval) override;
 	void Swap() override;
 	void* GetFuncAddress(const std::string& name) override;
-<<<<<<< HEAD
-	bool Create(void *window_handle);
+	bool Create(void *window_handle) override;
 	bool CreateOffscreen();
-=======
-	bool Create(void *window_handle) override;
->>>>>>> 48637082
 	bool MakeCurrent() override;
 	bool MakeCurrentOffscreen();
 	bool ClearCurrent() override;
