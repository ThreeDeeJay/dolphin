--- conflicted
+++ resolved
@@ -53,13 +53,10 @@
     </ClCompile>
     <ClCompile Include="main.cpp" />
     <ClCompile Include="SamplerCache.cpp" />
-<<<<<<< HEAD
-    <ClCompile Include="VROGL.cpp" />
-=======
     <ClCompile Include="OGLTexture.cpp">
       <Filter>Render</Filter>
     </ClCompile>
->>>>>>> e63c3378
+    <ClCompile Include="VROGL.cpp" />
   </ItemGroup>
   <ItemGroup>
     <ClInclude Include="VertexManager.h">
