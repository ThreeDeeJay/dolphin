// Copyright 2011 Dolphin Emulator Project
// Licensed under GPLv2+
// Refer to the license.txt file included.

#include "VideoBackends/D3D/PSTextureEncoder.h"

#include "Common/Logging/Log.h"
#include "Core/HW/Memmap.h"
#include "VideoBackends/D3D/D3DBase.h"
#include "VideoBackends/D3D/D3DShader.h"
#include "VideoBackends/D3D/D3DState.h"
#include "VideoBackends/D3D/D3DUtil.h"
#include "VideoBackends/D3D/FramebufferManager.h"
#include "VideoBackends/D3D/Render.h"
#include "VideoBackends/D3D/TextureCache.h"
#include "VideoBackends/D3D/VertexShaderCache.h"

#include "VideoCommon/TextureConversionShader.h"
#include "VideoCommon/VideoCommon.h"

namespace DX11
{
struct EFBEncodeParams
{
  s32 SrcLeft;
  s32 SrcTop;
  u32 DestWidth;
  u32 ScaleFactor;
};

PSTextureEncoder::PSTextureEncoder()
    : m_ready(false), m_out(nullptr), m_outRTV(nullptr), m_outStage(nullptr),
      m_encodeParams(nullptr)
{
}

void PSTextureEncoder::Init()
{
  m_ready = false;

  HRESULT hr;

  // Create output texture RGBA format
  D3D11_TEXTURE2D_DESC t2dd = CD3D11_TEXTURE2D_DESC(DXGI_FORMAT_B8G8R8A8_UNORM, EFB_WIDTH * 4,
                                                    EFB_HEIGHT / 4, 1, 1, D3D11_BIND_RENDER_TARGET);
  hr = D3D::device->CreateTexture2D(&t2dd, nullptr, &m_out);
  CHECK(SUCCEEDED(hr), "create efb encode output texture");
  D3D::SetDebugObjectName(m_out, "efb encoder output texture");

  // Create output render target view
  D3D11_RENDER_TARGET_VIEW_DESC rtvd = CD3D11_RENDER_TARGET_VIEW_DESC(
      m_out, D3D11_RTV_DIMENSION_TEXTURE2D, DXGI_FORMAT_B8G8R8A8_UNORM);
  hr = D3D::device->CreateRenderTargetView(m_out, &rtvd, &m_outRTV);
  CHECK(SUCCEEDED(hr), "create efb encode output render target view");
  D3D::SetDebugObjectName(m_outRTV, "efb encoder output rtv");

  // Create output staging buffer
  t2dd.Usage = D3D11_USAGE_STAGING;
  t2dd.BindFlags = 0;
  t2dd.CPUAccessFlags = D3D11_CPU_ACCESS_READ;
  hr = D3D::device->CreateTexture2D(&t2dd, nullptr, &m_outStage);
  CHECK(SUCCEEDED(hr), "create efb encode output staging buffer");
  D3D::SetDebugObjectName(m_outStage, "efb encoder output staging buffer");

  // Create constant buffer for uploading data to shaders
  D3D11_BUFFER_DESC bd = CD3D11_BUFFER_DESC(sizeof(EFBEncodeParams), D3D11_BIND_CONSTANT_BUFFER);
  hr = D3D::device->CreateBuffer(&bd, nullptr, &m_encodeParams);
  CHECK(SUCCEEDED(hr), "create efb encode params buffer");
  D3D::SetDebugObjectName(m_encodeParams, "efb encoder params buffer");

  m_ready = true;
}

void PSTextureEncoder::Shutdown()
{
  m_ready = false;

  for (auto& it : m_encoding_shaders)
  {
    SAFE_RELEASE(it.second);
  }
  m_encoding_shaders.clear();

  SAFE_RELEASE(m_encodeParams);
  SAFE_RELEASE(m_outStage);
  SAFE_RELEASE(m_outRTV);
  SAFE_RELEASE(m_out);
}

void PSTextureEncoder::Encode(u8* dst, const EFBCopyParams& params, u32 native_width,
                              u32 bytes_per_row, u32 num_blocks_y, u32 memory_stride,
                              const EFBRectangle& src_rect, bool scale_by_half)
{
  if (!m_ready)  // Make sure we initialized OK
    return;

  HRESULT hr;

  // Resolve MSAA targets before copying.
  // FIXME: Instead of resolving EFB, it would be better to pick out a
  // single sample from each pixel. The game may break if it isn't
  // expecting the blurred edges around multisampled shapes.
  ID3D11ShaderResourceView* pEFB = params.depth ?
                                       FramebufferManager::GetResolvedEFBDepthTexture()->GetSRV() :
                                       FramebufferManager::GetResolvedEFBColorTexture()->GetSRV();

  // Reset API
  g_renderer->ResetAPIState();

  // Set up all the state for EFB encoding
  {
    const u32 words_per_row = bytes_per_row / sizeof(u32);

    D3D11_VIEWPORT vp = CD3D11_VIEWPORT(0.f, 0.f, FLOAT(words_per_row), FLOAT(num_blocks_y));
    D3D::context->RSSetViewports(1, &vp);

#if defined(_MSC_VER) && _MSC_VER <= 1800
    const EFBRectangle fullSrcRect(0, 0, EFB_WIDTH, EFB_HEIGHT);
#else
    constexpr EFBRectangle fullSrcRect(0, 0, EFB_WIDTH, EFB_HEIGHT);
#endif
    TargetRectangle targetRect = g_renderer->ConvertEFBRectangle(fullSrcRect);

    D3D::context->OMSetRenderTargets(1, &m_outRTV, nullptr);

    EFBEncodeParams encode_params;
    encode_params.SrcLeft = src_rect.left;
    encode_params.SrcTop = src_rect.top;
    encode_params.DestWidth = native_width;
    encode_params.ScaleFactor = scale_by_half ? 2 : 1;
    D3D::context->UpdateSubresource(m_encodeParams, 0, nullptr, &encode_params, 0, 0);
    D3D::stateman->SetPixelConstants(m_encodeParams);

    // We also linear filtering for both box filtering and downsampling higher resolutions to 1x
    // TODO: This only produces perfect downsampling for 1.5x and 2x IR, other resolution will
    //       need more complex down filtering to average all pixels and produce the correct result.
    // Also, box filtering won't be correct for anything other than 1x IR
<<<<<<< HEAD
    if (scale_by_half || g_ActiveConfig.iEFBScale != SCALE_1X)
=======
    if (scale_by_half || g_renderer->GetEFBScale() != 1)
>>>>>>> d3788112
      D3D::SetLinearCopySampler();
    else
      D3D::SetPointCopySampler();

    D3D::drawShadedTexQuad(pEFB, targetRect.AsRECT(), g_renderer->GetTargetWidth(),
                           g_renderer->GetTargetHeight(), GetEncodingPixelShader(params),
                           VertexShaderCache::GetSimpleVertexShader(),
                           VertexShaderCache::GetSimpleInputLayout());

    // Copy to staging buffer
    D3D11_BOX srcBox = CD3D11_BOX(0, 0, 0, words_per_row, num_blocks_y, 1);
    D3D::context->CopySubresourceRegion(m_outStage, 0, 0, 0, 0, m_out, 0, &srcBox);

    // Transfer staging buffer to GameCube/Wii RAM
    D3D11_MAPPED_SUBRESOURCE map = {0};
    hr = D3D::context->Map(m_outStage, 0, D3D11_MAP_READ, 0, &map);
    CHECK(SUCCEEDED(hr), "map staging buffer (0x%x)", hr);

    u8* src = (u8*)map.pData;
    u32 readStride = std::min(bytes_per_row, map.RowPitch);
    for (unsigned int y = 0; y < num_blocks_y; ++y)
    {
      memcpy(dst, src, readStride);
      dst += memory_stride;
      src += map.RowPitch;
    }

    D3D::context->Unmap(m_outStage, 0);
  }

  // Restore API
  FramebufferManager::BindEFBRenderTarget();
  g_renderer->RestoreAPIState();
}

ID3D11PixelShader* PSTextureEncoder::GetEncodingPixelShader(const EFBCopyParams& params)
{
  auto iter = m_encoding_shaders.find(params);
  if (iter != m_encoding_shaders.end())
    return iter->second;

  D3DBlob* bytecode = nullptr;
  const char* shader = TextureConversionShader::GenerateEncodingShader(params, APIType::D3D);
  if (!D3D::CompilePixelShader(shader, &bytecode))
  {
    PanicAlert("Failed to compile texture encoding shader.");
    m_encoding_shaders[params] = nullptr;
    return nullptr;
  }

  ID3D11PixelShader* newShader;
  HRESULT hr =
      D3D::device->CreatePixelShader(bytecode->Data(), bytecode->Size(), nullptr, &newShader);
  CHECK(SUCCEEDED(hr), "create efb encoder pixel shader");

  m_encoding_shaders.emplace(params, newShader);
  return newShader;
}
}<|MERGE_RESOLUTION|>--- conflicted
+++ resolved
@@ -135,11 +135,7 @@
     // TODO: This only produces perfect downsampling for 1.5x and 2x IR, other resolution will
     //       need more complex down filtering to average all pixels and produce the correct result.
     // Also, box filtering won't be correct for anything other than 1x IR
-<<<<<<< HEAD
-    if (scale_by_half || g_ActiveConfig.iEFBScale != SCALE_1X)
-=======
     if (scale_by_half || g_renderer->GetEFBScale() != 1)
->>>>>>> d3788112
       D3D::SetLinearCopySampler();
     else
       D3D::SetPointCopySampler();
