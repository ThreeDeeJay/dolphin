--- conflicted
+++ resolved
@@ -733,10 +733,6 @@
 		if (!g_ActiveConfig.bAsynchronousTimewarp)
 		{
 			g_rift_frame_timing = ovrHmd_BeginFrame(hmd, 0);
-<<<<<<< HEAD
-			g_eye_poses[ovrEye_Left] = ovrHmd_GetHmdPosePerEye(hmd, ovrEye_Left);
-			g_eye_poses[ovrEye_Right] = ovrHmd_GetHmdPosePerEye(hmd, ovrEye_Right);
-=======
 #ifdef OCULUSSDK042
 			g_eye_poses[ovrEye_Left] = ovrHmd_GetEyePose(hmd, ovrEye_Left);
 			g_eye_poses[ovrEye_Right] = ovrHmd_GetEyePose(hmd, ovrEye_Right);
@@ -745,7 +741,6 @@
 			g_eye_poses[ovrEye_Left] = ovrHmd_GetHmdPosePerEye(hmd, ovrEye_Left);
 			g_eye_poses[ovrEye_Right] = ovrHmd_GetHmdPosePerEye(hmd, ovrEye_Right);
 #endif
->>>>>>> 9deb471f
 		}
 		g_first_rift_frame = false;
 
