// Copyright 2010 Dolphin Emulator Project
// Licensed under GPLv2+
// Refer to the license.txt file included.

// Carl: TODO: Actually merge the QUAD BUFFERED 3D mode in D3D from "Merge pull request #5697 from Armada651/quad-buffer"

#include <algorithm>

#include "Common/CommonTypes.h"
#include "Common/Logging/Log.h"
#include "Common/MsgHandler.h"
#include "Common/StringUtil.h"
#include "Core/Config/GraphicsSettings.h"
#include "Core/ConfigManager.h"
#include "VideoBackends/D3D/D3DBase.h"
#include "VideoBackends/D3D/D3DState.h"
#include "VideoBackends/D3D/D3DTexture.h"
#include "VideoCommon/VR.h"
#include "VideoCommon/VideoConfig.h"

extern LUID* g_hmd_luid;

namespace DX11
{
HINSTANCE hD3DCompilerDll = nullptr;
D3DREFLECT PD3DReflect = nullptr;
pD3DCompile PD3DCompile = nullptr;
int d3dcompiler_dll_ref = 0;

CREATEDXGIFACTORY PCreateDXGIFactory = nullptr, PCreateDXGIFactory1 = nullptr;
HINSTANCE hDXGIDll = nullptr;
int dxgi_dll_ref = 0;

typedef HRESULT(WINAPI* D3D11CREATEDEVICEANDSWAPCHAIN)(IDXGIAdapter*, D3D_DRIVER_TYPE, HMODULE,
                                                       UINT, CONST D3D_FEATURE_LEVEL*, UINT, UINT,
                                                       CONST DXGI_SWAP_CHAIN_DESC*,
                                                       IDXGISwapChain**, ID3D11Device**,
                                                       D3D_FEATURE_LEVEL*, ID3D11DeviceContext**);
static D3D11CREATEDEVICE PD3D11CreateDevice = nullptr;
D3D11CREATEDEVICEANDSWAPCHAIN PD3D11CreateDeviceAndSwapChain = nullptr;
HINSTANCE hD3DDll = nullptr;
int d3d_dll_ref = 0;

namespace D3D
{
ID3D11Device* device = nullptr;
ID3D11DeviceContext* context = nullptr;
IDXGISwapChain* swapchain = nullptr;
static ID3D11Debug* debug = nullptr;
D3D_FEATURE_LEVEL featlevel;
D3DTexture2D* backbuf = nullptr;
HWND hWnd;

std::vector<DXGI_SAMPLE_DESC> aa_modes;  // supported AA modes of the current adapter

bool bgra_textures_supported;

#define NUM_SUPPORTED_FEATURE_LEVELS 3
const D3D_FEATURE_LEVEL supported_feature_levels[NUM_SUPPORTED_FEATURE_LEVELS] = {
    D3D_FEATURE_LEVEL_11_0, D3D_FEATURE_LEVEL_10_1, D3D_FEATURE_LEVEL_10_0};

unsigned int xres, yres;

bool bFrameInProgress = false;

HRESULT LoadDXGI()
{
  if (dxgi_dll_ref++ > 0)
    return S_OK;

  if (hDXGIDll)
    return S_OK;
  hDXGIDll = LoadLibraryA("dxgi.dll");
  if (!hDXGIDll)
  {
    MessageBoxA(nullptr, "Failed to load dxgi.dll", "Critical error", MB_OK | MB_ICONERROR);
    --dxgi_dll_ref;
    return E_FAIL;
  }
  PCreateDXGIFactory = (CREATEDXGIFACTORY)GetProcAddress(hDXGIDll, "CreateDXGIFactory");
  PCreateDXGIFactory1 = (CREATEDXGIFACTORY)GetProcAddress(hDXGIDll, "CreateDXGIFactory1");
  if (PCreateDXGIFactory == nullptr)
    MessageBoxA(nullptr, "GetProcAddress failed for CreateDXGIFactory!", "Critical error",
                MB_OK | MB_ICONERROR);

  return S_OK;
}

HRESULT LoadD3D()
{
  if (d3d_dll_ref++ > 0)
    return S_OK;

  if (hD3DDll)
    return S_OK;
  hD3DDll = LoadLibraryA("d3d11.dll");
  if (!hD3DDll)
  {
    MessageBoxA(nullptr, "Failed to load d3d11.dll", "Critical error", MB_OK | MB_ICONERROR);
    --d3d_dll_ref;
    return E_FAIL;
  }
  PD3D11CreateDevice = (D3D11CREATEDEVICE)GetProcAddress(hD3DDll, "D3D11CreateDevice");
  if (PD3D11CreateDevice == nullptr)
    MessageBoxA(nullptr, "GetProcAddress failed for D3D11CreateDevice!", "Critical error",
                MB_OK | MB_ICONERROR);

  PD3D11CreateDeviceAndSwapChain =
      (D3D11CREATEDEVICEANDSWAPCHAIN)GetProcAddress(hD3DDll, "D3D11CreateDeviceAndSwapChain");
  if (PD3D11CreateDeviceAndSwapChain == nullptr)
    MessageBoxA(nullptr, "GetProcAddress failed for D3D11CreateDeviceAndSwapChain!",
                "Critical error", MB_OK | MB_ICONERROR);

  return S_OK;
}

HRESULT LoadD3DCompiler()
{
  if (d3dcompiler_dll_ref++ > 0)
    return S_OK;
  if (hD3DCompilerDll)
    return S_OK;

  // The older version of the D3D compiler cannot compile our ubershaders without various
  // graphical issues. D3DCOMPILER_DLL_A should point to d3dcompiler_47.dll, so if this fails
  // to load, inform the user that they need to update their system.
  hD3DCompilerDll = LoadLibraryA(D3DCOMPILER_DLL_A);
  if (!hD3DCompilerDll)
  {
    PanicAlertT("Failed to load %s. If you are using Windows 7, try installing the "
                "KB4019990 update package.",
                D3DCOMPILER_DLL_A);
    return E_FAIL;
  }

  PD3DReflect = (D3DREFLECT)GetProcAddress(hD3DCompilerDll, "D3DReflect");
  if (PD3DReflect == nullptr)
    MessageBoxA(nullptr, "GetProcAddress failed for D3DReflect!", "Critical error",
                MB_OK | MB_ICONERROR);
  PD3DCompile = (pD3DCompile)GetProcAddress(hD3DCompilerDll, "D3DCompile");
  if (PD3DCompile == nullptr)
    MessageBoxA(nullptr, "GetProcAddress failed for D3DCompile!", "Critical error",
                MB_OK | MB_ICONERROR);

  return S_OK;
}

void UnloadDXGI()
{
  if (!dxgi_dll_ref)
    return;
  if (--dxgi_dll_ref != 0)
    return;

  if (hDXGIDll)
    FreeLibrary(hDXGIDll);
  hDXGIDll = nullptr;
  PCreateDXGIFactory = nullptr;
  PCreateDXGIFactory1 = nullptr;
}

void UnloadD3D()
{
  if (!d3d_dll_ref)
    return;
  if (--d3d_dll_ref != 0)
    return;

  if (hD3DDll)
    FreeLibrary(hD3DDll);
  hD3DDll = nullptr;
  PD3D11CreateDevice = nullptr;
  PD3D11CreateDeviceAndSwapChain = nullptr;
}

void UnloadD3DCompiler()
{
  if (!d3dcompiler_dll_ref)
    return;
  if (--d3dcompiler_dll_ref != 0)
    return;

  if (hD3DCompilerDll)
    FreeLibrary(hD3DCompilerDll);
  hD3DCompilerDll = nullptr;
  PD3DReflect = nullptr;
}

std::vector<DXGI_SAMPLE_DESC> EnumAAModes(IDXGIAdapter* adapter)
{
  std::vector<DXGI_SAMPLE_DESC> _aa_modes;

  // NOTE: D3D 10.0 doesn't support multisampled resources which are bound as depth buffers AND
  // shader resources.
  // Thus, we can't have MSAA with 10.0 level hardware.
  ID3D11Device* _device;
  ID3D11DeviceContext* _context;
  D3D_FEATURE_LEVEL feat_level;
  HRESULT hr = PD3D11CreateDevice(adapter, D3D_DRIVER_TYPE_UNKNOWN, nullptr, 0,
                                  supported_feature_levels, NUM_SUPPORTED_FEATURE_LEVELS,
                                  D3D11_SDK_VERSION, &_device, &feat_level, &_context);
  if (FAILED(hr) || feat_level == D3D_FEATURE_LEVEL_10_0)
  {
    DXGI_SAMPLE_DESC desc;
    desc.Count = 1;
    desc.Quality = 0;
    _aa_modes.push_back(desc);
    SAFE_RELEASE(_context);
    SAFE_RELEASE(_device);
  }
  else
  {
    for (int samples = 0; samples < D3D11_MAX_MULTISAMPLE_SAMPLE_COUNT; ++samples)
    {
      UINT quality_levels = 0;
      _device->CheckMultisampleQualityLevels(DXGI_FORMAT_R8G8B8A8_UNORM, samples, &quality_levels);

      DXGI_SAMPLE_DESC desc;
      desc.Count = samples;
      desc.Quality = 0;

      if (quality_levels > 0)
        _aa_modes.push_back(desc);
    }
    _context->Release();
    _device->Release();
  }
  return _aa_modes;
}

D3D_FEATURE_LEVEL GetFeatureLevel(IDXGIAdapter* adapter)
{
  D3D_FEATURE_LEVEL feat_level = D3D_FEATURE_LEVEL_9_1;
  PD3D11CreateDevice(adapter, D3D_DRIVER_TYPE_UNKNOWN, nullptr, 0, supported_feature_levels,
                     NUM_SUPPORTED_FEATURE_LEVELS, D3D11_SDK_VERSION, nullptr, &feat_level,
                     nullptr);
  return feat_level;
}

//#pragma optimize("", off)
static bool SupportsS3TCTextures(ID3D11Device* dev)
{
  UINT bc1_support, bc2_support, bc3_support;
  if (FAILED(dev->CheckFormatSupport(DXGI_FORMAT_BC1_UNORM, &bc1_support)) ||
      FAILED(dev->CheckFormatSupport(DXGI_FORMAT_BC2_UNORM, &bc2_support)) ||
      FAILED(dev->CheckFormatSupport(DXGI_FORMAT_BC3_UNORM, &bc3_support)))
  {
    return false;
  }

  return ((bc1_support & bc2_support & bc3_support) & D3D11_FORMAT_SUPPORT_TEXTURE2D) != 0;
}

static bool SupportsBPTCTextures(ID3D11Device* dev)
{
  // Currently, we only care about BC7. This could be extended to BC6H in the future.
  UINT bc7_support;
  if (FAILED(dev->CheckFormatSupport(DXGI_FORMAT_BC7_UNORM, &bc7_support)))
    return false;

  return (bc7_support & D3D11_FORMAT_SUPPORT_TEXTURE2D) != 0;
}

HRESULT Create(HWND wnd)
{
  hWnd = wnd;
  HRESULT hr;

  RECT client;
  GetClientRect(hWnd, &client);
  xres = client.right - client.left;
  yres = client.bottom - client.top;

  hr = LoadDXGI();
  if (SUCCEEDED(hr))
    hr = LoadD3D();
  if (SUCCEEDED(hr))
    hr = LoadD3DCompiler();
  if (FAILED(hr))
  {
    UnloadDXGI();
    UnloadD3D();
    UnloadD3DCompiler();
    return hr;
  }

  IDXGIFactory* factory = nullptr;
  IDXGIAdapter* adapter = nullptr;
  IDXGIOutput* output = nullptr;
  DXGI_OUTPUT_DESC out_desc;
  if (g_vr_needs_DXGIFactory1)
  {
    if (PCreateDXGIFactory1)
      hr = PCreateDXGIFactory1(__uuidof(IDXGIFactory1), (void**)&factory);
    else
      hr = PCreateDXGIFactory(__uuidof(IDXGIFactory), (void**)&factory);
  }
  else
  {
    hr = PCreateDXGIFactory(__uuidof(IDXGIFactory), (void**)&factory);
  }
  if (FAILED(hr))
    MessageBox(wnd, _T("Failed to create IDXGIFactory object"), _T("Dolphin Direct3D 11 backend"),
               MB_OK | MB_ICONERROR);

  if (g_hmd_luid)
  {
    SAFE_RELEASE(adapter);
    for (UINT iAdapter = 0; factory->EnumAdapters(iAdapter, &adapter) != DXGI_ERROR_NOT_FOUND;
         ++iAdapter)
    {
      DXGI_ADAPTER_DESC Desc;
      adapter->GetDesc(&Desc);
      if (memcmp(&Desc.AdapterLuid, g_hmd_luid, sizeof(LUID)) == 0)
      {
        // TODO: Make this configurable
        hr = adapter->EnumOutputs(0, &output);
        if (FAILED(hr))
        {
          // try using the first one
          IDXGIAdapter* firstadapter;
          hr = factory->EnumAdapters(0, &firstadapter);
          if (!FAILED(hr))
            hr = firstadapter->EnumOutputs(0, &output);
          if (FAILED(hr))
            MessageBox(wnd,
                       _T("Failed to enumerate outputs!\n")
                       _T("This usually happens when you've set your video adapter to the Nvidia ")
                       _T("GPU in an Optimus-equipped system.\n")
                       _T("Set Dolphin to use the high-performance graphics in Nvidia's drivers ")
                       _T("instead and leave Dolphin's video adapter set to the Intel GPU."),
                       _T("Dolphin Direct3D 11 backend"), MB_OK | MB_ICONERROR);
          SAFE_RELEASE(firstadapter);
        }
        break;
      }
      SAFE_RELEASE(adapter);
    }
  }

  // Find the adapter & output (monitor) to use for fullscreen, based on the reported name of the
  // HMD's monitor.
  if (g_hmd_device_name && strlen(g_hmd_device_name) > 1)
  {
    for (UINT AdapterIndex = 0;; AdapterIndex++)
    {
      SAFE_RELEASE(adapter);

      hr = factory->EnumAdapters(AdapterIndex, &adapter);
      if (hr == DXGI_ERROR_NOT_FOUND)
        break;

      DXGI_ADAPTER_DESC Desc;
      adapter->GetDesc(&Desc);

      bool deviceNameFound = false;

      for (UINT OutputIndex = 0;; OutputIndex++)
      {
        IDXGIOutput* Output;
        hr = adapter->EnumOutputs(OutputIndex, &Output);
        if (hr == DXGI_ERROR_NOT_FOUND)
        {
          break;
        }

        memset(&out_desc, 0, sizeof(out_desc));
        Output->GetDesc(&out_desc);

        MONITORINFOEXA monitor;
        monitor.cbSize = sizeof(monitor);
        if (::GetMonitorInfoA(out_desc.Monitor, &monitor) &&
            !strcmp(monitor.szDevice, g_hmd_device_name))
        {
          deviceNameFound = true;
          output = Output;
          // FSDesktopX = monitor.rcMonitor.left;
          // FSDesktopY = monitor.rcMonitor.top;
          break;
        }
        else
        {
          SAFE_RELEASE(Output);
        }
      }

      if (output)
        break;
    }

    if (!output)
      SAFE_RELEASE(adapter);
  }

  if (!adapter)
  {
    hr = factory->EnumAdapters(g_ActiveConfig.iAdapter, &adapter);
    if (FAILED(hr))
    {
      // try using the first one
      hr = factory->EnumAdapters(0, &adapter);
      if (FAILED(hr))
        MessageBox(wnd, _T("Failed to enumerate adapters"), _T("Dolphin Direct3D 11 backend"),
                   MB_OK | MB_ICONERROR);
    }

    // TODO: Make this configurable
    hr = adapter->EnumOutputs(0, &output);
    if (FAILED(hr))
    {
      // try using the first one
      IDXGIAdapter* firstadapter;
      hr = factory->EnumAdapters(0, &firstadapter);
      if (!FAILED(hr))
        hr = firstadapter->EnumOutputs(0, &output);
      if (FAILED(hr))
        MessageBox(wnd,
                   _T("Failed to enumerate outputs!\n")
                   _T("This usually happens when you've set your video adapter to the Nvidia ")
                   _T("GPU in an Optimus-equipped system.\n")
                   _T("Set Dolphin to use the high-performance graphics in Nvidia's drivers ")
                   _T("instead and leave Dolphin's video adapter set to the Intel GPU."),
                   _T("Dolphin Direct3D 11 backend"), MB_OK | MB_ICONERROR);
      SAFE_RELEASE(firstadapter);
    }
  }

  // get supported AA modes
  aa_modes = EnumAAModes(adapter);

  if (std::find_if(aa_modes.begin(), aa_modes.end(), [](const DXGI_SAMPLE_DESC& desc) {
        return desc.Count == g_Config.iMultisamples;
      }) == aa_modes.end())
  {
    Config::SetCurrent(Config::GFX_MSAA, UINT32_C(1));
    UpdateActiveConfig();
  }

  DXGI_SWAP_CHAIN_DESC swap_chain_desc = {};
  swap_chain_desc.BufferCount = 1;
  swap_chain_desc.BufferUsage = DXGI_USAGE_RENDER_TARGET_OUTPUT;
  swap_chain_desc.OutputWindow = wnd;
  swap_chain_desc.SampleDesc.Count = 1;
  swap_chain_desc.SampleDesc.Quality = 0;
<<<<<<< HEAD
  swap_chain_desc.Windowed =
      !SConfig::GetInstance().bFullscreen || g_ActiveConfig.bBorderlessFullscreen;

  // By creating a stereo swapchain early we can toggle Quad-Buffered stereoscopy
  // while the game is running.
  // swap_chain_desc.Stereo =
  //    g_ActiveConfig.iStereoMode == STEREO_QUADBUFFER || factory->IsWindowedStereoEnabled();

  out_desc = {};
  output->GetDesc(&out_desc);

  DXGI_MODE_DESC mode_desc = {};
  mode_desc.Width = out_desc.DesktopCoordinates.right - out_desc.DesktopCoordinates.left;
  mode_desc.Height = out_desc.DesktopCoordinates.bottom - out_desc.DesktopCoordinates.top;
  if (g_has_hmd)
  {
    mode_desc.Width = g_hmd_window_width;
    mode_desc.Height = g_hmd_window_height;
  }
  mode_desc.Format = DXGI_FORMAT_R8G8B8A8_UNORM;
  mode_desc.Scaling = DXGI_MODE_SCALING_UNSPECIFIED;
  hr = output->FindClosestMatchingMode(&mode_desc, &swap_chain_desc.BufferDesc, nullptr);
  if (FAILED(hr))
    MessageBox(wnd, _T("Failed to find a supported video mode"), _T("Dolphin Direct3D 11 backend"),
               MB_OK | MB_ICONERROR);

  if (swap_chain_desc.Windowed)
  {
    // forcing buffer resolution to xres and yres..
    // this is not a problem as long as we're in windowed mode
    if (g_is_direct_mode)
    {
      swap_chain_desc.BufferDesc.Width = g_hmd_window_width;
      swap_chain_desc.BufferDesc.Height = g_hmd_window_height;
    }
    else
    {
      swap_chain_desc.BufferDesc.Width = xres;
      swap_chain_desc.BufferDesc.Height = yres;
    }
  }
=======
  swap_chain_desc.Format = DXGI_FORMAT_R8G8B8A8_UNORM;
  swap_chain_desc.Scaling = DXGI_SCALING_STRETCH;
  swap_chain_desc.SwapEffect = DXGI_SWAP_EFFECT_FLIP_DISCARD;
  swap_chain_desc.Width = xres;
  swap_chain_desc.Height = yres;
  swap_chain_desc.Stereo = g_ActiveConfig.iStereoMode == STEREO_QUADBUFFER;
>>>>>>> 99d61906

#if defined(_DEBUG) || defined(DEBUGFAST)
  // Creating debug devices can sometimes fail if the user doesn't have the correct
  // version of the DirectX SDK. If it does, simply fallback to a non-debug device.
  {
    hr = PD3D11CreateDeviceAndSwapChain(
        adapter, D3D_DRIVER_TYPE_UNKNOWN, nullptr,
        D3D11_CREATE_DEVICE_DEBUG, supported_feature_levels,
        NUM_SUPPORTED_FEATURE_LEVELS, D3D11_SDK_VERSION, &swap_chain_desc, &swapchain, &device,
        &featlevel, &context);
    // Debugbreak on D3D error
    if (SUCCEEDED(hr) && SUCCEEDED(device->QueryInterface(__uuidof(ID3D11Debug), (void**)&debug)))
    {
      ID3D11InfoQueue* infoQueue = nullptr;
      if (SUCCEEDED(debug->QueryInterface(__uuidof(ID3D11InfoQueue), (void**)&infoQueue)))
      {
        infoQueue->SetBreakOnSeverity(D3D11_MESSAGE_SEVERITY_CORRUPTION, true);
        infoQueue->SetBreakOnSeverity(D3D11_MESSAGE_SEVERITY_ERROR, true);

        D3D11_MESSAGE_ID hide[] = {D3D11_MESSAGE_ID_SETPRIVATEDATA_CHANGINGPARAMS};

        D3D11_INFO_QUEUE_FILTER filter = {};
        filter.DenyList.NumIDs = sizeof(hide) / sizeof(D3D11_MESSAGE_ID);
        filter.DenyList.pIDList = hide;
        infoQueue->AddStorageFilterEntries(&filter);
        infoQueue->Release();
      }
    }
  }

  if (FAILED(hr))
#endif
  {
    hr = PD3D11CreateDeviceAndSwapChain(
        adapter, D3D_DRIVER_TYPE_UNKNOWN, nullptr, 0,
        supported_feature_levels, NUM_SUPPORTED_FEATURE_LEVELS, D3D11_SDK_VERSION, &swap_chain_desc,
        &swapchain, &device, &featlevel, &context);
  }

  if (FAILED(hr))
  {
    MessageBox(
        wnd,
        _T("Failed to initialize Direct3D.\nMake sure your video card supports at least D3D 10.0"),
        _T("Dolphin Direct3D 11 backend"), MB_OK | MB_ICONERROR);
    SAFE_RELEASE(device);
    SAFE_RELEASE(context);
    SAFE_RELEASE(swapchain);
    return E_FAIL;
  }

  // prevent DXGI from responding to Alt+Enter, unfortunately DXGI_MWA_NO_ALT_ENTER
  // does not work so we disable all monitoring of window messages. However this
  // may make it more difficult for DXGI to handle display mode changes.
  hr = factory->MakeWindowAssociation(wnd, DXGI_MWA_NO_WINDOW_CHANGES);
  if (FAILED(hr))
    MessageBox(wnd, _T("Failed to associate the window"), _T("Dolphin Direct3D 11 backend"),
               MB_OK | MB_ICONERROR);

  SetDebugObjectName(context, "device context");
  SAFE_RELEASE(factory);
  SAFE_RELEASE(output);
  SAFE_RELEASE(adapter);

  if (SConfig::GetInstance().bFullscreen && !g_ActiveConfig.bBorderlessFullscreen)
  {
    swapchain->SetFullscreenState(true, nullptr);
    swapchain->ResizeBuffers(0, xres, yres, DXGI_FORMAT_R8G8B8A8_UNORM, 0);
  }

  ID3D11Texture2D* buf;
  hr = swapchain->GetBuffer(0, IID_ID3D11Texture2D, (void**)&buf);
  if (FAILED(hr))
  {
    MessageBox(wnd, _T("Failed to get swapchain buffer"), _T("Dolphin Direct3D 11 backend"),
               MB_OK | MB_ICONERROR);
    SAFE_RELEASE(device);
    SAFE_RELEASE(context);
    SAFE_RELEASE(swapchain);
    return E_FAIL;
  }
  backbuf = new D3DTexture2D(buf, D3D11_BIND_RENDER_TARGET);
  SAFE_RELEASE(buf);
  CHECK(backbuf != nullptr, "Create back buffer texture");
  SetDebugObjectName(backbuf->GetTex(), "backbuffer texture");
  SetDebugObjectName(backbuf->GetRTV(), "backbuffer render target view");

  context->OMSetRenderTargets(1, &backbuf->GetRTV(), nullptr);

  // BGRA textures are easier to deal with in TextureCache, but might not be supported by the
  // hardware
  UINT format_support;
  device->CheckFormatSupport(DXGI_FORMAT_B8G8R8A8_UNORM, &format_support);
  bgra_textures_supported = (format_support & D3D11_FORMAT_SUPPORT_TEXTURE2D) != 0;
  g_Config.backend_info.bSupportsST3CTextures = SupportsS3TCTextures(device);
  g_Config.backend_info.bSupportsBPTCTextures = SupportsBPTCTextures(device);

  stateman = new StateManager;
  return S_OK;
}
//#pragma optimize("", on)

void Close()
{
  // we can't release the swapchain while in fullscreen.
  swapchain->SetFullscreenState(false, nullptr);

  // release all bound resources
  context->ClearState();
  SAFE_RELEASE(backbuf);
  SAFE_RELEASE(swapchain);
  SAFE_DELETE(stateman);
  context->Flush();  // immediately destroy device objects

  SAFE_RELEASE(context);
  ULONG references = device->Release();

#if defined(_DEBUG) || defined(DEBUGFAST)
  if (debug)
  {
    --references;  // the debug interface increases the refcount of the device, subtract that.
    if (references)
    {
      // print out alive objects, but only if we actually have pending references
      // note this will also print out internal live objects to the debug console
      debug->ReportLiveDeviceObjects(D3D11_RLDO_SUMMARY | D3D11_RLDO_DETAIL);
    }
    SAFE_RELEASE(debug)
  }
#endif

  if (references)
  {
    ERROR_LOG(VIDEO, "Unreleased references: %i.", references);
  }
  else
  {
    NOTICE_LOG(VIDEO, "Successfully released all device references!");
  }
  device = nullptr;

  // unload DLLs
  UnloadD3D();
  UnloadDXGI();
}

const char* VertexShaderVersionString()
{
  if (featlevel == D3D_FEATURE_LEVEL_11_0)
    return "vs_5_0";
  else if (featlevel == D3D_FEATURE_LEVEL_10_1)
    return "vs_4_1";
  else /*if(featlevel == D3D_FEATURE_LEVEL_10_0)*/
    return "vs_4_0";
}

const char* GeometryShaderVersionString()
{
  if (featlevel == D3D_FEATURE_LEVEL_11_0)
    return "gs_5_0";
  else if (featlevel == D3D_FEATURE_LEVEL_10_1)
    return "gs_4_1";
  else /*if(featlevel == D3D_FEATURE_LEVEL_10_0)*/
    return "gs_4_0";
}

const char* PixelShaderVersionString()
{
  if (featlevel == D3D_FEATURE_LEVEL_11_0)
    return "ps_5_0";
  else if (featlevel == D3D_FEATURE_LEVEL_10_1)
    return "ps_4_1";
  else /*if(featlevel == D3D_FEATURE_LEVEL_10_0)*/
    return "ps_4_0";
}

D3DTexture2D*& GetBackBuffer()
{
  return backbuf;
}
unsigned int GetBackBufferWidth()
{
  return xres;
}
unsigned int GetBackBufferHeight()
{
  return yres;
}

bool BGRATexturesSupported()
{
  return bgra_textures_supported;
}

// Returns the maximum width/height of a texture. This value only depends upon the feature level in
// DX11
u32 GetMaxTextureSize(D3D_FEATURE_LEVEL feature_level)
{
  switch (feature_level)
  {
  case D3D_FEATURE_LEVEL_11_0:
    return D3D11_REQ_TEXTURE2D_U_OR_V_DIMENSION;

  case D3D_FEATURE_LEVEL_10_1:
  case D3D_FEATURE_LEVEL_10_0:
    return D3D10_REQ_TEXTURE2D_U_OR_V_DIMENSION;

  case D3D_FEATURE_LEVEL_9_3:
    return 4096;

  case D3D_FEATURE_LEVEL_9_2:
  case D3D_FEATURE_LEVEL_9_1:
    return 2048;

  default:
    return 0;
  }
}

void Reset()
{
  // release all back buffer references
  SAFE_RELEASE(backbuf);

  // resize swapchain buffers
  RECT client;
  GetClientRect(hWnd, &client);
  xres = client.right - client.left;
  yres = client.bottom - client.top;
  D3D::swapchain->ResizeBuffers(0, xres, yres, DXGI_FORMAT_R8G8B8A8_UNORM, 0);

  // recreate back buffer texture
  ID3D11Texture2D* buf;
  HRESULT hr = swapchain->GetBuffer(0, IID_ID3D11Texture2D, (void**)&buf);
  if (FAILED(hr))
  {
    MessageBox(hWnd, _T("Failed to get swapchain buffer"), _T("Dolphin Direct3D 11 backend"),
               MB_OK | MB_ICONERROR);
    SAFE_RELEASE(device);
    SAFE_RELEASE(context);
    SAFE_RELEASE(swapchain);
    return;
  }
  backbuf = new D3DTexture2D(buf, D3D11_BIND_RENDER_TARGET);
  SAFE_RELEASE(buf);
  CHECK(backbuf != nullptr, "Create back buffer texture");
  SetDebugObjectName(backbuf->GetTex(), "backbuffer texture");
  SetDebugObjectName(backbuf->GetRTV(), "backbuffer render target view");
}

bool BeginFrame()
{
  if (bFrameInProgress)
  {
    PanicAlert("BeginFrame called although a frame is already in progress");
    return false;
  }
  bFrameInProgress = true;
  return (device != nullptr);
}

void EndFrame()
{
  if (!bFrameInProgress)
  {
    PanicAlert("EndFrame called although no frame is in progress");
    return;
  }
  bFrameInProgress = false;
}

void Present()
{
  UINT present_flags = 0;
  // if (swapchain->IsTemporaryMonoSupported() && g_ActiveConfig.iStereoMode != STEREO_QUADBUFFER)
  //  present_flags = DXGI_PRESENT_STEREO_TEMPORARY_MONO;

  // TODO: Is 1 the correct value for vsyncing?
  swapchain->Present((UINT)g_ActiveConfig.IsVSync(), present_flags);
}

HRESULT SetFullscreenState(bool enable_fullscreen)
{
  return swapchain->SetFullscreenState(enable_fullscreen, nullptr);
}

bool GetFullscreenState()
{
  BOOL state = FALSE;
  swapchain->GetFullscreenState(&state, nullptr);
  return !!state;
}

void SetDebugObjectName(ID3D11DeviceChild* resource, const char* name)
{
#if defined(_DEBUG) || defined(DEBUGFAST)
  if (resource)
    resource->SetPrivateData(WKPDID_D3DDebugObjectName, (UINT)(name ? strlen(name) : 0), name);
#endif
}

std::string GetDebugObjectName(ID3D11DeviceChild* resource)
{
  std::string name;
#if defined(_DEBUG) || defined(DEBUGFAST)
  if (resource)
  {
    UINT size = 0;
    resource->GetPrivateData(WKPDID_D3DDebugObjectName, &size, nullptr);  // get required size
    name.resize(size);
    resource->GetPrivateData(WKPDID_D3DDebugObjectName, &size, const_cast<char*>(name.data()));
  }
#endif
  return name;
}

}  // namespace D3D

}  // namespace DX11<|MERGE_RESOLUTION|>--- conflicted
+++ resolved
@@ -442,14 +442,9 @@
   swap_chain_desc.OutputWindow = wnd;
   swap_chain_desc.SampleDesc.Count = 1;
   swap_chain_desc.SampleDesc.Quality = 0;
-<<<<<<< HEAD
   swap_chain_desc.Windowed =
       !SConfig::GetInstance().bFullscreen || g_ActiveConfig.bBorderlessFullscreen;
-
-  // By creating a stereo swapchain early we can toggle Quad-Buffered stereoscopy
-  // while the game is running.
-  // swap_chain_desc.Stereo =
-  //    g_ActiveConfig.iStereoMode == STEREO_QUADBUFFER || factory->IsWindowedStereoEnabled();
+  // swap_chain_desc.Stereo = g_ActiveConfig.iStereoMode == STEREO_QUADBUFFER;
 
   out_desc = {};
   output->GetDesc(&out_desc);
@@ -484,14 +479,6 @@
       swap_chain_desc.BufferDesc.Height = yres;
     }
   }
-=======
-  swap_chain_desc.Format = DXGI_FORMAT_R8G8B8A8_UNORM;
-  swap_chain_desc.Scaling = DXGI_SCALING_STRETCH;
-  swap_chain_desc.SwapEffect = DXGI_SWAP_EFFECT_FLIP_DISCARD;
-  swap_chain_desc.Width = xres;
-  swap_chain_desc.Height = yres;
-  swap_chain_desc.Stereo = g_ActiveConfig.iStereoMode == STEREO_QUADBUFFER;
->>>>>>> 99d61906
 
 #if defined(_DEBUG) || defined(DEBUGFAST)
   // Creating debug devices can sometimes fail if the user doesn't have the correct
