--- conflicted
+++ resolved
@@ -2,14 +2,12 @@
 // Licensed under GPLv2+
 // Refer to the license.txt file included.
 
-<<<<<<< HEAD
+#include "VideoBackends/D3D/FramebufferManager.h"
+
 #ifdef _WIN32
 
 #include "VideoCommon/VR920.h"
 #endif
-=======
-#include "VideoBackends/D3D/FramebufferManager.h"
->>>>>>> d1ade5de
 
 #include <memory>
 
