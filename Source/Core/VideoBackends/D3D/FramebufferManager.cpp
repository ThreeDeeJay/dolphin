--- conflicted
+++ resolved
@@ -2,14 +2,12 @@
 // Licensed under GPLv2+
 // Refer to the license.txt file included.
 
-<<<<<<< HEAD
 #ifdef _WIN32
 
 #include "VideoCommon/VR920.h"
 #endif
-=======
+
 #include <memory>
->>>>>>> 0283ce2a
 
 #include "Core/HW/Memmap.h"
 #include "VideoBackends/D3D/AvatarDrawer.h"
