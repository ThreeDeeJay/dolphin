--- conflicted
+++ resolved
@@ -4,11 +4,8 @@
 
 #include "VideoBackends/D3D/BoundingBox.h"
 #include "VideoBackends/D3D/D3DBase.h"
-<<<<<<< HEAD
+#include "VideoBackends/D3D/D3DState.h"
 #include "VideoBackends/D3D/FramebufferManager.h"
-=======
-#include "VideoBackends/D3D/D3DState.h"
->>>>>>> 68a4cc6b
 #include "VideoBackends/D3D/PixelShaderCache.h"
 #include "VideoBackends/D3D/Render.h"
 #include "VideoBackends/D3D/VertexManager.h"
@@ -142,7 +139,6 @@
 
 	for (int eye = 0; eye < FramebufferManager::m_eye_count; ++eye)
 	{
-<<<<<<< HEAD
 		if (eye)
 		{
 			FramebufferManager::SwapRenderEye();
@@ -150,52 +146,15 @@
 			VertexShaderManager::dirty = true;
 			ID3D11Buffer* const_buffers[1] = { VertexShaderCache::GetConstantBuffer() };
 			D3D::context->VSSetConstantBuffers(0, 1, const_buffers);
-=======
-		D3D::stateman->SetPrimitiveTopology(D3D11_PRIMITIVE_TOPOLOGY_TRIANGLESTRIP);
-
-		D3D::stateman->Apply();
-		D3D::context->DrawIndexed(indices, startIndex, baseVertex);
-
-		INCSTAT(stats.thisFrame.numDrawCalls);
-	}
-	else if (current_primitive_type == PRIMITIVE_LINES)
-	{
-		float lineWidth = float(bpmem.lineptwidth.linesize) / 6.f;
-		float texOffset = LINE_PT_TEX_OFFSETS[bpmem.lineptwidth.lineoff];
-		float vpWidth = 2.0f * xfmem.viewport.wd;
-		float vpHeight = -2.0f * xfmem.viewport.ht;
-
-		bool texOffsetEnable[8];
-
-		for (int i = 0; i < 8; ++i)
-			texOffsetEnable[i] = bpmem.texcoords[i].s.line_offset;
-
-		if (m_lineShader.SetShader(components, lineWidth,
-			texOffset, vpWidth, vpHeight, texOffsetEnable))
-		{
-			D3D::stateman->SetPrimitiveTopology(D3D11_PRIMITIVE_TOPOLOGY_LINELIST);
-
+		}
+		if (current_primitive_type == PRIMITIVE_TRIANGLES)
+		{
+			D3D::stateman->SetPrimitiveTopology(D3D11_PRIMITIVE_TOPOLOGY_TRIANGLESTRIP);
 			D3D::stateman->Apply();
+
 			D3D::context->DrawIndexed(indices, startIndex, baseVertex);
 
 			INCSTAT(stats.thisFrame.numDrawCalls);
-
-			D3D::stateman->SetGeometryShader(nullptr);
->>>>>>> 68a4cc6b
-		}
-		if (current_primitive_type == PRIMITIVE_TRIANGLES)
-		{
-<<<<<<< HEAD
-			D3D::context->IASetPrimitiveTopology(D3D11_PRIMITIVE_TOPOLOGY_TRIANGLESTRIP);
-=======
-			D3D::stateman->SetPrimitiveTopology(D3D11_PRIMITIVE_TOPOLOGY_POINTLIST);
-
-			D3D::stateman->Apply();
->>>>>>> 68a4cc6b
-			D3D::context->DrawIndexed(indices, startIndex, baseVertex);
-
-			INCSTAT(stats.thisFrame.numDrawCalls);
-<<<<<<< HEAD
 		}
 		else if (current_primitive_type == PRIMITIVE_LINES)
 		{
@@ -212,13 +171,14 @@
 			if (m_lineShader.SetShader(components, lineWidth,
 				texOffset, vpWidth, vpHeight, texOffsetEnable))
 			{
-				((DX11::Renderer*)g_renderer)->ApplyCullDisable(); // Disable culling for lines and points
-				D3D::context->IASetPrimitiveTopology(D3D11_PRIMITIVE_TOPOLOGY_LINELIST);
+				D3D::stateman->SetPrimitiveTopology(D3D11_PRIMITIVE_TOPOLOGY_LINELIST);
+
+				D3D::stateman->Apply();
 				D3D::context->DrawIndexed(indices, startIndex, baseVertex);
+
 				INCSTAT(stats.thisFrame.numDrawCalls);
 
-				D3D::context->GSSetShader(nullptr, nullptr, 0);
-				((DX11::Renderer*)g_renderer)->RestoreCull();
+				D3D::stateman->SetGeometryShader(nullptr);
 			}
 		}
 		else //if (current_primitive_type == PRIMITIVE_POINTS)
@@ -236,18 +196,15 @@
 			if (m_pointShader.SetShader(components, pointSize,
 				texOffset, vpWidth, vpHeight, texOffsetEnable))
 			{
-				((DX11::Renderer*)g_renderer)->ApplyCullDisable(); // Disable culling for lines and points
-				D3D::context->IASetPrimitiveTopology(D3D11_PRIMITIVE_TOPOLOGY_POINTLIST);
+				D3D::stateman->SetPrimitiveTopology(D3D11_PRIMITIVE_TOPOLOGY_POINTLIST);
+
+				D3D::stateman->Apply();
 				D3D::context->DrawIndexed(indices, startIndex, baseVertex);
+
 				INCSTAT(stats.thisFrame.numDrawCalls);
 
-				D3D::context->GSSetShader(nullptr, nullptr, 0);
-				((DX11::Renderer*)g_renderer)->RestoreCull();
+				D3D::stateman->SetGeometryShader(nullptr);
 			}
-=======
-
-			D3D::stateman->SetGeometryShader(nullptr);
->>>>>>> 68a4cc6b
 		}
 	}
 }
