// Copyright 2008 Dolphin Emulator Project
// Licensed under GPLv2+
// Refer to the license.txt file included.

#include <memory>
#include <string>

#include "Common/CommonTypes.h"
#include "Common/FileUtil.h"
#include "Common/StringUtil.h"

#include "Core/ConfigManager.h"
#include "Core/Host.h"

#include "VideoBackends/D3D/BoundingBox.h"
#include "VideoBackends/D3D/D3DBase.h"
#include "VideoBackends/D3D/D3DUtil.h"
#include "VideoBackends/D3D/GeometryShaderCache.h"
#include "VideoBackends/D3D/PerfQuery.h"
#include "VideoBackends/D3D/PixelShaderCache.h"
#include "VideoBackends/D3D/Render.h"
#include "VideoBackends/D3D/TextureCache.h"
#include "VideoBackends/D3D/VertexManager.h"
#include "VideoBackends/D3D/VertexShaderCache.h"
#include "VideoBackends/D3D/VideoBackend.h"

#include "VideoCommon/BPStructs.h"
#include "VideoCommon/CommandProcessor.h"
#include "VideoCommon/Fifo.h"
#include "VideoCommon/GeometryShaderManager.h"
#include "VideoCommon/IndexGenerator.h"
#include "VideoCommon/OpcodeDecoding.h"
#include "VideoCommon/PixelEngine.h"
#include "VideoCommon/PixelShaderManager.h"
#include "VideoCommon/VertexLoaderManager.h"
#include "VideoCommon/VertexShaderManager.h"
#include "VideoCommon/VideoConfig.h"
#include "VideoCommon/VR.h"

namespace DX11
{

unsigned int VideoBackend::PeekMessages()
{
	MSG msg;
	while (PeekMessage(&msg, 0, 0, 0, PM_REMOVE))
	{
		if (msg.message == WM_QUIT)
			return FALSE;
		TranslateMessage(&msg);
		DispatchMessage(&msg);
	}
	return TRUE;
}

std::string VideoBackend::GetName() const
{
	return "D3D";
}

std::string VideoBackend::GetDisplayName() const
{
	return "Direct3D 11";
}

void InitBackendInfo()
{
	HRESULT hr = DX11::D3D::LoadDXGI();
	if (SUCCEEDED(hr)) hr = DX11::D3D::LoadD3D();
	if (FAILED(hr))
	{
		DX11::D3D::UnloadDXGI();
		return;
	}

	g_Config.backend_info.APIType = API_D3D;
	g_Config.backend_info.bSupportsExclusiveFullscreen = true;
	g_Config.backend_info.bSupportsDualSourceBlend = true;
	g_Config.backend_info.bSupportsPrimitiveRestart = true;
	g_Config.backend_info.bSupportsOversizedViewports = false;
	g_Config.backend_info.bSupportsGeometryShaders = true;
	g_Config.backend_info.bSupports3DVision = true;
	g_Config.backend_info.bSupportsPostProcessing = false;
	g_Config.backend_info.bSupportsPaletteConversion = true;
	g_Config.backend_info.bSupportsClipControl = true;

	IDXGIFactory* factory;
	IDXGIAdapter* ad;
	//Oculus SDK Bug: Once OpenGL mode has been attached in Direct Mode,
	//running the next line will cause a crash in Oculus SDK.  Seems to work
    //If you never ShutdownVR() the OpenGL mode, and never InitVR() for the
	//Direct3D mode, but that is very hacky.  Running ovr_Initialize(); here stops
	//crash, bug kills Direct Mode. Wait until SDK fixes this issue?
#if defined(OVR_MAJOR_VERSION) && (OVR_PRODUCT_VERSION >= 1 || OVR_MAJOR_VERSION >= 6)
	if (DX11::PCreateDXGIFactory1)
		hr = DX11::PCreateDXGIFactory1(__uuidof(IDXGIFactory1), (void**)&factory);
	else
		hr = E_NOINTERFACE;
#else
	hr = DX11::PCreateDXGIFactory(__uuidof(IDXGIFactory), (void**)&factory);
#endif
	if (FAILED(hr))
		PanicAlert("Failed to create IDXGIFactory object");

	// adapters
	g_Config.backend_info.Adapters.clear();
	g_Config.backend_info.AAModes.clear();
	while (factory->EnumAdapters((UINT)g_Config.backend_info.Adapters.size(), &ad) != DXGI_ERROR_NOT_FOUND)
	{
		const size_t adapter_index = g_Config.backend_info.Adapters.size();

		DXGI_ADAPTER_DESC desc;
		ad->GetDesc(&desc);

		// TODO: These don't get updated on adapter change, yet
		if (adapter_index == g_Config.iAdapter)
		{
			std::string samples;
			std::vector<DXGI_SAMPLE_DESC> modes = DX11::D3D::EnumAAModes(ad);
			// First iteration will be 1. This equals no AA.
			for (unsigned int i = 0; i < modes.size(); ++i)
			{
				g_Config.backend_info.AAModes.push_back(modes[i].Count);
			}

			bool shader_model_5_supported = (DX11::D3D::GetFeatureLevel(ad) >= D3D_FEATURE_LEVEL_11_0);

			// Requires the earlydepthstencil attribute (only available in shader model 5)
			g_Config.backend_info.bSupportsEarlyZ = shader_model_5_supported;

			// Requires full UAV functionality (only available in shader model 5)
			g_Config.backend_info.bSupportsBBox = shader_model_5_supported;

			// Requires the instance attribute (only available in shader model 5)
			g_Config.backend_info.bSupportsGSInstancing = shader_model_5_supported;

			// Sample shading requires shader model 5
			g_Config.backend_info.bSupportsSSAA = shader_model_5_supported;
		}
		g_Config.backend_info.Adapters.push_back(UTF16ToUTF8(desc.Description));
		ad->Release();
	}
	factory->Release();

	// Clear ppshaders string vector
	g_Config.backend_info.PPShaders.clear();
	g_Config.backend_info.AnaglyphShaders.clear();

	DX11::D3D::UnloadDXGI();
	DX11::D3D::UnloadD3D();
}

void VideoBackend::ShowConfig(void *hParent)
{
	InitBackendInfo();
	Host_ShowVideoConfig(hParent, GetDisplayName(), "gfx_dx11");
}

bool VideoBackend::Initialize(void *window_handle)
{
	if (window_handle == nullptr)
		return false;

	InitializeShared();
	InitBackendInfo();

	frameCount = 0;

	if (File::Exists(File::GetUserPath(D_CONFIG_IDX) + "GFX.ini"))
		g_Config.Load(File::GetUserPath(D_CONFIG_IDX) + "GFX.ini");
	else
		g_Config.Load(File::GetUserPath(D_CONFIG_IDX) + "gfx_dx11.ini");

	g_Config.GameIniLoad();
	g_Config.UpdateProjectionHack();
	g_Config.VerifyValidity();
	UpdateActiveConfig();

	m_window_handle = window_handle;
	m_initialized = true;

	return true;
}

bool VideoBackend::InitializeOtherThread(void *window_handle, std::thread *video_thread)
{
	m_video_thread = video_thread;
	return true;
}

void VideoBackend::Video_Prepare()
{
	// internal interfaces
	g_renderer = std::make_unique<Renderer>(m_window_handle);
	g_texture_cache = std::make_unique<TextureCache>();
	g_vertex_manager = std::make_unique<VertexManager>();
	g_perf_query = std::make_unique<PerfQuery>();
	VertexShaderCache::Init();
	PixelShaderCache::Init();
	GeometryShaderCache::Init();
	D3D::InitUtils();

	// VideoCommon
	BPInit();
	Fifo::Init();
	IndexGenerator::Init();
	VertexLoaderManager::Init();
	OpcodeDecoder::Init();
	VertexShaderManager::Init();
	PixelShaderManager::Init();
	GeometryShaderManager::Init();
	CommandProcessor::Init();
	PixelEngine::Init();
	BBox::Init();

	// Tell the host that the window is ready
	Host_Message(WM_USER_CREATE);
}

void VideoBackend::Video_PrepareOtherThread()
{
	// In OpenGL this would be GLInterface->MakeCurrent();
	// probably not needed for multithreaded Direct3D.
}

void VideoBackend::Shutdown()
{
	m_initialized = false;

	// TODO: should be in Video_Cleanup
	if (g_renderer)
	{
		// VideoCommon
		Fifo::Shutdown();
		CommandProcessor::Shutdown();
		GeometryShaderManager::Shutdown();
		PixelShaderManager::Shutdown();
		VertexShaderManager::Shutdown();
		OpcodeDecoder::Shutdown();
		VertexLoaderManager::Shutdown();

		// internal interfaces
		D3D::ShutdownUtils();
		PixelShaderCache::Shutdown();
		VertexShaderCache::Shutdown();
		GeometryShaderCache::Shutdown();
		BBox::Shutdown();

<<<<<<< HEAD
		delete g_perf_query;
		delete g_vertex_manager;
		delete g_texture_cache;
		delete g_renderer;
		g_renderer = nullptr;
		g_texture_cache = nullptr;
		ShutdownVR();
=======
		g_perf_query.reset();
		g_vertex_manager.reset();
		g_texture_cache.reset();
		g_renderer.reset();
>>>>>>> 0283ce2a
	}
}

void VideoBackend::ShutdownOtherThread()
{
}

void VideoBackend::Video_Cleanup()
{
}

void VideoBackend::Video_CleanupOtherThread()
{
}

}<|MERGE_RESOLUTION|>--- conflicted
+++ resolved
@@ -246,20 +246,11 @@
 		GeometryShaderCache::Shutdown();
 		BBox::Shutdown();
 
-<<<<<<< HEAD
-		delete g_perf_query;
-		delete g_vertex_manager;
-		delete g_texture_cache;
-		delete g_renderer;
-		g_renderer = nullptr;
-		g_texture_cache = nullptr;
-		ShutdownVR();
-=======
 		g_perf_query.reset();
 		g_vertex_manager.reset();
 		g_texture_cache.reset();
 		g_renderer.reset();
->>>>>>> 0283ce2a
+		ShutdownVR();
 	}
 }
 
