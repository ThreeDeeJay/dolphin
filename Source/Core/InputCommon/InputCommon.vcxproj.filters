--- conflicted
+++ resolved
@@ -1,191 +1,114 @@
-﻿<?xml version="1.0" encoding="utf-8"?>
-<Project ToolsVersion="4.0" xmlns="http://schemas.microsoft.com/developer/msbuild/2003">
-  <ItemGroup>
-    <Filter Include="ControllerInterface">
-      <UniqueIdentifier>{3a755a86-0efa-4396-bf79-bb3a1910764d}</UniqueIdentifier>
-    </Filter>
-    <Filter Include="ControllerInterface\DInput">
-      <UniqueIdentifier>{0289ef91-50f5-4c16-9fa4-ff4c4d8208e7}</UniqueIdentifier>
-    </Filter>
-    <Filter Include="ControllerInterface\XInput">
-      <UniqueIdentifier>{07bad1aa-7e03-4f5c-ade2-a44857c5cbc3}</UniqueIdentifier>
-    </Filter>
-    <Filter Include="ControllerInterface\ForceFeedback">
-      <UniqueIdentifier>{e10ce316-283c-4be0-848d-578dec2b6404}</UniqueIdentifier>
-    </Filter>
+﻿<?xml version="1.0" encoding="utf-8"?>
+<Project ToolsVersion="4.0" xmlns="http://schemas.microsoft.com/developer/msbuild/2003">
+  <ItemGroup>
+    <Filter Include="ControllerInterface">
+      <UniqueIdentifier>{3a755a86-0efa-4396-bf79-bb3a1910764d}</UniqueIdentifier>
+    </Filter>
+    <Filter Include="ControllerInterface\DInput">
+      <UniqueIdentifier>{0289ef91-50f5-4c16-9fa4-ff4c4d8208e7}</UniqueIdentifier>
+    </Filter>
+    <Filter Include="ControllerInterface\XInput">
+      <UniqueIdentifier>{07bad1aa-7e03-4f5c-ade2-a44857c5cbc3}</UniqueIdentifier>
+    </Filter>
+    <Filter Include="ControllerInterface\ForceFeedback">
+      <UniqueIdentifier>{e10ce316-283c-4be0-848d-578dec2b6404}</UniqueIdentifier>
+    </Filter>
     <Filter Include="ControllerInterface\OSVR">
       <UniqueIdentifier>{de46bc42-a4e5-4e40-b5ff-292bc76f6fd4}</UniqueIdentifier>
     </Filter>
-<<<<<<< HEAD
-    <Filter Include="ControllerInterface\Sixense">
-      <UniqueIdentifier>{8e4d9d8d-1a70-4a65-839f-34437b5f461c}</UniqueIdentifier>
-    </Filter>
-  </ItemGroup>
-  <ItemGroup>
-    <ClCompile Include="ControllerEmu.cpp" />
-    <ClCompile Include="InputConfig.cpp" />
-    <ClCompile Include="ControllerInterface\DInput\DInput.cpp">
-      <Filter>ControllerInterface\DInput</Filter>
-    </ClCompile>
-    <ClCompile Include="ControllerInterface\DInput\DInputJoystick.cpp">
-      <Filter>ControllerInterface\DInput</Filter>
-    </ClCompile>
-    <ClCompile Include="ControllerInterface\DInput\DInputKeyboardMouse.cpp">
-      <Filter>ControllerInterface\DInput</Filter>
-    </ClCompile>
-    <ClCompile Include="ControllerInterface\XInput\XInput.cpp">
-      <Filter>ControllerInterface\XInput</Filter>
-    </ClCompile>
-    <ClCompile Include="ControllerInterface\Device.cpp">
-      <Filter>ControllerInterface</Filter>
-    </ClCompile>
-    <ClCompile Include="ControllerInterface\ControllerInterface.cpp">
-      <Filter>ControllerInterface</Filter>
-    </ClCompile>
-    <ClCompile Include="ControllerInterface\ExpressionParser.cpp">
-      <Filter>ControllerInterface</Filter>
-    </ClCompile>
-    <ClCompile Include="ControllerInterface\ForceFeedback\ForceFeedbackDevice.cpp">
-      <Filter>ControllerInterface\ForceFeedback</Filter>
-    </ClCompile>
-    <ClCompile Include="ControllerInterface\DInput\XInputFilter.cpp">
-      <Filter>ControllerInterface\DInput</Filter>
-    </ClCompile>
+    <Filter Include="ControllerInterface\Sixense">
+      <UniqueIdentifier>{8e4d9d8d-1a70-4a65-839f-34437b5f461c}</UniqueIdentifier>
+    </Filter>
+  </ItemGroup>
+  <ItemGroup>
+    <ClCompile Include="ControllerEmu.cpp" />
+    <ClCompile Include="GCAdapter.cpp" />
+    <ClCompile Include="InputConfig.cpp" />
+    <ClCompile Include="ControllerInterface\DInput\DInput.cpp">
+      <Filter>ControllerInterface\DInput</Filter>
+    </ClCompile>
+    <ClCompile Include="ControllerInterface\DInput\DInputJoystick.cpp">
+      <Filter>ControllerInterface\DInput</Filter>
+    </ClCompile>
+    <ClCompile Include="ControllerInterface\DInput\DInputKeyboardMouse.cpp">
+      <Filter>ControllerInterface\DInput</Filter>
+    </ClCompile>
+    <ClCompile Include="ControllerInterface\XInput\XInput.cpp">
+      <Filter>ControllerInterface\XInput</Filter>
+    </ClCompile>
+    <ClCompile Include="ControllerInterface\Device.cpp">
+      <Filter>ControllerInterface</Filter>
+    </ClCompile>
+    <ClCompile Include="ControllerInterface\ControllerInterface.cpp">
+      <Filter>ControllerInterface</Filter>
+    </ClCompile>
+    <ClCompile Include="ControllerInterface\ExpressionParser.cpp">
+      <Filter>ControllerInterface</Filter>
+    </ClCompile>
+    <ClCompile Include="ControllerInterface\ForceFeedback\ForceFeedbackDevice.cpp">
+      <Filter>ControllerInterface\ForceFeedback</Filter>
+    </ClCompile>
+    <ClCompile Include="ControllerInterface\DInput\XInputFilter.cpp">
+      <Filter>ControllerInterface\DInput</Filter>
+    </ClCompile>
     <ClCompile Include="ControllerInterface\OSVR\OSVR.cpp">
       <Filter>ControllerInterface\OSVR</Filter>
     </ClCompile>
-    <ClCompile Include="ControllerInterface\Sixense\SixenseHack.cpp">
-      <Filter>ControllerInterface\Sixense</Filter>
-    </ClCompile>
-    <ClCompile Include="ControllerInterface\Sixense\RazerHydra.cpp">
-      <Filter>ControllerInterface\Sixense</Filter>
-    </ClCompile>
-    <ClCompile Include="HotkeysXInput.cpp" />
-  </ItemGroup>
-  <ItemGroup>
-    <ClInclude Include="ControllerEmu.h" />
-    <ClInclude Include="GCPadStatus.h" />
-    <ClInclude Include="InputConfig.h" />
-    <ClInclude Include="ControllerInterface\DInput\DInput.h">
-      <Filter>ControllerInterface\DInput</Filter>
-    </ClInclude>
-    <ClInclude Include="ControllerInterface\DInput\DInputJoystick.h">
-      <Filter>ControllerInterface\DInput</Filter>
-    </ClInclude>
-    <ClInclude Include="ControllerInterface\DInput\DInputKeyboardMouse.h">
-      <Filter>ControllerInterface\DInput</Filter>
-    </ClInclude>
-    <ClInclude Include="ControllerInterface\XInput\XInput.h">
-      <Filter>ControllerInterface\XInput</Filter>
-    </ClInclude>
-    <ClInclude Include="ControllerInterface\ControllerInterface.h">
-      <Filter>ControllerInterface</Filter>
-    </ClInclude>
-    <ClInclude Include="ControllerInterface\Device.h">
-      <Filter>ControllerInterface</Filter>
-    </ClInclude>
-    <ClInclude Include="ControllerInterface\ExpressionParser.h">
-      <Filter>ControllerInterface</Filter>
-    </ClInclude>
-    <ClInclude Include="ControllerInterface\ForceFeedback\ForceFeedbackDevice.h">
-      <Filter>ControllerInterface\ForceFeedback</Filter>
-    </ClInclude>
-    <ClInclude Include="ControllerInterface\DInput\DInput8.h">
-      <Filter>ControllerInterface\DInput</Filter>
-    </ClInclude>
-    <ClInclude Include="ControllerInterface\DInput\XInputFilter.h">
-      <Filter>ControllerInterface\DInput</Filter>
-    </ClInclude>
+    <ClCompile Include="ControllerInterface\Sixense\SixenseHack.cpp">
+      <Filter>ControllerInterface\Sixense</Filter>
+    </ClCompile>
+    <ClCompile Include="ControllerInterface\Sixense\RazerHydra.cpp">
+      <Filter>ControllerInterface\Sixense</Filter>
+    </ClCompile>
+    <ClCompile Include="HotkeysXInput.cpp" />
+  </ItemGroup>
+  <ItemGroup>
+    <ClInclude Include="ControllerEmu.h" />
+    <ClCompile Include="GCAdapter.h" />
+    <ClInclude Include="GCPadStatus.h" />
+    <ClInclude Include="InputConfig.h" />
+    <ClInclude Include="ControllerInterface\DInput\DInput.h">
+      <Filter>ControllerInterface\DInput</Filter>
+    </ClInclude>
+    <ClInclude Include="ControllerInterface\DInput\DInputJoystick.h">
+      <Filter>ControllerInterface\DInput</Filter>
+    </ClInclude>
+    <ClInclude Include="ControllerInterface\DInput\DInputKeyboardMouse.h">
+      <Filter>ControllerInterface\DInput</Filter>
+    </ClInclude>
+    <ClInclude Include="ControllerInterface\XInput\XInput.h">
+      <Filter>ControllerInterface\XInput</Filter>
+    </ClInclude>
+    <ClInclude Include="ControllerInterface\ControllerInterface.h">
+      <Filter>ControllerInterface</Filter>
+    </ClInclude>
+    <ClInclude Include="ControllerInterface\Device.h">
+      <Filter>ControllerInterface</Filter>
+    </ClInclude>
+    <ClInclude Include="ControllerInterface\ExpressionParser.h">
+      <Filter>ControllerInterface</Filter>
+    </ClInclude>
+    <ClInclude Include="ControllerInterface\ForceFeedback\ForceFeedbackDevice.h">
+      <Filter>ControllerInterface\ForceFeedback</Filter>
+    </ClInclude>
+    <ClInclude Include="ControllerInterface\DInput\DInput8.h">
+      <Filter>ControllerInterface\DInput</Filter>
+    </ClInclude>
+    <ClInclude Include="ControllerInterface\DInput\XInputFilter.h">
+      <Filter>ControllerInterface\DInput</Filter>
+    </ClInclude>
     <ClInclude Include="ControllerInterface\OSVR\OSVR.h">
       <Filter>ControllerInterface\OSVR</Filter>
-=======
-    <Filter Include="ControllerInterface\DInput">
-      <UniqueIdentifier>{0289ef91-50f5-4c16-9fa4-ff4c4d8208e7}</UniqueIdentifier>
-    </Filter>
-    <Filter Include="ControllerInterface\XInput">
-      <UniqueIdentifier>{07bad1aa-7e03-4f5c-ade2-a44857c5cbc3}</UniqueIdentifier>
-    </Filter>
-    <Filter Include="ControllerInterface\ForceFeedback">
-      <UniqueIdentifier>{e10ce316-283c-4be0-848d-578dec2b6404}</UniqueIdentifier>
-    </Filter>
-  </ItemGroup>
-  <ItemGroup>
-    <ClCompile Include="ControllerEmu.cpp" />
-    <ClCompile Include="GCAdapter.cpp" />
-    <ClCompile Include="InputConfig.cpp" />
-    <ClCompile Include="ControllerInterface\DInput\DInput.cpp">
-      <Filter>ControllerInterface\DInput</Filter>
-    </ClCompile>
-    <ClCompile Include="ControllerInterface\DInput\DInputJoystick.cpp">
-      <Filter>ControllerInterface\DInput</Filter>
-    </ClCompile>
-    <ClCompile Include="ControllerInterface\DInput\DInputKeyboardMouse.cpp">
-      <Filter>ControllerInterface\DInput</Filter>
-    </ClCompile>
-    <ClCompile Include="ControllerInterface\XInput\XInput.cpp">
-      <Filter>ControllerInterface\XInput</Filter>
-    </ClCompile>
-    <ClCompile Include="ControllerInterface\Device.cpp">
-      <Filter>ControllerInterface</Filter>
-    </ClCompile>
-    <ClCompile Include="ControllerInterface\ControllerInterface.cpp">
-      <Filter>ControllerInterface</Filter>
-    </ClCompile>
-    <ClCompile Include="ControllerInterface\ExpressionParser.cpp">
-      <Filter>ControllerInterface</Filter>
-    </ClCompile>
-    <ClCompile Include="ControllerInterface\ForceFeedback\ForceFeedbackDevice.cpp">
-      <Filter>ControllerInterface\ForceFeedback</Filter>
-    </ClCompile>
-    <ClCompile Include="ControllerInterface\DInput\XInputFilter.cpp">
-      <Filter>ControllerInterface\DInput</Filter>
-    </ClCompile>
-  </ItemGroup>
-  <ItemGroup>
-    <ClInclude Include="ControllerEmu.h" />
-    <ClCompile Include="GCAdapter.h" />
-    <ClInclude Include="GCPadStatus.h" />
-    <ClInclude Include="InputConfig.h" />
-    <ClInclude Include="ControllerInterface\DInput\DInput.h">
-      <Filter>ControllerInterface\DInput</Filter>
     </ClInclude>
-    <ClInclude Include="ControllerInterface\DInput\DInputJoystick.h">
-      <Filter>ControllerInterface\DInput</Filter>
-    </ClInclude>
-    <ClInclude Include="ControllerInterface\DInput\DInputKeyboardMouse.h">
-      <Filter>ControllerInterface\DInput</Filter>
-    </ClInclude>
-    <ClInclude Include="ControllerInterface\XInput\XInput.h">
-      <Filter>ControllerInterface\XInput</Filter>
-    </ClInclude>
-    <ClInclude Include="ControllerInterface\ControllerInterface.h">
-      <Filter>ControllerInterface</Filter>
-    </ClInclude>
-    <ClInclude Include="ControllerInterface\Device.h">
-      <Filter>ControllerInterface</Filter>
-    </ClInclude>
-    <ClInclude Include="ControllerInterface\ExpressionParser.h">
-      <Filter>ControllerInterface</Filter>
-    </ClInclude>
-    <ClInclude Include="ControllerInterface\ForceFeedback\ForceFeedbackDevice.h">
-      <Filter>ControllerInterface\ForceFeedback</Filter>
-    </ClInclude>
-    <ClInclude Include="ControllerInterface\DInput\DInput8.h">
-      <Filter>ControllerInterface\DInput</Filter>
-    </ClInclude>
-    <ClInclude Include="ControllerInterface\DInput\XInputFilter.h">
-      <Filter>ControllerInterface\DInput</Filter>
->>>>>>> 0283ce2a
-    </ClInclude>
-    <ClInclude Include="ControllerInterface\Sixense\SixenseHack.h">
-      <Filter>ControllerInterface\Sixense</Filter>
-    </ClInclude>
-    <ClInclude Include="ControllerInterface\Sixense\RazerHydra.h">
-      <Filter>ControllerInterface\Sixense</Filter>
-    </ClInclude>
-    <ClInclude Include="HotkeysXInput.h" />
-  </ItemGroup>
-  <ItemGroup>
-    <Text Include="CMakeLists.txt" />
-  </ItemGroup>
+    <ClInclude Include="ControllerInterface\Sixense\SixenseHack.h">
+      <Filter>ControllerInterface\Sixense</Filter>
+    </ClInclude>
+    <ClInclude Include="ControllerInterface\Sixense\RazerHydra.h">
+      <Filter>ControllerInterface\Sixense</Filter>
+    </ClInclude>
+    <ClInclude Include="HotkeysXInput.h" />
+  </ItemGroup>
+  <ItemGroup>
+    <Text Include="CMakeLists.txt" />
+  </ItemGroup>
 </Project>