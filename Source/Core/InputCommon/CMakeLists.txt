--- conflicted
+++ resolved
@@ -1,22 +1,3 @@
-<<<<<<< HEAD
-set(SRCS	ControllerEmu.cpp
-			InputConfig.cpp
-			HotkeysXInput.cpp
-			ControllerInterface/Sixense/RazerHydra.cpp
-			ControllerInterface/ControllerInterface.cpp
-			ControllerInterface/Device.cpp
-			ControllerInterface/ExpressionParser.cpp)
-set(LIBS	common)
-
-if(WIN32)
-	set(SRCS	${SRCS}
-				ControllerInterface/DInput/DInput.cpp
-				ControllerInterface/DInput/DInputJoystick.cpp
-				ControllerInterface/DInput/DInputKeyboardMouse.cpp
-				ControllerInterface/XInput/XInput.cpp
-				ControllerInterface/Sixense/SixenseHack.cpp
-				ControllerInterface/ForceFeedback/ForceFeedbackDevice.cpp)
-=======
 set(SRCS InputConfig.cpp
          ControllerEmu/ControllerEmu.cpp
          ControllerEmu/Control/Control.cpp
@@ -33,6 +14,8 @@
          ControllerEmu/ControlGroup/Slider.cpp
          ControllerEmu/ControlGroup/Tilt.cpp
          ControllerEmu/ControlGroup/Triggers.cpp
+         HotkeysXInput.cpp
+         ControllerInterface/Sixense/RazerHydra.cpp
          ControllerInterface/ControllerInterface.cpp
          ControllerInterface/Device.cpp
          ControlReference/ControlReference.cpp
@@ -47,8 +30,8 @@
            ControllerInterface/DInput/DInputKeyboardMouse.cpp
            ControllerInterface/DInput/XInputFilter.cpp
            ControllerInterface/XInput/XInput.cpp
+           ControllerInterface/Sixense/SixenseHack.cpp
            ControllerInterface/ForceFeedback/ForceFeedbackDevice.cpp)
->>>>>>> d1ade5de
 elseif(APPLE)
   find_library(COREFOUNDATION_LIBRARY CoreFoundation)
   find_library(CARBON_LIBRARY Carbon)
