--- conflicted
+++ resolved
@@ -1,27 +1,4 @@
 set(SRCS InputConfig.cpp
-<<<<<<< HEAD
-         ControllerEmu/ControllerEmu.cpp
-         ControllerEmu/Control/Control.cpp
-         ControllerEmu/Control/Input.cpp
-         ControllerEmu/Control/Output.cpp
-         ControllerEmu/ControlGroup/AnalogStick.cpp
-         ControllerEmu/ControlGroup/Buttons.cpp
-         ControllerEmu/ControlGroup/ControlGroup.cpp
-         ControllerEmu/ControlGroup/Cursor.cpp
-         ControllerEmu/ControlGroup/Extension.cpp
-         ControllerEmu/ControlGroup/Force.cpp
-         ControllerEmu/ControlGroup/MixedTriggers.cpp
-         ControllerEmu/ControlGroup/ModifySettingsButton.cpp
-         ControllerEmu/ControlGroup/Slider.cpp
-         ControllerEmu/ControlGroup/Tilt.cpp
-         ControllerEmu/ControlGroup/Triggers.cpp
-         HotkeysXInput.cpp
-         ControllerInterface/Sixense/RazerHydra.cpp
-         ControllerInterface/ControllerInterface.cpp
-         ControllerInterface/Device.cpp
-         ControlReference/ControlReference.cpp
-         ControlReference/ExpressionParser.cpp
-=======
   ControllerEmu/ControllerEmu.cpp
   ControllerEmu/Control/Control.cpp
   ControllerEmu/Control/Input.cpp
@@ -39,33 +16,25 @@
   ControllerEmu/ControlGroup/Triggers.cpp
   ControllerEmu/Setting/BooleanSetting.cpp
   ControllerEmu/Setting/NumericSetting.cpp
+  HotkeysXInput.cpp
+  ControllerInterface/Sixense/RazerHydra.cpp
   ControllerInterface/ControllerInterface.cpp
   ControllerInterface/Device.cpp
   ControlReference/ControlReference.cpp
   ControlReference/ExpressionParser.cpp
->>>>>>> 587ed321
 )
 set(LIBS common)
 
 if(WIN32)
   set(SRCS ${SRCS}
-<<<<<<< HEAD
-           ControllerInterface/DInput/DInput.cpp
-           ControllerInterface/DInput/DInputJoystick.cpp
-           ControllerInterface/DInput/DInputKeyboardMouse.cpp
-           ControllerInterface/DInput/XInputFilter.cpp
-           ControllerInterface/XInput/XInput.cpp
-           ControllerInterface/Sixense/SixenseHack.cpp
-           ControllerInterface/ForceFeedback/ForceFeedbackDevice.cpp)
-=======
     ControllerInterface/DInput/DInput.cpp
     ControllerInterface/DInput/DInputJoystick.cpp
     ControllerInterface/DInput/DInputKeyboardMouse.cpp
     ControllerInterface/DInput/XInputFilter.cpp
     ControllerInterface/XInput/XInput.cpp
+    ControllerInterface/Sixense/SixenseHack.cpp
     ControllerInterface/ForceFeedback/ForceFeedbackDevice.cpp
   )
->>>>>>> 587ed321
 elseif(APPLE)
   find_library(COREFOUNDATION_LIBRARY CoreFoundation)
   find_library(CARBON_LIBRARY Carbon)
