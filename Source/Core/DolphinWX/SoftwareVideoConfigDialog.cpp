--- conflicted
+++ resolved
@@ -20,23 +20,7 @@
 #include "DolphinWX/VideoConfigDiag.h"
 #include "DolphinWX/WxUtils.h"
 
-<<<<<<< HEAD
-SoftwareVideoConfigDialog::SoftwareVideoConfigDialog(wxWindow* parent, const std::string& title,
-                                                     const std::string& ininame)
-=======
-template <typename T>
-IntegerSetting<T>::IntegerSetting(wxWindow* parent, const wxString& label, T& setting, int minVal,
-                                  int maxVal, long style)
-    : wxSpinCtrl(parent, wxID_ANY, label, wxDefaultPosition, wxDefaultSize, style),
-      m_setting(setting)
-{
-  SetRange(minVal, maxVal);
-  SetValue(m_setting);
-  Bind(wxEVT_SPINCTRL, &IntegerSetting::UpdateValue, this);
-}
-
 SoftwareVideoConfigDialog::SoftwareVideoConfigDialog(wxWindow* parent, const std::string& title)
->>>>>>> 28a3691e
     : wxDialog(parent, wxID_ANY,
                wxString(wxString::Format(_("Dolphin %s Graphics Configuration"), title)))
 {
