// Copyright 2008 Dolphin Emulator Project
// Licensed under GPLv2+
// Refer to the license.txt file included.

#pragma once

#include <cstddef>
#include <functional>
#include <memory>
#include <set>
#include <string>
#include <utility>
#include <vector>
#include <wx/dialog.h>
#include <wx/treebase.h>

#include "Common/IniFile.h"
#include "DolphinWX/ARCodeAddEdit.h"
#include "DolphinWX/ISOFile.h"
#include "DolphinWX/PatchAddEdit.h"

class ActionReplayCodesPanel;
class CheatWarningMessage;
class DolphinSlider;
class wxButton;
class wxCheckBox;
class wxCheckListBox;
class wxChoice;
class wxSpinCtrl;
class wxSpinCtrlDouble;
class wxStaticBitmap;
class wxTextCtrl;

namespace DiscIO
{
class Volume;
}

namespace Gecko
{
class CodeConfigPanel;
}

struct PHackData
{
  bool PHackSZNear;
  bool PHackSZFar;
  std::string PHZNear;
  std::string PHZFar;
};

wxDECLARE_EVENT(DOLPHIN_EVT_CHANGE_ISO_PROPERTIES_TITLE, wxCommandEvent);

class CISOProperties : public wxDialog
{
public:
  CISOProperties(const GameListItem& game_list_item, wxWindow* parent, wxWindowID id = wxID_ANY,
                 const wxString& title = _("Properties"), const wxPoint& pos = wxDefaultPosition,
                 const wxSize& size = wxDefaultSize,
                 long style = wxDEFAULT_DIALOG_STYLE | wxRESIZE_BORDER);
  virtual ~CISOProperties();

private:
  DECLARE_EVENT_TABLE()

  std::unique_ptr<DiscIO::Volume> m_open_iso;

  std::vector<PatchEngine::Patch> m_on_frame;
  PHackData m_phack_data;

  // Core
<<<<<<< HEAD
  wxCheckBox *CPUThread, *SkipIdle, *MMU, *DCBZOFF, *FPRF;
  wxCheckBox *SyncGPU, *FastDiscSpeed, *DSPHLE;

  wxArrayString arrayStringFor_GPUDeterminism;
  wxChoice* GPUDeterminism;
  wxSpinCtrlDouble* AudioSlowDown;

=======
  wxCheckBox *m_cpu_thread, *m_mmu, *m_dcbz_off, *m_fprf;
  wxCheckBox *m_sync_gpu, *m_fast_disc_speed, *m_dps_hle;

  wxArrayString m_gpu_determinism_string;
  wxChoice* m_gpu_determinism;
>>>>>>> 96adbb23
  // Wii
  wxCheckBox* m_enable_widescreen;

  // Stereoscopy
  DolphinSlider* m_depth_percentage;
  wxSpinCtrl* m_convergence;
  wxCheckBox* m_mono_depth;

<<<<<<< HEAD
  wxArrayString arrayStringFor_EmuState;
  wxArrayString arrayStringFor_VRState;
  wxChoice* EmuState;
  wxTextCtrl* EmuIssues;
  wxCheckListBox* HideObjects;
  wxButton* EditHideObject;
  wxButton* RemoveHideObject;
=======
  wxArrayString m_emustate_string;
  wxChoice* m_emustate_choice;
  wxTextCtrl* m_emu_issues;
>>>>>>> 96adbb23

  wxCheckListBox* m_patches;
  wxButton* m_edit_patch;
  wxButton* m_remove_patch;

  wxCheckListBox* Cheats;
  wxButton* EditCheat;
  wxButton* RemoveCheat;

  // VR
  wxCheckBox* Disable3D;
  wxCheckBox* HudFullscreen;
  wxCheckBox* HudOnTop;
  wxSpinCtrlDouble* UnitsPerMetre;
  wxSpinCtrlDouble* HudDistance;
  wxSpinCtrlDouble* HudThickness;
  wxSpinCtrlDouble* Hud3DCloser;
  wxSpinCtrlDouble* CameraForward;
  wxSpinCtrlDouble* CameraPitch;
  wxSpinCtrlDouble* AimDistance;
  wxSpinCtrlDouble* ScreenHeight;
  wxSpinCtrlDouble* ScreenDistance;
  wxSpinCtrlDouble* ScreenThickness;
  wxSpinCtrlDouble* ScreenUp;
  wxSpinCtrlDouble* ScreenRight;
  wxSpinCtrlDouble* ScreenPitch;
  wxSpinCtrlDouble* MinFOV;
  wxChoice* VRState;
  wxTextCtrl* VRIssues;

  wxTreeCtrl* m_Treectrl;
  wxTreeItemId RootId;

  ActionReplayCodesPanel* m_ar_code_panel;
  Gecko::CodeConfigPanel* m_geckocode_panel;

  CheatWarningMessage* m_cheats_disabled_ar;
  CheatWarningMessage* m_cheats_disabled_gecko;

  enum
  {
    ID_NOTEBOOK = 1000,
    ID_GAMECONFIG,
    ID_VR,
    ID_DISABLE_3D,
    ID_HUD_FULLSCREEN,
    ID_HUD_ON_TOP,
    ID_UNITS_PER_METRE,
    ID_HUD_DISTANCE,
    ID_HUD_THICKNESS,
    ID_HUD_3D_CLOSER,
    ID_CAMERA_FORWARD,
    ID_CAMERA_PITCH,
    ID_AIM_DISTANCE,
    ID_MIN_FOV,
    ID_SCREEN_HEIGHT,
    ID_SCREEN_DISTANCE,
    ID_SCREEN_THICKNESS,
    ID_SCREEN_RIGHT,
    ID_SCREEN_UP,
    ID_SCREEN_PITCH,
    ID_HIDEOBJECT_PAGE,
    ID_PATCH_PAGE,
    ID_ARCODE_PAGE,
    ID_SPEEDHACK_PAGE,
    ID_INFORMATION,
    ID_FILESYSTEM,

    ID_USEDUALCORE,
    ID_IDLESKIP,
    ID_MMU,
    ID_DCBZOFF,
    ID_FPRF,
    ID_SYNCGPU,
    ID_DISCSPEED,
    ID_AUDIO_DSP_HLE,
    ID_USE_BBOX,
    ID_ENABLEPROGRESSIVESCAN,
    ID_ENABLEWIDESCREEN,
    ID_EDITCONFIG,
    ID_SHOWDEFAULTCONFIG,
    ID_EMUSTATE,
    ID_EMU_ISSUES,
    ID_HIDEOBJECTS_LIST,
    ID_HIDEOBJECTS_CHECKBOX,
    ID_EDITHIDEOBJECT,
    ID_ADDHideObject,
    ID_REMOVEHIDEOBJECT,
    ID_PATCHES_LIST,
    ID_EDITPATCH,
    ID_ADDPATCH,
    ID_REMOVEPATCH,
    ID_CHEATS_LIST,
    ID_EDITCHEAT,
    ID_ADDCHEAT,
    ID_REMOVECHEAT,
    ID_GPUDETERMINISM,
    ID_AUDIOSLOWDOWN,
    ID_DEPTHPERCENTAGE,
    ID_CONVERGENCE,
    ID_MONODEPTH,
  };

  void LaunchExternalEditor(const std::string& filename, bool wait_until_closed);

  void CreateGUIControls();
  void OnClose(wxCloseEvent& event);
  void OnCloseClick(wxCommandEvent& event);
  void OnEditConfig(wxCommandEvent& event);
  void OnShowDefaultConfig(wxCommandEvent& event);
  void HideObjectButtonClicked(wxCommandEvent& event);
  void CheckboxSelectionChanged(wxCommandEvent& event);
  void OnActionReplayCodeChecked(wxCommandEvent& event);
  void PatchListSelectionChanged(wxCommandEvent& event);
  void PatchButtonClicked(wxCommandEvent& event);
  void OnEmustateChanged(wxCommandEvent& event);
  void OnCheatCodeToggled(wxCommandEvent& event);
  void OnChangeTitle(wxCommandEvent& event);

  const GameListItem m_open_gamelist_item;

  IniFile m_gameini_default;
  IniFile m_gameini_local;
  std::string m_gameini_file_local;
  std::string m_game_id;

<<<<<<< HEAD
  std::set<std::string> DefaultHideObjects;
  std::set<std::string> DefaultPatches;
=======
  std::set<std::string> m_default_patches;
>>>>>>> 96adbb23

  void LoadGameConfig();
  bool SaveGameConfig();
  void OnLocalIniModified(wxCommandEvent& ev);
  void GenerateLocalIniModified();
  void HideObjectList_Load();
  void HideObjectList_Save();
  void PatchList_Load();
  void PatchList_Save();

  long GetElementStyle(const char* section, const char* key);
  void SetCheckboxValueFromGameini(const char* section, const char* key, wxCheckBox* checkbox);
  void SaveGameIniValueFrom3StateCheckbox(const char* section, const char* key,
                                          wxCheckBox* checkbox);
};<|MERGE_RESOLUTION|>--- conflicted
+++ resolved
@@ -69,21 +69,13 @@
   PHackData m_phack_data;
 
   // Core
-<<<<<<< HEAD
-  wxCheckBox *CPUThread, *SkipIdle, *MMU, *DCBZOFF, *FPRF;
-  wxCheckBox *SyncGPU, *FastDiscSpeed, *DSPHLE;
-
-  wxArrayString arrayStringFor_GPUDeterminism;
-  wxChoice* GPUDeterminism;
-  wxSpinCtrlDouble* AudioSlowDown;
-
-=======
-  wxCheckBox *m_cpu_thread, *m_mmu, *m_dcbz_off, *m_fprf;
+  wxCheckBox *m_cpu_thread, *m_skip_idle, *m_mmu, *m_dcbz_off, *m_fprf;
   wxCheckBox *m_sync_gpu, *m_fast_disc_speed, *m_dps_hle;
 
   wxArrayString m_gpu_determinism_string;
   wxChoice* m_gpu_determinism;
->>>>>>> 96adbb23
+  wxSpinCtrlDouble* AudioSlowDown;
+
   // Wii
   wxCheckBox* m_enable_widescreen;
 
@@ -92,19 +84,13 @@
   wxSpinCtrl* m_convergence;
   wxCheckBox* m_mono_depth;
 
-<<<<<<< HEAD
-  wxArrayString arrayStringFor_EmuState;
-  wxArrayString arrayStringFor_VRState;
-  wxChoice* EmuState;
-  wxTextCtrl* EmuIssues;
+  wxArrayString m_emustate_string;
+  wxArrayString m_vrstate_string;
+  wxChoice* m_emustate_choice;
+  wxTextCtrl* m_emu_issues;
   wxCheckListBox* HideObjects;
   wxButton* EditHideObject;
   wxButton* RemoveHideObject;
-=======
-  wxArrayString m_emustate_string;
-  wxChoice* m_emustate_choice;
-  wxTextCtrl* m_emu_issues;
->>>>>>> 96adbb23
 
   wxCheckListBox* m_patches;
   wxButton* m_edit_patch;
@@ -231,12 +217,8 @@
   std::string m_gameini_file_local;
   std::string m_game_id;
 
-<<<<<<< HEAD
   std::set<std::string> DefaultHideObjects;
-  std::set<std::string> DefaultPatches;
-=======
   std::set<std::string> m_default_patches;
->>>>>>> 96adbb23
 
   void LoadGameConfig();
   bool SaveGameConfig();
