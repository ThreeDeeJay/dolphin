--- conflicted
+++ resolved
@@ -946,10 +946,7 @@
 		break;
 	case ID_HOTKEY_CONFIG:
 		{
-<<<<<<< HEAD
-=======
 #ifdef NEW_HOTKEYS
->>>>>>> c562a8b0
 			bool was_init = false;
 
 			InputConfig* const hotkey_plugin = HotkeyManagerEmu::GetConfig();
@@ -977,13 +974,10 @@
 			{
 				HotkeyManagerEmu::Shutdown();
 			}
-<<<<<<< HEAD
-=======
 #else
-			HotkeyConfigDialog m_HotkeyDialog(this);
+			HotkeyConfigDialog m_HotkeyDialog(this);
 			m_HotkeyDialog.ShowModal();
 #endif
->>>>>>> c562a8b0
 		}
 		// Update the GUI in case menu accelerators were changed
 		main_frame->UpdateGUI();
