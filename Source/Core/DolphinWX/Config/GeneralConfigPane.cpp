--- conflicted
+++ resolved
@@ -1,4 +1,4 @@
-// Copyright 2015 Dolphin Emulator Project
+// Copyright 2015 Dolphin Emulator Project 
 // Licensed under GPLv2+
 // Refer to the license.txt file included.
 
@@ -49,13 +49,12 @@
       m_throttler_array_string.Add(wxString::Format(_("%i%%"), i));
   }
 
-<<<<<<< HEAD
+  for (const CPUCore& cpu_core : m_cpu_cores)
+    m_cpu_engine_array_string.Add(cpu_core.name);
+
   m_gpu_determinism_string.Add(_("auto"));
   m_gpu_determinism_string.Add(_("none"));
   m_gpu_determinism_string.Add(_("fake-completion"));
-
-  for (const CPUCore& cpu_core : cpu_cores)
-    m_cpu_engine_array_string.Add(cpu_core.name);
 
   m_dual_core_checkbox = new wxCheckBox(this, wxID_ANY, _("Enable Dual Core (speedup)"));
   m_gpu_determinism =
@@ -64,12 +63,6 @@
       this, wxID_ANY, _("Enable Idle Skipping (speedup)                                            "
                         "             "));  // The spaces are a lazy way to fix the panel size. They
                                             // can be removed once it's fixed in master.
-=======
-  for (const CPUCore& cpu_core : m_cpu_cores)
-    m_cpu_engine_array_string.Add(cpu_core.name);
-
-  m_dual_core_checkbox = new wxCheckBox(this, wxID_ANY, _("Enable Dual Core (speedup)"));
->>>>>>> 6c16f1be
   m_cheats_checkbox = new wxCheckBox(this, wxID_ANY, _("Enable Cheats"));
   m_force_ntscj_checkbox = new wxCheckBox(this, wxID_ANY, _("Force Console as NTSC-J"));
   m_analytics_checkbox = new wxCheckBox(this, wxID_ANY, _("Enable Usage Statistics Reporting"));
@@ -88,15 +81,12 @@
   m_dual_core_checkbox->SetToolTip(
       _("Splits the CPU and GPU threads so they can be run on separate cores.\nProvides major "
         "speed improvements on most modern PCs, but can cause occasional crashes/glitches."));
-<<<<<<< HEAD
   m_gpu_determinism->SetToolTip(_("Exectues the threads in a deterministic manner. Slower, but "
                                   "useful for netplay and can fix judder in VR."));
   m_idle_skip_checkbox->SetToolTip(
       _("Attempt to detect and skip wait-loops.\nAlso synchronizes the CPU and GPU thread, which "
         "is required by some games when using the Opcode Replay Buffer.\nIf unsure, leave this "
         "checked."));
-=======
->>>>>>> 6c16f1be
   m_cheats_checkbox->SetToolTip(_("Enables the use of Action Replay and Gecko cheats."));
   m_force_ntscj_checkbox->SetToolTip(
       _("Forces NTSC-J mode for using the Japanese ROM font.\nIf left unchecked, Dolphin defaults "
@@ -113,20 +103,7 @@
                                    "that raising or lowering the emulation speed will also raise "
                                    "or lower the audio pitch to prevent audio from stuttering."));
 
-<<<<<<< HEAD
-  m_dual_core_checkbox->Bind(wxEVT_CHECKBOX, &GeneralConfigPane::OnDualCoreCheckBoxChanged, this);
-  m_gpu_determinism->Bind(wxEVT_CHOICE, &GeneralConfigPane::OnGPUDeterminsmChanged, this);
-  m_idle_skip_checkbox->Bind(wxEVT_CHECKBOX, &GeneralConfigPane::OnIdleSkipCheckBoxChanged, this);
-  m_cheats_checkbox->Bind(wxEVT_CHECKBOX, &GeneralConfigPane::OnCheatCheckBoxChanged, this);
-  m_force_ntscj_checkbox->Bind(wxEVT_CHECKBOX, &GeneralConfigPane::OnForceNTSCJCheckBoxChanged,
-                               this);
-  m_analytics_checkbox->Bind(wxEVT_CHECKBOX, &GeneralConfigPane::OnAnalyticsCheckBoxChanged, this);
-  m_analytics_new_id->Bind(wxEVT_BUTTON, &GeneralConfigPane::OnAnalyticsNewIdButtonClick, this);
-  m_throttler_choice->Bind(wxEVT_CHOICE, &GeneralConfigPane::OnThrottlerChoiceChanged, this);
-  m_cpu_engine_radiobox->Bind(wxEVT_RADIOBOX, &GeneralConfigPane::OnCPUEngineRadioBoxChanged, this);
-=======
   const int space5 = FromDIP(5);
->>>>>>> 6c16f1be
 
   wxBoxSizer* const throttler_sizer = new wxBoxSizer(wxHORIZONTAL);
   throttler_sizer->AddSpacer(space5);
@@ -143,18 +120,10 @@
 
   wxStaticBoxSizer* const basic_settings_sizer =
       new wxStaticBoxSizer(wxVERTICAL, this, _("Basic Settings"));
-<<<<<<< HEAD
   basic_settings_sizer->Add(m_dual_core_checkbox, 0, wxALL, 5);
   basic_settings_sizer->Add(gpu_determinism_sizer);
   basic_settings_sizer->Add(m_idle_skip_checkbox, 0, wxALL, 5);
   basic_settings_sizer->Add(m_cheats_checkbox, 0, wxALL, 5);
-=======
-  basic_settings_sizer->AddSpacer(space5);
-  basic_settings_sizer->Add(m_dual_core_checkbox, 0, wxLEFT | wxRIGHT, space5);
-  basic_settings_sizer->AddSpacer(space5);
-  basic_settings_sizer->Add(m_cheats_checkbox, 0, wxLEFT | wxRIGHT, space5);
-  basic_settings_sizer->AddSpacer(space5);
->>>>>>> 6c16f1be
   basic_settings_sizer->Add(throttler_sizer);
 
   wxStaticBoxSizer* const analytics_sizer =
@@ -190,11 +159,8 @@
   const SConfig& startup_params = SConfig::GetInstance();
 
   m_dual_core_checkbox->SetValue(startup_params.bCPUThread);
-<<<<<<< HEAD
   m_gpu_determinism->Select(startup_params.m_GPUDeterminismMode);
   m_idle_skip_checkbox->SetValue(startup_params.bSkipIdle);
-=======
->>>>>>> 6c16f1be
   m_cheats_checkbox->SetValue(startup_params.bEnableCheats);
   m_force_ntscj_checkbox->SetValue(startup_params.bForceNTSCJ);
   m_analytics_checkbox->SetValue(startup_params.m_analytics_enabled);
@@ -211,19 +177,14 @@
 
 void GeneralConfigPane::BindEvents()
 {
-<<<<<<< HEAD
-  if (Core::IsRunning())
-  {
-    m_dual_core_checkbox->Disable();
-    m_gpu_determinism->Disable();
-    m_idle_skip_checkbox->Disable();
-    m_cheats_checkbox->Disable();
-    m_force_ntscj_checkbox->Disable();
-    m_cpu_engine_radiobox->Disable();
-  }
-=======
   m_dual_core_checkbox->Bind(wxEVT_CHECKBOX, &GeneralConfigPane::OnDualCoreCheckBoxChanged, this);
   m_dual_core_checkbox->Bind(wxEVT_UPDATE_UI, &WxEventUtils::OnEnableIfCoreNotRunning);
+
+  m_gpu_determinism->Bind(wxEVT_CHOICE, &GeneralConfigPane::OnGPUDeterminsmChanged, this);
+  m_gpu_determinism->Bind(wxEVT_UPDATE_UI, &WxEventUtils::OnEnableIfCoreNotRunning);
+
+  m_idle_skip_checkbox->Bind(wxEVT_CHECKBOX, &GeneralConfigPane::OnIdleSkipCheckBoxChanged, this);
+  m_idle_skip_checkbox->Bind(wxEVT_UPDATE_UI, &WxEventUtils::OnEnableIfCoreNotRunning);
 
   m_cheats_checkbox->Bind(wxEVT_CHECKBOX, &GeneralConfigPane::OnCheatCheckBoxChanged, this);
   m_cheats_checkbox->Bind(wxEVT_UPDATE_UI, &WxEventUtils::OnEnableIfCoreNotRunning);
@@ -240,7 +201,6 @@
 
   m_cpu_engine_radiobox->Bind(wxEVT_RADIOBOX, &GeneralConfigPane::OnCPUEngineRadioBoxChanged, this);
   m_cpu_engine_radiobox->Bind(wxEVT_UPDATE_UI, &WxEventUtils::OnEnableIfCoreNotRunning);
->>>>>>> 6c16f1be
 }
 
 void GeneralConfigPane::OnDualCoreCheckBoxChanged(wxCommandEvent& event)
@@ -251,7 +211,6 @@
   SConfig::GetInstance().bCPUThread = m_dual_core_checkbox->IsChecked();
 }
 
-<<<<<<< HEAD
 void GeneralConfigPane::OnGPUDeterminsmChanged(wxCommandEvent& event)
 {
   SConfig::GetInstance().m_GPUDeterminismMode =
@@ -265,8 +224,6 @@
   SConfig::GetInstance().bSkipIdle = m_idle_skip_checkbox->IsChecked();
 }
 
-=======
->>>>>>> 6c16f1be
 void GeneralConfigPane::OnCheatCheckBoxChanged(wxCommandEvent& event)
 {
   SConfig::GetInstance().bEnableCheats = m_cheats_checkbox->IsChecked();
