--- conflicted
+++ resolved
@@ -177,13 +177,9 @@
 
 #if defined(USE_ANALYTICS) && USE_ANALYTICS
   m_analytics_checkbox->SetValue(startup_params.m_analytics_enabled);
-<<<<<<< HEAD
+#endif
+
   u32 selection = std::lround(startup_params.m_EmulationSpeed * 20.0f);
-=======
-#endif
-
-  u32 selection = std::lround(startup_params.m_EmulationSpeed * 10.0f);
->>>>>>> e9ad0ec6
   if (selection < m_throttler_array_string.size())
     m_throttler_choice->SetSelection(selection);
 
