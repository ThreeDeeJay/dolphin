// Copyright 2011 Dolphin Emulator Project
// Licensed under GPLv2+
// Refer to the license.txt file included.

#include <algorithm>
#include <cstddef>
#include <mutex>
#include <string>
#include <vector>

#include <wx/button.h>
#include <wx/checkbox.h>
#include <wx/clipbrd.h>
#include <wx/dataobj.h>
#include <wx/dcclient.h>
#include <wx/dialog.h>
#include <wx/filedlg.h>
#include <wx/listbox.h>
#include <wx/msgdlg.h>
#include <wx/notebook.h>
#include <wx/panel.h>
#include <wx/sizer.h>
#include <wx/spinbutt.h>
#include <wx/spinctrl.h>
#include <wx/statbox.h>
#include <wx/stattext.h>
#include <wx/textctrl.h>

#include "Common/Assert.h"
#include "Common/CommonTypes.h"
#include "Core/FifoPlayer/FifoDataFile.h"
#include "Core/FifoPlayer/FifoPlaybackAnalyzer.h"
#include "Core/FifoPlayer/FifoPlayer.h"
#include "Core/FifoPlayer/FifoRecorder.h"
#include "DolphinWX/FifoPlayerDlg.h"
#include "DolphinWX/WxUtils.h"
#include "VideoCommon/BPMemory.h"
#include "VideoCommon/OpcodeDecoding.h"

wxDEFINE_EVENT(RECORDING_FINISHED_EVENT, wxCommandEvent);
wxDEFINE_EVENT(FRAME_WRITTEN_EVENT, wxCommandEvent);

static std::recursive_mutex sMutex;
wxEvtHandler* volatile FifoPlayerDlg::m_EvtHandler = nullptr;

FifoPlayerDlg::FifoPlayerDlg(wxWindow* const parent)
    : wxDialog(parent, wxID_ANY, _("FIFO Player")), m_search_result_idx(0), m_FramesToRecord(1)
{
  CreateGUIControls();

  sMutex.lock();
  m_EvtHandler = GetEventHandler();
  sMutex.unlock();

  FifoPlayer::GetInstance().SetFileLoadedCallback(FileLoaded);
  FifoPlayer::GetInstance().SetFrameWrittenCallback(FrameWritten);
}

FifoPlayerDlg::~FifoPlayerDlg()
{
  FifoPlayer::GetInstance().SetFrameWrittenCallback(nullptr);

  sMutex.lock();
  m_EvtHandler = nullptr;
  sMutex.unlock();
}

void FifoPlayerDlg::CreateGUIControls()
{
  const int space5 = FromDIP(5);

  m_Notebook = new wxNotebook(this, wxID_ANY);

  {
    m_PlayPage =
        new wxPanel(m_Notebook, wxID_ANY, wxDefaultPosition, wxDefaultSize, wxTAB_TRAVERSAL);

    // File Info
    m_NumFramesLabel = new wxStaticText(m_PlayPage, wxID_ANY, wxEmptyString);
    m_CurrentFrameLabel = new wxStaticText(m_PlayPage, wxID_ANY, wxEmptyString);
    m_NumObjectsLabel = new wxStaticText(m_PlayPage, wxID_ANY, wxEmptyString);

    // Frame Range
    m_FrameFromLabel = new wxStaticText(m_PlayPage, wxID_ANY, _("From"));
    m_FrameFromCtrl = new wxSpinCtrl(m_PlayPage, wxID_ANY, wxEmptyString, wxDefaultPosition,
                                     wxDefaultSize, wxSP_ARROW_KEYS, 0, 10, 0);
    m_FrameToLabel = new wxStaticText(m_PlayPage, wxID_ANY, _("To"));
    m_FrameToCtrl = new wxSpinCtrl(m_PlayPage, wxID_ANY, wxEmptyString, wxDefaultPosition,
                                   wxDefaultSize, wxSP_ARROW_KEYS, 0, 10, 0);

    // Object Range
    m_ObjectFromLabel = new wxStaticText(m_PlayPage, wxID_ANY, _("From"));
    m_ObjectFromCtrl = new wxSpinCtrl(m_PlayPage, wxID_ANY, wxEmptyString, wxDefaultPosition,
                                      wxDefaultSize, wxSP_ARROW_KEYS, 0, 10000, 0);
    m_ObjectToLabel = new wxStaticText(m_PlayPage, wxID_ANY, _("To"));
    m_ObjectToCtrl = new wxSpinCtrl(m_PlayPage, wxID_ANY, wxEmptyString, wxDefaultPosition,
                                    wxDefaultSize, wxSP_ARROW_KEYS, 0, 10000, 0);

    // Playback Options
    m_EarlyMemoryUpdates = new wxCheckBox(m_PlayPage, wxID_ANY, _("Early Memory Updates"));

    wxStaticBoxSizer* sPlayInfo = new wxStaticBoxSizer(wxVERTICAL, m_PlayPage, _("File Info"));
    sPlayInfo->AddSpacer(space5);
    sPlayInfo->Add(m_NumFramesLabel, 0, wxLEFT | wxRIGHT, space5);
    sPlayInfo->AddSpacer(space5);
    sPlayInfo->Add(m_CurrentFrameLabel, 0, wxLEFT | wxRIGHT, space5);
    sPlayInfo->AddSpacer(space5);
    sPlayInfo->Add(m_NumObjectsLabel, 0, wxLEFT | wxRIGHT, space5);
    sPlayInfo->AddSpacer(space5);

    wxStaticBoxSizer* sFrameRange =
        new wxStaticBoxSizer(wxHORIZONTAL, m_PlayPage, _("Frame Range"));
    sFrameRange->AddSpacer(space5);
    sFrameRange->Add(m_FrameFromLabel, 0, wxALIGN_CENTER_VERTICAL | wxTOP | wxBOTTOM, space5);
    sFrameRange->AddSpacer(space5);
    sFrameRange->Add(m_FrameFromCtrl, 0, wxALIGN_CENTER_VERTICAL | wxTOP | wxBOTTOM, space5);
    sFrameRange->AddSpacer(space5);
    sFrameRange->Add(m_FrameToLabel, 0, wxALIGN_CENTER_VERTICAL | wxTOP | wxBOTTOM, space5);
    sFrameRange->AddSpacer(space5);
    sFrameRange->Add(m_FrameToCtrl, 0, wxALIGN_CENTER_VERTICAL | wxTOP | wxBOTTOM, space5);
    sFrameRange->AddSpacer(space5);

    wxStaticBoxSizer* sObjectRange =
        new wxStaticBoxSizer(wxHORIZONTAL, m_PlayPage, _("Object Range"));
    sObjectRange->AddSpacer(space5);
    sObjectRange->Add(m_ObjectFromLabel, 0, wxALIGN_CENTER_VERTICAL | wxTOP | wxBOTTOM, space5);
    sObjectRange->AddSpacer(space5);
    sObjectRange->Add(m_ObjectFromCtrl, 0, wxALIGN_CENTER_VERTICAL | wxTOP | wxBOTTOM, space5);
    sObjectRange->AddSpacer(space5);
    sObjectRange->Add(m_ObjectToLabel, 0, wxALIGN_CENTER_VERTICAL | wxTOP | wxBOTTOM, space5);
    sObjectRange->AddSpacer(space5);
    sObjectRange->Add(m_ObjectToCtrl, 0, wxALIGN_CENTER_VERTICAL | wxTOP | wxBOTTOM, space5);
    sObjectRange->AddSpacer(space5);

    wxStaticBoxSizer* sPlayOptions =
        new wxStaticBoxSizer(wxVERTICAL, m_PlayPage, _("Playback Options"));
    sPlayOptions->AddSpacer(space5);
    sPlayOptions->Add(m_EarlyMemoryUpdates, 0, wxLEFT | wxRIGHT, space5);
    sPlayOptions->AddSpacer(space5);

    wxBoxSizer* sPlayPage = new wxBoxSizer(wxVERTICAL);
    sPlayPage->Add(sPlayInfo, 1, wxEXPAND);
    sPlayPage->Add(sFrameRange, 0, wxEXPAND);
    sPlayPage->Add(sObjectRange, 0, wxEXPAND);
    sPlayPage->Add(sPlayOptions, 0, wxEXPAND);
    sPlayPage->AddStretchSpacer();

    m_PlayPage->SetSizer(sPlayPage);
    m_Notebook->AddPage(m_PlayPage, _("Play"), true);
  }

  {
    m_RecordPage =
        new wxPanel(m_Notebook, wxID_ANY, wxDefaultPosition, wxDefaultSize, wxTAB_TRAVERSAL);

    // Recording Info
    m_RecordingFifoSizeLabel = new wxStaticText(m_RecordPage, wxID_ANY, wxEmptyString);
    m_RecordingMemSizeLabel = new wxStaticText(m_RecordPage, wxID_ANY, wxEmptyString);
    m_RecordingFramesLabel = new wxStaticText(m_RecordPage, wxID_ANY, wxEmptyString);

    // Recording Buttons
    m_RecordStop = new wxButton(m_RecordPage, wxID_ANY, _("Record"));
    m_Save = new wxButton(m_RecordPage, wxID_ANY, _("Save"));

    // Recording Options
    m_FramesToRecordLabel = new wxStaticText(m_RecordPage, wxID_ANY, _("Frames To Record"));
    m_FramesToRecordCtrl =
        new wxSpinCtrl(m_RecordPage, wxID_ANY, wxEmptyString, wxDefaultPosition, wxDefaultSize,
                       wxSP_ARROW_KEYS, 0, 10000, m_FramesToRecord);

    wxStaticBoxSizer* sRecordInfo =
        new wxStaticBoxSizer(wxVERTICAL, m_RecordPage, _("Recording Info"));
    sRecordInfo->AddSpacer(space5);
    sRecordInfo->Add(m_RecordingFifoSizeLabel, 0, wxLEFT | wxRIGHT, space5);
    sRecordInfo->AddSpacer(space5);
    sRecordInfo->Add(m_RecordingMemSizeLabel, 0, wxLEFT | wxRIGHT, space5);
    sRecordInfo->AddSpacer(space5);
    sRecordInfo->Add(m_RecordingFramesLabel, 0, wxLEFT | wxRIGHT, space5);
    sRecordInfo->AddSpacer(space5);

    wxBoxSizer* sRecordButtons = new wxBoxSizer(wxHORIZONTAL);
    sRecordButtons->Add(m_RecordStop);
    sRecordButtons->Add(m_Save, 0, wxLEFT, space5);

    wxStaticBoxSizer* sRecordingOptions =
        new wxStaticBoxSizer(wxHORIZONTAL, m_RecordPage, _("Recording Options"));
    sRecordingOptions->AddSpacer(space5);
    sRecordingOptions->Add(m_FramesToRecordLabel, 0, wxALIGN_CENTER_VERTICAL | wxTOP | wxBOTTOM,
                           space5);
    sRecordingOptions->AddSpacer(space5);
    sRecordingOptions->Add(m_FramesToRecordCtrl, 0, wxALIGN_CENTER_VERTICAL | wxTOP | wxBOTTOM,
                           space5);
    sRecordingOptions->AddSpacer(space5);

    wxBoxSizer* sRecordPage = new wxBoxSizer(wxVERTICAL);
    sRecordPage->Add(sRecordInfo, 0, wxEXPAND);
    sRecordPage->AddSpacer(space5);
    sRecordPage->Add(sRecordButtons, 0, wxEXPAND | wxLEFT | wxRIGHT, space5);
    sRecordPage->AddSpacer(space5);
    sRecordPage->Add(sRecordingOptions, 0, wxEXPAND);

    m_RecordPage->SetSizer(sRecordPage);
    m_Notebook->AddPage(m_RecordPage, _("Record"), false);
  }

  // Analyze page
  {
    m_AnalyzePage =
        new wxPanel(m_Notebook, wxID_ANY, wxDefaultPosition, wxDefaultSize, wxTAB_TRAVERSAL);
<<<<<<< HEAD
    wxBoxSizer* sAnalyzePage;
    sAnalyzePage = new wxBoxSizer(wxVERTICAL);

    wxStaticBoxSizer* sFrameInfoSizer;
    sFrameInfoSizer =
        new wxStaticBoxSizer(new wxStaticBox(m_AnalyzePage, wxID_ANY, _("Frame Info")), wxVERTICAL);

    wxBoxSizer* sListsSizer = new wxBoxSizer(wxHORIZONTAL);

    m_framesList = new wxListBox(m_AnalyzePage, wxID_ANY);
    m_framesList->SetMinSize(wxSize(100, 250));
    sListsSizer->Add(m_framesList, 0, wxALL, 5);

    m_objectsList = new wxListBox(m_AnalyzePage, wxID_ANY);
    m_objectsList->SetMinSize(wxSize(110, 250));
    sListsSizer->Add(m_objectsList, 0, wxALL, 5);

    m_objectCmdList = new wxListBox(m_AnalyzePage, wxID_ANY);
    m_objectCmdList->SetMinSize(wxSize(300, 250));
    sListsSizer->Add(m_objectCmdList, 0, wxALL, 5);

    sFrameInfoSizer->Add(sListsSizer, 0, wxALL, 5);

    m_objectCmdInfo = new wxStaticText(m_AnalyzePage, wxID_ANY, wxString());
    sFrameInfoSizer->Add(m_objectCmdInfo, 0, wxALL, 5);

    sAnalyzePage->Add(sFrameInfoSizer, 0, wxEXPAND, 5);
=======
>>>>>>> 6c16f1be

    // FIFO Content Lists
    m_framesList = new wxListBox(m_AnalyzePage, wxID_ANY, wxDefaultPosition,
                                 wxDLG_UNIT(this, wxSize(72, 185)));
    m_objectsList = new wxListBox(m_AnalyzePage, wxID_ANY, wxDefaultPosition,
                                  wxDLG_UNIT(this, wxSize(72, 185)));
    m_objectCmdList =
        new wxListBox(m_AnalyzePage, wxID_ANY, wxDefaultPosition,
                      wxDLG_UNIT(this, wxSize(144, 185)), wxArrayString(), wxLB_HSCROLL);

    // Selected command breakdown
    m_objectCmdInfo = new wxStaticText(m_AnalyzePage, wxID_ANY, wxEmptyString);

    // Search box
    wxStaticText* search_label =
        new wxStaticText(m_AnalyzePage, wxID_ANY, _("Search for hex Value:"));
    // TODO: ugh, wxValidator sucks - but we should use it anyway.
    m_searchField = new wxTextCtrl(m_AnalyzePage, wxID_ANY, wxEmptyString, wxDefaultPosition,
                                   wxDefaultSize, wxTE_PROCESS_ENTER);
    m_numResultsText = new wxStaticText(m_AnalyzePage, wxID_ANY, wxEmptyString);

    // Search buttons
    m_beginSearch = new wxButton(m_AnalyzePage, wxID_ANY, _("Search"));
    m_findNext = new wxButton(m_AnalyzePage, wxID_ANY, _("Find next"));
    m_findPrevious = new wxButton(m_AnalyzePage, wxID_ANY, _("Find previous"));

    ResetSearch();

    wxBoxSizer* sListsSizer = new wxBoxSizer(wxHORIZONTAL);
    sListsSizer->Add(m_framesList);
    sListsSizer->Add(m_objectsList, 0, wxLEFT, space5);
    sListsSizer->Add(m_objectCmdList, 1, wxLEFT, space5);

    wxStaticBoxSizer* sFrameInfoSizer =
        new wxStaticBoxSizer(wxVERTICAL, m_AnalyzePage, _("Frame Info"));
    sFrameInfoSizer->AddSpacer(space5);
    sFrameInfoSizer->Add(sListsSizer, 0, wxEXPAND | wxLEFT | wxRIGHT, space5);
    sFrameInfoSizer->AddSpacer(space5);
    sFrameInfoSizer->Add(m_objectCmdInfo, 0, wxEXPAND | wxLEFT | wxRIGHT, space5);
    sFrameInfoSizer->AddSpacer(space5);

    wxBoxSizer* sSearchField = new wxBoxSizer(wxHORIZONTAL);
    sSearchField->Add(search_label, 0, wxALIGN_CENTER_VERTICAL);
    sSearchField->Add(m_searchField, 0, wxLEFT, space5);
    sSearchField->Add(m_numResultsText, 0, wxALIGN_CENTER_VERTICAL | wxLEFT, space5);

    wxBoxSizer* sSearchButtons = new wxBoxSizer(wxHORIZONTAL);
    sSearchButtons->Add(m_beginSearch);
    sSearchButtons->Add(m_findNext, 0, wxLEFT, space5);
    sSearchButtons->Add(m_findPrevious, 0, wxLEFT, space5);

    wxStaticBoxSizer* sSearchSizer =
        new wxStaticBoxSizer(wxVERTICAL, m_AnalyzePage, _("Search current Object"));
    sSearchSizer->Add(sSearchField, 0, wxEXPAND | wxLEFT | wxRIGHT, space5);
    sSearchSizer->AddSpacer(space5);
    sSearchSizer->Add(sSearchButtons, 0, wxEXPAND | wxLEFT | wxRIGHT, space5);
    sSearchSizer->AddSpacer(space5);

    wxBoxSizer* sAnalyzePage = new wxBoxSizer(wxVERTICAL);
    sAnalyzePage->Add(sFrameInfoSizer, 0, wxEXPAND);
    sAnalyzePage->Add(sSearchSizer, 0, wxEXPAND);

    m_AnalyzePage->SetSizer(sAnalyzePage);
    m_Notebook->AddPage(m_AnalyzePage, _("Analyze"), false);
  }

  wxStdDialogButtonSizer* close_btn_sizer = CreateStdDialogButtonSizer(wxCLOSE);
  close_btn_sizer->GetCancelButton()->SetLabel(_("Close"));

  wxBoxSizer* sMain = new wxBoxSizer(wxVERTICAL);
  sMain->AddSpacer(space5);
  sMain->Add(m_Notebook, 1, wxEXPAND | wxLEFT | wxRIGHT, space5);
  sMain->AddSpacer(space5);
  sMain->Add(close_btn_sizer, 0, wxEXPAND | wxLEFT | wxRIGHT, space5);
  sMain->AddSpacer(space5);

  SetLayoutAdaptationMode(wxDIALOG_ADAPTATION_MODE_ENABLED);
  SetLayoutAdaptationLevel(wxDIALOG_ADAPTATION_STANDARD_SIZER);
  SetSizerAndFit(sMain);
  Center();

  // Connect Events
  Bind(wxEVT_PAINT, &FifoPlayerDlg::OnPaint, this);
  m_FrameFromCtrl->Bind(wxEVT_SPINCTRL, &FifoPlayerDlg::OnFrameFrom, this);
  m_FrameToCtrl->Bind(wxEVT_SPINCTRL, &FifoPlayerDlg::OnFrameTo, this);
  m_ObjectFromCtrl->Bind(wxEVT_SPINCTRL, &FifoPlayerDlg::OnObjectFrom, this);
  m_ObjectToCtrl->Bind(wxEVT_SPINCTRL, &FifoPlayerDlg::OnObjectTo, this);
  m_EarlyMemoryUpdates->Bind(wxEVT_CHECKBOX, &FifoPlayerDlg::OnCheckEarlyMemoryUpdates, this);
  m_RecordStop->Bind(wxEVT_BUTTON, &FifoPlayerDlg::OnRecordStop, this);
  m_Save->Bind(wxEVT_BUTTON, &FifoPlayerDlg::OnSaveFile, this);
  m_FramesToRecordCtrl->Bind(wxEVT_SPINCTRL, &FifoPlayerDlg::OnNumFramesToRecord, this);

  m_framesList->Bind(wxEVT_LISTBOX, &FifoPlayerDlg::OnFrameListSelectionChanged, this);
  m_objectsList->Bind(wxEVT_LISTBOX, &FifoPlayerDlg::OnObjectListSelectionChanged, this);
  m_objectCmdList->Bind(wxEVT_LISTBOX, &FifoPlayerDlg::OnObjectCmdListSelectionChanged, this);

  m_beginSearch->Bind(wxEVT_BUTTON, &FifoPlayerDlg::OnBeginSearch, this);
  m_findNext->Bind(wxEVT_BUTTON, &FifoPlayerDlg::OnFindNextClick, this);
  m_findPrevious->Bind(wxEVT_BUTTON, &FifoPlayerDlg::OnFindPreviousClick, this);

  m_searchField->Bind(wxEVT_TEXT_ENTER, &FifoPlayerDlg::OnBeginSearch, this);
  m_searchField->Bind(wxEVT_TEXT, &FifoPlayerDlg::OnSearchFieldTextChanged, this);

  // Setup command copying
  wxAcceleratorEntry entry;
  entry.Set(wxACCEL_CTRL, (int)'C', wxID_COPY);
  wxAcceleratorTable accel(1, &entry);
  m_objectCmdList->SetAcceleratorTable(accel);
  m_objectCmdList->Bind(wxEVT_MENU, &FifoPlayerDlg::OnObjectCmdListSelectionCopy, this, wxID_COPY);

  Bind(RECORDING_FINISHED_EVENT, &FifoPlayerDlg::OnRecordingFinished, this);
  Bind(FRAME_WRITTEN_EVENT, &FifoPlayerDlg::OnFrameWritten, this);

  Show();
}

void FifoPlayerDlg::OnPaint(wxPaintEvent& event)
{
  wxPaintDC dc(this);
  UpdatePlayGui();
  UpdateRecorderGui();
  UpdateAnalyzerGui();

  event.Skip();
}

void FifoPlayerDlg::OnFrameFrom(wxSpinEvent& event)
{
  FifoPlayer& player = FifoPlayer::GetInstance();

  player.SetFrameRangeStart(event.GetPosition());

  m_FrameFromCtrl->SetValue(player.GetFrameRangeStart());
  m_FrameToCtrl->SetValue(player.GetFrameRangeEnd());
}

void FifoPlayerDlg::OnFrameTo(wxSpinEvent& event)
{
  FifoPlayer& player = FifoPlayer::GetInstance();
  player.SetFrameRangeEnd(event.GetPosition());

  m_FrameFromCtrl->SetValue(player.GetFrameRangeStart());
  m_FrameToCtrl->SetValue(player.GetFrameRangeEnd());
}

void FifoPlayerDlg::OnObjectFrom(wxSpinEvent& event)
{
  FifoPlayer::GetInstance().SetObjectRangeStart(event.GetPosition());
}

void FifoPlayerDlg::OnObjectTo(wxSpinEvent& event)
{
  FifoPlayer::GetInstance().SetObjectRangeEnd(event.GetPosition());
}

void FifoPlayerDlg::OnCheckEarlyMemoryUpdates(wxCommandEvent& event)
{
  FifoPlayer::GetInstance().SetEarlyMemoryUpdates(event.IsChecked());
}

void FifoPlayerDlg::OnSaveFile(wxCommandEvent& WXUNUSED(event))
{
  // Pointer to the file data that was created as a result of recording.
  FifoDataFile* file = FifoRecorder::GetInstance().GetRecordedFile();

  if (file)
  {
    // Bring up a save file dialog. The location the user chooses will be assigned to this variable.
    wxString path = wxSaveFileSelector(_("Dolphin FIFO"), "dff", wxEmptyString, this);

    // Has a valid file path
    if (!path.empty())
    {
      // Attempt to save the file to the path the user chose
      wxBeginBusyCursor();
      bool result = file->Save(WxStrToStr(path));
      wxEndBusyCursor();

      // Wasn't able to save the file, shit's whack, yo.
      if (!result)
        WxUtils::ShowErrorDialog(_("Error saving file."));
    }
  }
}

void FifoPlayerDlg::OnRecordStop(wxCommandEvent& WXUNUSED(event))
{
  FifoRecorder& recorder = FifoRecorder::GetInstance();

  // Recorder is still recording
  if (recorder.IsRecording())
  {
    // Then stop recording
    recorder.StopRecording();

    // and change the button label accordingly.
    m_RecordStop->SetLabel(_("Record"));
  }
  else  // Recorder is actually about to start recording
  {
    // So start recording
    recorder.StartRecording(m_FramesToRecord, RecordingFinished);

    // and change the button label accordingly.
    m_RecordStop->SetLabel(_("Stop"));
  }
}

void FifoPlayerDlg::OnNumFramesToRecord(wxSpinEvent& event)
{
  m_FramesToRecord = event.GetPosition();

  // Entering 0 frames in the control indicates infinite frames to record
  // The fifo recorder takes any value < 0 to be infinite frames
  if (m_FramesToRecord < 1)
    m_FramesToRecord = -1;
}

void FifoPlayerDlg::OnBeginSearch(wxCommandEvent& event)
{
  wxString str_search_val = m_searchField->GetValue();

  if (m_framesList->GetSelection() == -1)
    return;

  // TODO: Limited to even str lengths...
  if (!str_search_val.empty() && str_search_val.length() % 2)
  {
    m_numResultsText->SetLabel(_("Invalid search string (only even string lengths supported)"));
    return;
  }

  unsigned int const val_length = str_search_val.length() / 2;
  std::vector<u8> search_val(val_length);
  for (unsigned int i = 0; i < val_length; ++i)
  {
    wxString char_str = str_search_val.Mid(2 * i, 2);
    unsigned long val = 0;
    if (!char_str.ToULong(&val, 16))
    {
      m_numResultsText->SetLabel(_("Invalid search string (couldn't convert to number)"));
      return;
    }
    search_val[i] = (u8)val;
  }
  search_results.clear();

  int const frame_idx = m_framesList->GetSelection();
  FifoPlayer& player = FifoPlayer::GetInstance();
  const AnalyzedFrameInfo& frame = player.GetAnalyzedFrameInfo(frame_idx);
  const FifoFrameInfo& fifo_frame = player.GetFile()->GetFrame(frame_idx);

  // TODO: Support searching through the last object... How do we know were the cmd data ends?
  // TODO: Support searching for bit patterns
  int obj_idx = m_objectsList->GetSelection();
  if (obj_idx == -1)
  {
    m_numResultsText->SetLabel(_("Invalid search parameters (no object selected)"));
    return;
  }

  const u8* const start_ptr = &fifo_frame.fifoData[frame.objectStarts[obj_idx]];
  const u8* const end_ptr = &fifo_frame.fifoData[frame.objectStarts[obj_idx + 1]];

  for (const u8* ptr = start_ptr; ptr < end_ptr - val_length + 1; ++ptr)
  {
    if (std::equal(search_val.begin(), search_val.end(), ptr))
    {
      SearchResult result;
      result.frame_idx = frame_idx;

      result.obj_idx = m_objectsList->GetSelection();
      result.cmd_idx = 0;
      for (unsigned int cmd_idx = 1; cmd_idx < m_objectCmdOffsets.size(); ++cmd_idx)
      {
        if (ptr < start_ptr + m_objectCmdOffsets[cmd_idx])
        {
          result.cmd_idx = cmd_idx - 1;
          break;
        }
      }
      search_results.push_back(result);
    }
  }

  ChangeSearchResult(0);
  m_beginSearch->Disable();
  m_numResultsText->SetLabel(
      wxString::Format(_("Found %u results for \'"), (u32)search_results.size()) +
      m_searchField->GetValue() + "\'");
}

void FifoPlayerDlg::OnSearchFieldTextChanged(wxCommandEvent& event)
{
  ResetSearch();
}

void FifoPlayerDlg::OnFindNextClick(wxCommandEvent& event)
{
  int cur_cmd_index = m_objectCmdList->GetSelection();
  if (cur_cmd_index == -1)
  {
    ChangeSearchResult(0);
    return;
  }

  for (auto it = search_results.begin(); it != search_results.end(); ++it)
  {
    if (it->cmd_idx > cur_cmd_index)
    {
      ChangeSearchResult(it - search_results.begin());
      return;
    }
  }
}

void FifoPlayerDlg::OnFindPreviousClick(wxCommandEvent& event)
{
  int cur_cmd_index = m_objectCmdList->GetSelection();
  if (cur_cmd_index == -1)
  {
    ChangeSearchResult(search_results.size() - 1);
    return;
  }

  for (auto it = search_results.rbegin(); it != search_results.rend(); ++it)
  {
    if (it->cmd_idx < cur_cmd_index)
    {
      ChangeSearchResult(search_results.size() - 1 - (it - search_results.rbegin()));
      return;
    }
  }
}

void FifoPlayerDlg::ChangeSearchResult(unsigned int result_idx)
{
  if (result_idx < search_results.size())  // if index is valid
  {
    m_search_result_idx = result_idx;
    int prev_frame = m_framesList->GetSelection();
    int prev_obj = m_objectsList->GetSelection();
    int prev_cmd = m_objectCmdList->GetSelection();
    m_framesList->SetSelection(search_results[result_idx].frame_idx);
    m_objectsList->SetSelection(search_results[result_idx].obj_idx);
    m_objectCmdList->SetSelection(search_results[result_idx].cmd_idx);

    wxCommandEvent ev(wxEVT_LISTBOX);
    if (prev_frame != m_framesList->GetSelection())
    {
      ev.SetInt(m_framesList->GetSelection());
      OnFrameListSelectionChanged(ev);
    }
    if (prev_obj != m_objectsList->GetSelection())
    {
      ev.SetInt(m_objectsList->GetSelection());
      OnObjectListSelectionChanged(ev);
    }
    if (prev_cmd != m_objectCmdList->GetSelection())
    {
      ev.SetInt(m_objectCmdList->GetSelection());
      OnObjectCmdListSelectionChanged(ev);
    }

    m_findNext->Enable(result_idx + 1 < search_results.size());
    m_findPrevious->Enable(result_idx != 0);
  }
  else if (search_results.size())
  {
    ChangeSearchResult(search_results.size() - 1);
  }
}

void FifoPlayerDlg::ResetSearch()
{
  m_beginSearch->Enable(m_searchField->GetLineLength(0) > 0);
  m_findNext->Disable();
  m_findPrevious->Disable();

  search_results.clear();
}

void FifoPlayerDlg::OnFrameListSelectionChanged(wxCommandEvent& event)
{
  FifoPlayer& player = FifoPlayer::GetInstance();

  m_objectsList->Clear();
  if (event.GetInt() != -1)
  {
    size_t num_objects = player.GetAnalyzedFrameInfo(event.GetInt()).objectStarts.size();
    for (size_t i = 0; i < num_objects; ++i)
      m_objectsList->Append(wxString::Format(_("Object %zu"), i));
  }

  // Update object list
  wxCommandEvent ev = wxCommandEvent(wxEVT_LISTBOX);
  ev.SetInt(-1);
  OnObjectListSelectionChanged(ev);

  ResetSearch();
}

void FifoPlayerDlg::OnObjectListSelectionChanged(wxCommandEvent& event)
{
  FifoPlayer& player = FifoPlayer::GetInstance();

  int frame_idx = m_framesList->GetSelection();
  int object_idx = event.GetInt();

  m_objectCmdList->Clear();
  m_objectCmdOffsets.clear();
  if (frame_idx != -1 && object_idx != -1)
  {
    const AnalyzedFrameInfo& frame = player.GetAnalyzedFrameInfo(frame_idx);
    const FifoFrameInfo& fifo_frame = player.GetFile()->GetFrame(frame_idx);
    const u8* objectdata_start = &fifo_frame.fifoData[frame.objectStarts[object_idx]];
    const u8* objectdata_end = &fifo_frame.fifoData[frame.objectEnds[object_idx]];
    u8* objectdata = (u8*)objectdata_start;
    const int obj_offset = objectdata_start - &fifo_frame.fifoData[frame.objectStarts[0]];

    int cmd = *objectdata++;
    int stream_size = Common::swap16(objectdata);
    objectdata += 2;

    wxString errorLabel;
    if (stream_size && ((objectdata_end - objectdata) % stream_size))
    {
      errorLabel = _("NOTE: Stream size doesn't match actual data length\n");
    }

    wxString newLabel = wxString::Format("%08X:  %02X %04X  ", obj_offset, cmd, stream_size);

    int data_count = 0;

    while (objectdata < objectdata_end)
    {
      // Trying to put too much data into the newLabel results in it not showing up when appeneded.
      if (data_count < 128)
        newLabel += wxString::Format("%02X", *objectdata++);
      else
        *objectdata++;

      data_count++;
    }

    m_objectCmdList->Append(newLabel);
    m_objectCmdOffsets.push_back(0);

    // Add errorLabel after objectdata newLabel has already been added.
    if (errorLabel != "")
    {
      m_objectCmdList->Append(errorLabel);
      m_objectCmdOffsets.push_back(0);
    }

    // Between objectdata_end and next_objdata_start, there are register setting commands
    if (object_idx + 1 < (int)frame.objectStarts.size())
    {
      const u8* next_objdata_start = &fifo_frame.fifoData[frame.objectStarts[object_idx + 1]];
      while (objectdata < next_objdata_start)
      {
        m_objectCmdOffsets.push_back(objectdata - objectdata_start);
        int new_offset = objectdata - &fifo_frame.fifoData[frame.objectStarts[0]];
        int command = *objectdata++;
        switch (command)
        {
        case GX_NOP:
          newLabel = "NOP";
          break;

        case 0x44:
          newLabel = "0x44";
          break;

        case GX_CMD_INVL_VC:
          newLabel = "GX_CMD_INVL_VC";
          break;

        case GX_LOAD_CP_REG:
        {
          u32 cmd2 = *objectdata++;
          u32 value = Common::swap32(objectdata);
          objectdata += 4;

          newLabel = wxString::Format("CP  %02X  %08X", cmd2, value);
        }
        break;

        case GX_LOAD_XF_REG:
        {
          u32 cmd2 = Common::swap32(objectdata);
          objectdata += 4;

          u8 streamSize = ((cmd2 >> 16) & 15) + 1;

          const u8* stream_start = objectdata;
          const u8* stream_end = stream_start + streamSize * 4;

          newLabel = wxString::Format("XF  %08X  ", cmd2);
          while (objectdata < stream_end)
          {
            newLabel += wxString::Format("%02X", *objectdata++);

            if (((objectdata - stream_start) % 4) == 0)
              newLabel += " ";
          }
        }
        break;

        case GX_LOAD_INDX_A:
        case GX_LOAD_INDX_B:
        case GX_LOAD_INDX_C:
        case GX_LOAD_INDX_D:
          objectdata += 4;
          newLabel = wxString::Format("LOAD INDX %s", (command == GX_LOAD_INDX_A) ?
                                                          "A" :
                                                          (command == GX_LOAD_INDX_B) ?
                                                          "B" :
                                                          (command == GX_LOAD_INDX_C) ? "C" : "D");
          break;

        case GX_CMD_CALL_DL:
          // The recorder should have expanded display lists into the fifo stream and skipped the
          // call to start them
          // That is done to make it easier to track where memory is updated
          _assert_(false);
          objectdata += 8;
          newLabel = wxString::Format("CALL DL");
          break;

        case GX_LOAD_BP_REG:
        {
          u32 cmd2 = Common::swap32(objectdata);
          objectdata += 4;
          newLabel = wxString::Format("BP  %02X %06X", cmd2 >> 24, cmd2 & 0xFFFFFF);
        }
        break;

        default:
          newLabel = _("Unexpected 0x80 call? Aborting...");
          objectdata = (u8*)next_objdata_start;
          break;
        }
        newLabel = wxString::Format("%08X:  ", new_offset) + newLabel;
        m_objectCmdList->Append(newLabel);
      }
    }
  }
  // Update command list
  wxCommandEvent ev = wxCommandEvent(wxEVT_LISTBOX);
  ev.SetInt(-1);
  OnObjectCmdListSelectionChanged(ev);

  ResetSearch();
}

void FifoPlayerDlg::OnObjectCmdListSelectionChanged(wxCommandEvent& event)
{
  const int frame_idx = m_framesList->GetSelection();
  const int object_idx = m_objectsList->GetSelection();

  if (event.GetInt() == -1 || frame_idx == -1 || object_idx == -1)
  {
    m_objectCmdInfo->SetLabel(wxEmptyString);
    return;
  }

  FifoPlayer& player = FifoPlayer::GetInstance();
  const AnalyzedFrameInfo& frame = player.GetAnalyzedFrameInfo(frame_idx);
  const FifoFrameInfo& fifo_frame = player.GetFile()->GetFrame(frame_idx);
  const u8* cmddata =
      &fifo_frame.fifoData[frame.objectStarts[object_idx]] + m_objectCmdOffsets[event.GetInt()];

  // TODO: Not sure whether we should bother translating the descriptions
  wxString newLabel;
  if (*cmddata == GX_LOAD_BP_REG)
  {
    std::string name;
    std::string desc;
    GetBPRegInfo(cmddata + 1, &name, &desc);

    newLabel = _("BP register ");
    newLabel +=
        (name.empty()) ? wxString::Format(_("UNKNOWN_%02X"), *(cmddata + 1)) : StrToWxStr(name);
    newLabel += ":\n";

    if (desc.empty())
      newLabel += _("No description available");
    else
      newLabel += StrToWxStr(desc);
  }
  else if (*cmddata == GX_LOAD_CP_REG)
  {
    newLabel = _("CP register ");
  }
  else if (*cmddata == GX_LOAD_XF_REG)
  {
    newLabel = _("XF register ");
  }
  else
  {
    newLabel = _("No description available");
  }

  m_objectCmdInfo->SetLabel(newLabel);
  Layout();
  Fit();
}

void FifoPlayerDlg::OnObjectCmdListSelectionCopy(wxCommandEvent& WXUNUSED(event))
{
  if (wxTheClipboard->Open())
  {
    wxTheClipboard->SetData(new wxTextDataObject(m_objectCmdList->GetStringSelection()));
    wxTheClipboard->Close();
  }
}

void FifoPlayerDlg::OnRecordingFinished(wxEvent&)
{
  m_RecordStop->SetLabel(_("Record"));
  m_RecordStop->Enable();

  UpdateRecorderGui();
}

void FifoPlayerDlg::OnFrameWritten(wxEvent&)
{
  m_CurrentFrameLabel->SetLabel(CreateCurrentFrameLabel());
  m_NumObjectsLabel->SetLabel(CreateFileObjectCountLabel());
}

void FifoPlayerDlg::UpdatePlayGui()
{
  m_NumFramesLabel->SetLabel(CreateFileFrameCountLabel());
  m_CurrentFrameLabel->SetLabel(CreateCurrentFrameLabel());
  m_NumObjectsLabel->SetLabel(CreateFileObjectCountLabel());

  FifoPlayer& player = FifoPlayer::GetInstance();
  FifoDataFile* file = player.GetFile();
  u32 frameCount = 0;
  if (file)
    frameCount = file->GetFrameCount();

  m_FrameFromCtrl->SetRange(0, frameCount);
  m_FrameFromCtrl->SetValue(player.GetFrameRangeStart());

  m_FrameToCtrl->SetRange(0, frameCount);
  m_FrameToCtrl->SetValue(player.GetFrameRangeEnd());

  m_ObjectFromCtrl->SetValue(player.GetObjectRangeStart());
  m_ObjectToCtrl->SetValue(player.GetObjectRangeEnd());
}

void FifoPlayerDlg::UpdateRecorderGui()
{
  m_RecordingFifoSizeLabel->SetLabel(CreateRecordingFifoSizeLabel());
  m_RecordingMemSizeLabel->SetLabel(CreateRecordingMemSizeLabel());
  m_RecordingFramesLabel->SetLabel(CreateRecordingFrameCountLabel());
  m_Save->Enable(GetSaveButtonEnabled());
}

void FifoPlayerDlg::UpdateAnalyzerGui()
{
  FifoPlayer& player = FifoPlayer::GetInstance();
  FifoDataFile* file = player.GetFile();

  size_t num_frames = (file) ? player.GetFile()->GetFrameCount() : 0U;
  if (m_framesList->GetCount() != num_frames)
  {
    m_framesList->Clear();

    for (size_t i = 0; i < num_frames; ++i)
    {
      m_framesList->Append(wxString::Format(_("Frame %zu"), i));
    }

    wxCommandEvent ev = wxCommandEvent(wxEVT_LISTBOX);
    ev.SetInt(-1);
    OnFrameListSelectionChanged(ev);
  }
}

wxString FifoPlayerDlg::CreateFileFrameCountLabel() const
{
  FifoDataFile* file = FifoPlayer::GetInstance().GetFile();

  if (file)
    return wxString::Format(_("%u frames"), file->GetFrameCount());

  return _("No file loaded");
}

wxString FifoPlayerDlg::CreateCurrentFrameLabel() const
{
  FifoDataFile* file = FifoPlayer::GetInstance().GetFile();

  if (file)
    return wxString::Format(_("Frame %u"), FifoPlayer::GetInstance().GetCurrentFrameNum());

  return wxEmptyString;
}

wxString FifoPlayerDlg::CreateFileObjectCountLabel() const
{
  FifoDataFile* file = FifoPlayer::GetInstance().GetFile();

  if (file)
    return wxString::Format(_("%u objects"), FifoPlayer::GetInstance().GetFrameObjectCount());

  return wxEmptyString;
}

wxString FifoPlayerDlg::CreateRecordingFifoSizeLabel() const
{
  FifoDataFile* file = FifoRecorder::GetInstance().GetRecordedFile();

  if (file)
  {
    size_t fifoBytes = 0;
    for (size_t i = 0; i < file->GetFrameCount(); ++i)
      fifoBytes += file->GetFrame(i).fifoData.size();

    return wxString::Format(_("%zu FIFO bytes"), fifoBytes);
  }

  return _("No recorded file");
}

wxString FifoPlayerDlg::CreateRecordingMemSizeLabel() const
{
  FifoDataFile* file = FifoRecorder::GetInstance().GetRecordedFile();

  if (file)
  {
    size_t memBytes = 0;
    for (size_t frameNum = 0; frameNum < file->GetFrameCount(); ++frameNum)
    {
      const std::vector<MemoryUpdate>& memUpdates = file->GetFrame(frameNum).memoryUpdates;
      for (const auto& memUpdate : memUpdates)
        memBytes += memUpdate.data.size();
    }

    return wxString::Format(_("%zu memory bytes"), memBytes);
  }

  return wxEmptyString;
}

wxString FifoPlayerDlg::CreateRecordingFrameCountLabel() const
{
  FifoDataFile* file = FifoRecorder::GetInstance().GetRecordedFile();

  if (file)
    return wxString::Format(_("%u frames"), file->GetFrameCount());

  return wxEmptyString;
}

bool FifoPlayerDlg::GetSaveButtonEnabled() const
{
  return (FifoRecorder::GetInstance().GetRecordedFile() != nullptr);
}

void FifoPlayerDlg::RecordingFinished()
{
  sMutex.lock();

  if (m_EvtHandler)
  {
    wxCommandEvent event(RECORDING_FINISHED_EVENT);
    m_EvtHandler->AddPendingEvent(event);
  }

  sMutex.unlock();
}

void FifoPlayerDlg::FileLoaded()
{
  sMutex.lock();

  if (m_EvtHandler)
  {
    wxPaintEvent event;
    m_EvtHandler->AddPendingEvent(event);
  }

  sMutex.unlock();
}

void FifoPlayerDlg::FrameWritten()
{
  sMutex.lock();

  if (m_EvtHandler)
  {
    wxCommandEvent event(FRAME_WRITTEN_EVENT);
    m_EvtHandler->AddPendingEvent(event);
  }

  sMutex.unlock();
}<|MERGE_RESOLUTION|>--- conflicted
+++ resolved
@@ -207,36 +207,6 @@
   {
     m_AnalyzePage =
         new wxPanel(m_Notebook, wxID_ANY, wxDefaultPosition, wxDefaultSize, wxTAB_TRAVERSAL);
-<<<<<<< HEAD
-    wxBoxSizer* sAnalyzePage;
-    sAnalyzePage = new wxBoxSizer(wxVERTICAL);
-
-    wxStaticBoxSizer* sFrameInfoSizer;
-    sFrameInfoSizer =
-        new wxStaticBoxSizer(new wxStaticBox(m_AnalyzePage, wxID_ANY, _("Frame Info")), wxVERTICAL);
-
-    wxBoxSizer* sListsSizer = new wxBoxSizer(wxHORIZONTAL);
-
-    m_framesList = new wxListBox(m_AnalyzePage, wxID_ANY);
-    m_framesList->SetMinSize(wxSize(100, 250));
-    sListsSizer->Add(m_framesList, 0, wxALL, 5);
-
-    m_objectsList = new wxListBox(m_AnalyzePage, wxID_ANY);
-    m_objectsList->SetMinSize(wxSize(110, 250));
-    sListsSizer->Add(m_objectsList, 0, wxALL, 5);
-
-    m_objectCmdList = new wxListBox(m_AnalyzePage, wxID_ANY);
-    m_objectCmdList->SetMinSize(wxSize(300, 250));
-    sListsSizer->Add(m_objectCmdList, 0, wxALL, 5);
-
-    sFrameInfoSizer->Add(sListsSizer, 0, wxALL, 5);
-
-    m_objectCmdInfo = new wxStaticText(m_AnalyzePage, wxID_ANY, wxString());
-    sFrameInfoSizer->Add(m_objectCmdInfo, 0, wxALL, 5);
-
-    sAnalyzePage->Add(sFrameInfoSizer, 0, wxEXPAND, 5);
-=======
->>>>>>> 6c16f1be
 
     // FIFO Content Lists
     m_framesList = new wxListBox(m_AnalyzePage, wxID_ANY, wxDefaultPosition,
