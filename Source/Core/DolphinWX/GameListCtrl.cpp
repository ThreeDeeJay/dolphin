--- conflicted
+++ resolved
@@ -144,7 +144,6 @@
       return -1 * t;
     break;
   }
-<<<<<<< HEAD
 
   case GameListCtrl::COLUMN_VR_STATE:
   {
@@ -155,12 +154,8 @@
       return 1 * t;
     if (nState1 < nState2)
       return -1 * t;
-    else
-      return 0;
-  }
-  break;
-=======
->>>>>>> 2c359831
+    break;
+  }
   }
 
   if (sortData != GameListCtrl::COLUMN_TITLE)
