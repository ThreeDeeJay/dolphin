set(GUI_SRCS
	AboutDolphin.cpp
	ConfigVR.cpp
	ControllerConfigDiag.cpp
	Cheats/ActionReplayCodesPanel.cpp
	Cheats/ARCodeAddEdit.cpp
	Cheats/CheatSearchTab.cpp
	Cheats/CheatsWindow.cpp
	Cheats/CreateCodeDialog.cpp
	Cheats/GeckoCodeDiag.cpp
	Config/AddUSBDeviceDiag.cpp
	Config/AdvancedConfigPane.cpp
	Config/AudioConfigPane.cpp
	Config/ConfigMain.cpp
	Config/GameCubeConfigPane.cpp
	Config/GCAdapterConfigDiag.cpp
	Config/GeneralConfigPane.cpp
	Config/InterfaceConfigPane.cpp
	Config/PathConfigPane.cpp
	Config/WiiConfigPane.cpp
	Debugger/BreakpointDlg.cpp
	Debugger/BreakpointView.cpp
	Debugger/BreakpointWindow.cpp
	Debugger/CodeView.cpp
	Debugger/CodeWindow.cpp
	Debugger/CodeWindowFunctions.cpp
	Debugger/DSPDebugWindow.cpp
	Debugger/DSPRegisterView.cpp
	Debugger/DebuggerPanel.cpp
	Debugger/DebuggerUIUtil.cpp
	Debugger/JitWindow.cpp
	Debugger/MemoryCheckDlg.cpp
	Debugger/MemoryView.cpp
	Debugger/MemoryWindow.cpp
	Debugger/RegisterView.cpp
	Debugger/RegisterWindow.cpp
	Debugger/WatchView.cpp
	Debugger/WatchWindow.cpp
	ISOProperties/FilesystemPanel.cpp
	ISOProperties/InfoPanel.cpp
	ISOProperties/ISOProperties.cpp
	NetPlay/ChangeGameDialog.cpp
	NetPlay/MD5Dialog.cpp
	NetPlay/NetPlayLauncher.cpp
	NetPlay/NetPlaySetupFrame.cpp
	NetPlay/NetWindow.cpp
	NetPlay/PadMapDialog.cpp
	Input/InputConfigDiag.cpp
	Input/InputConfigDiagBitmaps.cpp
	Input/HotkeyInputConfigDiag.cpp
	Input/GCPadInputConfigDiag.cpp
	Input/MicButtonConfigDiag.cpp
	Input/GCKeyboardInputConfigDiag.cpp
	Input/WiimoteInputConfigDiag.cpp
	Input/NunchukInputConfigDiag.cpp
	Input/ClassicInputConfigDiag.cpp
	Input/GuitarInputConfigDiag.cpp
	Input/DrumsInputConfigDiag.cpp
	Input/TurntableInputConfigDiag.cpp
	DolphinSlider.cpp
	FifoPlayerDlg.cpp
	Frame.cpp
	FrameAui.cpp
	FrameTools.cpp
	GameListCtrl.cpp
	ISOFile.cpp
	LogConfigWindow.cpp
	LogWindow.cpp
	Main.cpp
	MainMenuBar.cpp
	MainToolBar.cpp
	MemcardManager.cpp
	PatchAddEdit.cpp
	PostProcessingConfigDiag.cpp
	HideObjectAddEdit.cpp
	SoftwareVideoConfigDialog.cpp
	TASInputDlg.cpp
	VideoConfigDiag.cpp
	WxEventUtils.cpp
	WXInputBase.cpp
	WxUtils.cpp
	ConfigVR.cpp)

set(NOGUI_SRCS MainNoGUI.cpp)

if(USE_X11)
	set(GUI_SRCS ${GUI_SRCS} X11Utils.cpp)
	set(NOGUI_SRCS ${NOGUI_SRCS} X11Utils.cpp)
endif()

set(WXLIBS ${wxWidgets_LIBRARIES})

if(${CMAKE_SYSTEM_NAME} STREQUAL "Linux")
	set(WXLIBS ${WXLIBS} dl)
endif()

<<<<<<< HEAD
list(APPEND LIBS core uicommon OVR.a)
=======
list(APPEND LIBS core uicommon cpp-optparse)
>>>>>>> 06428c3f

if(APPLE)
	if(wxWidgets_FOUND)
		list(APPEND WXLIBS
			${APPSERV_LIBRARY}
			${COCOA_LIBRARY}
			)
	endif()
	# Add resource files to application bundle.
	set(RESOURCES resources/Dolphin.icns)
	list(APPEND SRCS ${RESOURCES})
	set_source_files_properties(${RESOURCES} PROPERTIES
		MACOSX_PACKAGE_LOCATION Resources)
endif()

if(WIN32)
	list(APPEND SRCS
		DolphinWX.manifest
		DolphinWX.rc
	)
endif()

if(APPLE)
	set(DOLPHIN_EXE_BASE Dolphin)
else()
	set(DOLPHIN_EXE_BASE dolphin-emu)
endif()

set(DOLPHIN_EXE ${DOLPHIN_EXE_BASE})


if(wxWidgets_FOUND)
	add_executable(${DOLPHIN_EXE} ${SRCS} ${GUI_SRCS})
	target_link_libraries(${DOLPHIN_EXE} ${LIBS} ${WXLIBS})

	# Handle localization
	find_package(Gettext)
	if(GETTEXT_MSGMERGE_EXECUTABLE AND GETTEXT_MSGFMT_EXECUTABLE)
		set(pot_file "${CMAKE_SOURCE_DIR}/Languages/po/dolphin-emu.pot")
		file(GLOB LINGUAS ${CMAKE_SOURCE_DIR}/Languages/po/*.po)

		target_sources(${DOLPHIN_EXE} PRIVATE ${pot_file} ${LINGUAS})
		source_group("Localization" FILES ${LINGUAS})
		source_group("Localization\\\\Generated" FILES ${pot_file})

		foreach(po ${LINGUAS})
			get_filename_component(lang ${po} NAME_WE)
			set(mo_dir ${CMAKE_CURRENT_BINARY_DIR}/${lang})
			set(mo ${mo_dir}/dolphin-emu.mo)

			target_sources(${DOLPHIN_EXE} PRIVATE ${mo})
			source_group("Localization\\\\Generated" FILES ${mo})

			if(CMAKE_SYSTEM_NAME STREQUAL "Darwin")
				set_source_files_properties(${mo} PROPERTIES MACOSX_PACKAGE_LOCATION "Resources/${lang}.lproj")
			else()
				install(FILES ${mo} DESTINATION share/locale/${lang}/LC_MESSAGES)
			endif()

			add_custom_command(OUTPUT ${mo}
				COMMAND mkdir -p ${mo_dir}
				COMMAND ${GETTEXT_MSGMERGE_EXECUTABLE} --quiet --update --backup=none -s ${po} ${pot_file}
				COMMAND ${GETTEXT_MSGFMT_EXECUTABLE} -o ${mo} ${po}
				DEPENDS ${po}
			)
		endforeach()
	endif()

	if(APPLE)
		set(BUNDLE_PATH ${CMAKE_RUNTIME_OUTPUT_DIRECTORY}/${DOLPHIN_EXE}.app)

		# Ask for an application bundle.
		set_target_properties(${DOLPHIN_EXE} PROPERTIES
			MACOSX_BUNDLE true
			MACOSX_BUNDLE_INFO_PLIST ${CMAKE_CURRENT_SOURCE_DIR}/Info.plist.in
			)

		# Copy resources in the bundle
		set_property(DIRECTORY APPEND PROPERTY CMAKE_CONFIGURE_DEPENDS "${CMAKE_SOURCE_DIR}/Data/Sys")
		file(GLOB_RECURSE resources RELATIVE "${CMAKE_SOURCE_DIR}/Data" "${CMAKE_SOURCE_DIR}/Data/Sys/*")
		foreach(res ${resources})
			target_sources(${DOLPHIN_EXE} PRIVATE "${CMAKE_SOURCE_DIR}/Data/${res}")
			get_filename_component(resdir "${res}" DIRECTORY)
			set_source_files_properties("${CMAKE_SOURCE_DIR}/Data/${res}" PROPERTIES
				MACOSX_PACKAGE_LOCATION "Resources/${resdir}")
			source_group("Resources" FILES "${CMAKE_SOURCE_DIR}/Data/${res}")
		endforeach()

		# Update library references to make the bundle portable
		include(DolphinPostprocessBundle)
		dolphin_postprocess_bundle(${DOLPHIN_EXE})

		# Install bundle into systemwide /Applications directory.
		install(TARGETS ${DOLPHIN_EXE} DESTINATION /Applications)
	elseif(WIN32)
		set_target_properties(${DOLPHIN_EXE} PROPERTIES
			WIN32_EXECUTABLE ON
		)
		add_custom_command(TARGET ${DOLPHIN_EXE}
			COMMAND ${CMAKE_COMMAND} -E copy_directory ${CMAKE_SOURCE_DIR}/Data/Sys $<TARGET_FILE_DIR:${DOLPHIN_EXE}>/Sys
		)
	else()
		install(TARGETS ${DOLPHIN_EXE} RUNTIME DESTINATION ${bindir})
	endif()

	set(CPACK_PACKAGE_EXECUTABLES ${CPACK_PACKAGE_EXECUTABLES} ${DOLPHIN_EXE})
endif()

if(USE_X11 OR ENABLE_HEADLESS)
	set(DOLPHIN_NOGUI_EXE ${DOLPHIN_EXE_BASE}-nogui)
	add_executable(${DOLPHIN_NOGUI_EXE} ${SRCS} ${NOGUI_SRCS})
	target_link_libraries(${DOLPHIN_NOGUI_EXE} ${LIBS} ${wxWidgets_LIBRARIES})
	set(CPACK_PACKAGE_EXECUTABLES ${CPACK_PACKAGE_EXECUTABLES} ${DOLPHIN_NOGUI_EXE})
	install(TARGETS ${DOLPHIN_NOGUI_EXE} RUNTIME DESTINATION ${bindir})
endif()<|MERGE_RESOLUTION|>--- conflicted
+++ resolved
@@ -94,11 +94,7 @@
 	set(WXLIBS ${WXLIBS} dl)
 endif()
 
-<<<<<<< HEAD
-list(APPEND LIBS core uicommon OVR.a)
-=======
-list(APPEND LIBS core uicommon cpp-optparse)
->>>>>>> 06428c3f
+list(APPEND LIBS core uicommon cpp-optparse OVR.a)
 
 if(APPLE)
 	if(wxWidgets_FOUND)
