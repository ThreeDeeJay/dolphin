// Copyright 2014 Dolphin Emulator Project
// Licensed under GPLv2
// Refer to the license.txt file included.

#include <cinttypes>
#include <cstdio>
#include <cstring>
#include <memory>
#include <string>
#include <vector>
#include <wx/app.h>
#include <wx/bitmap.h>
#include <wx/filefn.h>
#include <wx/gdicmn.h>
#include <wx/image.h>
#include <wx/string.h>
#include <wx/window.h>

#include "Common/ChunkFile.h"
#include "Common/CommonPaths.h"
#include "Common/CommonTypes.h"
#include "Common/FileUtil.h"
#include "Common/Hash.h"
#include "Common/IniFile.h"
#include "Common/StringUtil.h"

#include "Core/ConfigManager.h"
#include "Core/CoreParameter.h"
#include "Core/Boot/Boot.h"

#include "DiscIO/BannerLoader.h"
#include "DiscIO/CompressedBlob.h"
#include "DiscIO/Filesystem.h"
#include "DiscIO/Volume.h"
#include "DiscIO/VolumeCreator.h"

#include "DolphinWX/ISOFile.h"
#include "DolphinWX/WxUtils.h"

static const u32 CACHE_REVISION = 0x118;

#define DVD_BANNER_WIDTH 96
#define DVD_BANNER_HEIGHT 32

GameListItem::GameListItem(const std::string& _rFileName)
	: m_FileName(_rFileName)
	, m_emu_state(0)
	, m_FileSize(0)
	, m_Revision(0)
	, m_Valid(false)
	, m_BlobCompressed(false)
	, m_ImageWidth(0)
	, m_ImageHeight(0)
{
	if (LoadFromCache())
	{
		m_Valid = true;
	}
	else
	{
		DiscIO::IVolume* pVolume = DiscIO::CreateVolumeFromFilename(_rFileName);

		if (pVolume != nullptr)
		{
<<<<<<< HEAD
			if (DiscIO::IsVolumeWadFile(pVolume))
			{
				m_Platform = WII_WAD;
			}
			else if (DiscIO::IsVolumeWiiUDisc(pVolume))
			{
				m_Platform = WIIU_DISC;
			}
			else
			{
				m_Platform = DiscIO::IsVolumeWiiDisc(pVolume) ? WII_DISC : GAMECUBE_DISC;
			}
=======
			if (!DiscIO::IsVolumeWadFile(pVolume))
				m_Platform = DiscIO::IsVolumeWiiDisc(pVolume) ? WII_DISC : GAMECUBE_DISC;
			else
				m_Platform = WII_WAD;
>>>>>>> 8ff1dc9c

			m_volume_names = pVolume->GetNames();

			m_Country  = pVolume->GetCountry();
			m_FileSize = pVolume->GetRawSize();
			m_VolumeSize = pVolume->GetSize();

			m_UniqueID = pVolume->GetUniqueID();
			m_BlobCompressed = DiscIO::IsCompressedBlob(_rFileName);
			m_IsDiscTwo = pVolume->IsDiscTwo();
			m_Revision = pVolume->GetRevision();

			// check if we can get some info from the banner file too
			DiscIO::IFileSystem* pFileSystem = DiscIO::CreateFileSystem(pVolume);

			if (pFileSystem != nullptr || m_Platform == WII_WAD)
			{
				std::unique_ptr<DiscIO::IBannerLoader> pBannerLoader(DiscIO::CreateBannerLoader(*pFileSystem, pVolume));

				if (pBannerLoader != nullptr && pBannerLoader->IsValid())
				{
					if (m_Platform != WII_WAD)
						m_banner_names = pBannerLoader->GetNames();
					m_company = pBannerLoader->GetCompany();
					m_descriptions = pBannerLoader->GetDescriptions();

					std::vector<u32> Buffer = pBannerLoader->GetBanner(&m_ImageWidth, &m_ImageHeight);
					u32* pData = &Buffer[0];
					// resize vector to image size
					m_pImage.resize(m_ImageWidth * m_ImageHeight * 3);

					for (int i = 0; i < m_ImageWidth * m_ImageHeight; i++)
					{
						m_pImage[i * 3 + 0] = (pData[i] & 0xFF0000) >> 16;
						m_pImage[i * 3 + 1] = (pData[i] & 0x00FF00) >>  8;
						m_pImage[i * 3 + 2] = (pData[i] & 0x0000FF) >>  0;
					}
				}

				delete pFileSystem;
			}

			delete pVolume;

			m_Valid = true;

			// Create a cache file only if we have an image.
			// Wii ISOs create their images after you have generated the first savegame
			if (!m_pImage.empty())
				SaveToCache();
		}
	}

	if (IsValid())
	{
		IniFile ini;
		ini.Load(File::GetSysDirectory() + GAMESETTINGS_DIR DIR_SEP + m_UniqueID + ".ini");
		ini.Load(File::GetUserPath(D_GAMESETTINGS_IDX) + m_UniqueID + ".ini", true);

		IniFile::Section* emu_state = ini.GetOrCreateSection("EmuState");
		emu_state->Get("EmulationStateId", &m_emu_state);
		emu_state->Get("EmulationIssues", &m_issues);
	}

	if (!m_pImage.empty())
	{
		wxImage Image(m_ImageWidth, m_ImageHeight, &m_pImage[0], true);
		double Scale = wxTheApp->GetTopWindow()->GetContentScaleFactor();
		// Note: This uses nearest neighbor, which subjectively looks a lot
		// better for GC banners than smooths caling.
		Image.Rescale(DVD_BANNER_WIDTH * Scale, DVD_BANNER_HEIGHT * Scale);
#ifdef __APPLE__
		m_Bitmap = wxBitmap(Image, -1, Scale);
#else
		m_Bitmap = wxBitmap(Image, -1);
#endif
	}
	else
	{
		// default banner
		m_Bitmap.LoadFile(StrToWxStr(File::GetThemeDir(SConfig::GetInstance().m_LocalCoreStartupParameter.theme_name)) + "nobanner.png", wxBITMAP_TYPE_PNG);
	}
}

GameListItem::~GameListItem()
{
}

bool GameListItem::LoadFromCache()
{
	return CChunkFileReader::Load<GameListItem>(CreateCacheFilename(), CACHE_REVISION, *this);
}

void GameListItem::SaveToCache()
{
	if (!File::IsDirectory(File::GetUserPath(D_CACHE_IDX)))
		File::CreateDir(File::GetUserPath(D_CACHE_IDX));

	CChunkFileReader::Save<GameListItem>(CreateCacheFilename(), CACHE_REVISION, *this);
}

void GameListItem::DoState(PointerWrap &p)
{
	p.Do(m_volume_names);
	p.Do(m_company);
	p.Do(m_banner_names);
	p.Do(m_descriptions);
	p.Do(m_UniqueID);
	p.Do(m_FileSize);
	p.Do(m_VolumeSize);
	p.Do(m_Country);
	p.Do(m_BlobCompressed);
	p.Do(m_pImage);
	p.Do(m_ImageWidth);
	p.Do(m_ImageHeight);
	p.Do(m_Platform);
	p.Do(m_IsDiscTwo);
	p.Do(m_Revision);
}

std::string GameListItem::CreateCacheFilename()
{
	std::string Filename, LegalPathname, extension;
	SplitPath(m_FileName, &LegalPathname, &Filename, &extension);

	if (Filename.empty()) return Filename; // Disc Drive

	// Filename.extension_HashOfFolderPath_Size.cache
	// Append hash to prevent ISO name-clashing in different folders.
	Filename.append(StringFromFormat("%s_%x_%" PRIx64 ".cache",
		extension.c_str(), HashFletcher((const u8 *)LegalPathname.c_str(), LegalPathname.size()),
		File::GetSize(m_FileName)));

	std::string fullname(File::GetUserPath(D_CACHE_IDX));
	fullname += Filename;
	return fullname;
}

std::string GameListItem::GetCompany() const
{
	if (m_company.empty())
		return "N/A";
	else
		return m_company;
}

// (-1 = Japanese, 0 = English, etc)?
std::string GameListItem::GetDescription(int _index) const
{
	const u32 index = _index;

	if (index < m_descriptions.size())
		return m_descriptions[index];

	if (!m_descriptions.empty())
		return m_descriptions[0];

	return "";
}

// (-1 = Japanese, 0 = English, etc)?
std::string GameListItem::GetVolumeName(int _index) const
{
	u32 const index = _index;

	if (index < m_volume_names.size() && !m_volume_names[index].empty())
		return m_volume_names[index];

	if (!m_volume_names.empty())
		return m_volume_names[0];

	return "";
}

// (-1 = Japanese, 0 = English, etc)?
std::string GameListItem::GetBannerName(int _index) const
{
	u32 const index = _index;

	if (index < m_banner_names.size() && !m_banner_names[index].empty())
		return m_banner_names[index];

	if (!m_banner_names.empty())
		return m_banner_names[0];

	return "";
}

// (-1 = Japanese, 0 = English, etc)?
std::string GameListItem::GetName(int _index) const
{
	// Prefer name from banner, fallback to name from volume, fallback to filename

	std::string name = GetBannerName(_index);

	if (name.empty())
		name = GetVolumeName(_index);

	if (name.empty())
	{
		// No usable name, return filename (better than nothing)
		SplitPath(GetFileName(), nullptr, &name, nullptr);
	}

	return name;
}

const std::string GameListItem::GetWiiFSPath() const
{
	DiscIO::IVolume *iso = DiscIO::CreateVolumeFromFilename(m_FileName);
	std::string ret;

	if (iso == nullptr)
		return ret;

	if (DiscIO::IsVolumeWiiDisc(iso) || DiscIO::IsVolumeWadFile(iso))
	{
		u64 title = 0;

		iso->GetTitleID((u8*)&title);
		title = Common::swap64(title);

		const std::string path = StringFromFormat("%stitle/%08x/%08x/data/",
				File::GetUserPath(D_WIIUSER_IDX).c_str(), (u32)(title>>32), (u32)title);

		if (!File::Exists(path))
			File::CreateFullPath(path);

		if (path[0] == '.')
			ret = WxStrToStr(wxGetCwd()) + path.substr(strlen(ROOT_DIR));
		else
			ret = path;
	}
	delete iso;

	return ret;
}
<|MERGE_RESOLUTION|>--- conflicted
+++ resolved
@@ -62,11 +62,8 @@
 
 		if (pVolume != nullptr)
 		{
-<<<<<<< HEAD
 			if (DiscIO::IsVolumeWadFile(pVolume))
-			{
 				m_Platform = WII_WAD;
-			}
 			else if (DiscIO::IsVolumeWiiUDisc(pVolume))
 			{
 				m_Platform = WIIU_DISC;
@@ -75,12 +72,6 @@
 			{
 				m_Platform = DiscIO::IsVolumeWiiDisc(pVolume) ? WII_DISC : GAMECUBE_DISC;
 			}
-=======
-			if (!DiscIO::IsVolumeWadFile(pVolume))
-				m_Platform = DiscIO::IsVolumeWiiDisc(pVolume) ? WII_DISC : GAMECUBE_DISC;
-			else
-				m_Platform = WII_WAD;
->>>>>>> 8ff1dc9c
 
 			m_volume_names = pVolume->GetNames();
 
