// Copyright 2016 Dolphin Emulator Project
// Licensed under GPLv2+
// Refer to the license.txt file included.

#pragma once

#include <string>
#include "Common/CommonTypes.h"

class GameListCtrl;
class wxRect;
class wxWindow;

class NetPlayLaunchConfig
{
public:
  void SetDialogInfo(wxWindow* parent);

<<<<<<< HEAD
  static const std::string DEFAULT_TRAVERSAL_HOST;
#if defined(_MSC_VER) && _MSC_VER <= 1800
#define CONSTEXPR(datatype, name, value)                                                           \
  enum name##_enum : datatype { name = value }
#else
#define CONSTEXPR(datatype, name, value) constexpr datatype name = value
#endif
  static CONSTEXPR(u16, DEFAULT_TRAVERSAL_PORT, 6262);
=======
>>>>>>> f274bbcb
  const wxRect window_defaults{wxDefaultCoord, wxDefaultCoord, 768, 768 - 128};

  std::string player_name;
  const GameListCtrl* game_list_ctrl;
  wxWindow* parent_window;
  bool use_traversal;
  std::string traversal_host;
  u16 traversal_port;
  wxRect window_pos{window_defaults};
};

class NetPlayHostConfig : public NetPlayLaunchConfig
{
public:
<<<<<<< HEAD
  void FromIniConfig(IniFile::Section& netplay_section);

  static CONSTEXPR(u16, DEFAULT_LISTEN_PORT, 2626);
#undef CONSTEXPR
=======
  void FromConfig();
>>>>>>> f274bbcb

  std::string game_name;
  u16 listen_port = 0;
#ifdef USE_UPNP
  bool forward_port;
#endif
};

class NetPlayJoinConfig : public NetPlayLaunchConfig
{
public:
  std::string connect_host;
  u16 connect_port;
  std::string connect_hash_code;
};

class NetPlayLauncher
{
public:
  static bool Host(const NetPlayHostConfig& config);
  static bool Join(const NetPlayJoinConfig& config);
};<|MERGE_RESOLUTION|>--- conflicted
+++ resolved
@@ -16,17 +16,6 @@
 public:
   void SetDialogInfo(wxWindow* parent);
 
-<<<<<<< HEAD
-  static const std::string DEFAULT_TRAVERSAL_HOST;
-#if defined(_MSC_VER) && _MSC_VER <= 1800
-#define CONSTEXPR(datatype, name, value)                                                           \
-  enum name##_enum : datatype { name = value }
-#else
-#define CONSTEXPR(datatype, name, value) constexpr datatype name = value
-#endif
-  static CONSTEXPR(u16, DEFAULT_TRAVERSAL_PORT, 6262);
-=======
->>>>>>> f274bbcb
   const wxRect window_defaults{wxDefaultCoord, wxDefaultCoord, 768, 768 - 128};
 
   std::string player_name;
@@ -41,14 +30,7 @@
 class NetPlayHostConfig : public NetPlayLaunchConfig
 {
 public:
-<<<<<<< HEAD
-  void FromIniConfig(IniFile::Section& netplay_section);
-
-  static CONSTEXPR(u16, DEFAULT_LISTEN_PORT, 2626);
-#undef CONSTEXPR
-=======
   void FromConfig();
->>>>>>> f274bbcb
 
   std::string game_name;
   u16 listen_port = 0;
