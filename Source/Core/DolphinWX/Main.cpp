--- conflicted
+++ resolved
@@ -119,37 +119,13 @@
   // Enable the PNG image handler for screenshots
   wxImage::AddHandler(new wxPNGHandler);
 
-<<<<<<< HEAD
-  int x = SConfig::GetInstance().iPosX;
-  int y = SConfig::GetInstance().iPosY;
-  int w = SConfig::GetInstance().iWidth;
-  int h = SConfig::GetInstance().iHeight;
-
-// The following is not needed with X11, where window managers
-// do not allow windows to be created off the desktop.
-#ifdef _WIN32
-  // Out of desktop check
-  int leftPos = GetSystemMetrics(SM_XVIRTUALSCREEN);
-  int topPos = GetSystemMetrics(SM_YVIRTUALSCREEN);
-  int width = GetSystemMetrics(SM_CXVIRTUALSCREEN);
-  int height = GetSystemMetrics(SM_CYVIRTUALSCREEN);
-  if ((leftPos + width) < (x + w) || leftPos > x || (topPos + height) < (y + h) || topPos > y)
-    x = y = wxDefaultCoord;
-#elif defined __APPLE__
-  if (y < 1)
-    y = wxDefaultCoord;
-#endif
-
-  std::string titleStr = StringFromFormat("%s%s", scm_rev_str.c_str(), scm_vr_sdk_str);
-  main_frame = new CFrame(nullptr, wxID_ANY, StrToWxStr(titleStr), wxPoint(x, y), wxSize(w, h),
-=======
   // We have to copy the size and position out of SConfig now because CFrame's OnMove
   // handler will corrupt them during window creation (various APIs like SetMenuBar cause
   // event dispatch including WM_MOVE/WM_SIZE)
   wxRect window_geometry(SConfig::GetInstance().iPosX, SConfig::GetInstance().iPosY,
                          SConfig::GetInstance().iWidth, SConfig::GetInstance().iHeight);
-  main_frame = new CFrame(nullptr, wxID_ANY, StrToWxStr(scm_rev_str), window_geometry,
->>>>>>> 6c16f1be
+  std::string titleStr = StringFromFormat("%s%s", scm_rev_str.c_str(), scm_vr_sdk_str);
+  main_frame = new CFrame(nullptr, wxID_ANY, StrToWxStr(titleStr), window_geometry,
                           m_use_debugger, m_batch_mode, m_use_logger);
   SetTopWindow(main_frame);
 
