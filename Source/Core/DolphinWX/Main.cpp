// Copyright 2008 Dolphin Emulator Project
// Licensed under GPLv2+
// Refer to the license.txt file included.

#include <OptionParser.h>
#include <cstdio>
#include <cstring>
#include <fstream>
#include <iostream>
#include <string>
#include <utility>
#include <wchar.h>

#include <wx/app.h>
#include <wx/buffer.h>
#include <wx/cmdline.h>
#include <wx/evtloop.h>
#include <wx/image.h>
#include <wx/imagpng.h>
#include <wx/intl.h>
#include <wx/language.h>
#include <wx/menu.h>
#include <wx/msgdlg.h>
#include <wx/thread.h>
#include <wx/timer.h>
#include <wx/tooltip.h>
#include <wx/utils.h>
#include <wx/window.h>

#include "Common/CPUDetect.h"
#include "Common/CommonPaths.h"
#include "Common/CommonTypes.h"
#include "Common/FileUtil.h"
#include "Common/IniFile.h"
#include "Common/Logging/LogManager.h"
#include "Common/MsgHandler.h"
#include "Common/Thread.h"
#include "Common/Version.h"

#include "Core/ARBruteForcer.h"
#include "Core/Analytics.h"
#include "Core/ConfigManager.h"
#include "Core/Core.h"
#include "Core/HW/Wiimote.h"
#include "Core/Host.h"
#include "Core/Movie.h"

#include "DolphinWX/Debugger/CodeWindow.h"
#include "DolphinWX/Debugger/JitWindow.h"
#include "DolphinWX/Frame.h"
#include "DolphinWX/Globals.h"
#include "DolphinWX/Main.h"
#include "DolphinWX/NetPlay/NetWindow.h"
#include "DolphinWX/SoftwareVideoConfigDialog.h"
#include "DolphinWX/UINeedsControllerState.h"
#include "DolphinWX/VideoConfigDiag.h"
#include "DolphinWX/WxUtils.h"

#include "UICommon/CommandLineParse.h"
#include "UICommon/UICommon.h"

#include "VideoCommon/VR.h"
#include "VideoCommon/VideoBackendBase.h"

#if defined HAVE_X11 && HAVE_X11
#include <X11/Xlib.h>
#endif

// ------------
//  Main window

IMPLEMENT_APP(DolphinApp)

bool wxMsgAlert(const char*, const char*, bool, MsgType);
std::string wxStringTranslator(const char*);

CFrame* main_frame = nullptr;

bool DolphinApp::Initialize(int& c, wxChar** v)
{
#if defined HAVE_X11 && HAVE_X11
  XInitThreads();
#endif
  return wxApp::Initialize(c, v);
}

// The 'main program' equivalent that creates the main window and return the main frame

void DolphinApp::OnInitCmdLine(wxCmdLineParser& parser)
{
  parser.SetCmdLine("");
}

bool DolphinApp::OnCmdLineParsed(wxCmdLineParser& parser)
{
  return true;
}

bool DolphinApp::OnInit()
{
  if (!wxApp::OnInit())
    return false;

  Bind(wxEVT_QUERY_END_SESSION, &DolphinApp::OnEndSession, this);
  Bind(wxEVT_END_SESSION, &DolphinApp::OnEndSession, this);
  Bind(wxEVT_IDLE, &DolphinApp::OnIdle, this);
  Bind(wxEVT_ACTIVATE_APP, &DolphinApp::OnActivate, this);

  // Register message box and translation handlers
  RegisterMsgAlertHandler(&wxMsgAlert);
  RegisterStringTranslator(&wxStringTranslator);

#if wxUSE_ON_FATAL_EXCEPTION
  wxHandleFatalExceptions(true);
#endif

#ifdef _WIN32
  const bool console_attached = AttachConsole(ATTACH_PARENT_PROCESS) != FALSE;
  HANDLE stdout_handle = ::GetStdHandle(STD_OUTPUT_HANDLE);
  if (console_attached && stdout_handle)
  {
    freopen("CONOUT$", "w", stdout);
    freopen("CONOUT$", "w", stderr);
  }
#endif

  ParseCommandLine();

#ifdef _WIN32
  FreeConsole();
#endif

  UICommon::SetUserDirectory(m_user_path.ToStdString());
  UICommon::CreateDirectories();
  InitLanguageSupport();  // The language setting is loaded from the user directory
  UICommon::Init();

  if (m_select_video_backend && !m_video_backend_name.empty())
    SConfig::GetInstance().m_strVideoBackend = WxStrToStr(m_video_backend_name);

  if (m_select_audio_emulation)
    SConfig::GetInstance().bDSPHLE = (m_audio_emulation_name.Upper() == "HLE");

  VideoBackendBase::ActivateBackend(SConfig::GetInstance().m_strVideoBackend);

  DolphinAnalytics::Instance()->ReportDolphinStart("wx");

  wxToolTip::Enable(!SConfig::GetInstance().m_DisableTooltips);

  // Enable the PNG image handler for screenshots
  wxImage::AddHandler(new wxPNGHandler);

  // Silent PNG warnings from some homebrew banners: "iCCP: known incorrect sRGB profile"
  wxImage::SetDefaultLoadFlags(wxImage::GetDefaultLoadFlags() & ~wxImage::Load_Verbose);

  // We have to copy the size and position out of SConfig now because CFrame's OnMove
  // handler will corrupt them during window creation (various APIs like SetMenuBar cause
  // event dispatch including WM_MOVE/WM_SIZE)
  wxRect window_geometry(SConfig::GetInstance().iPosX, SConfig::GetInstance().iPosY,
                         SConfig::GetInstance().iWidth, SConfig::GetInstance().iHeight);
<<<<<<< HEAD
  std::string titleStr = StringFromFormat("%s%s", scm_rev_str.c_str(), scm_vr_sdk_str);
  main_frame = new CFrame(nullptr, wxID_ANY, StrToWxStr(titleStr), window_geometry,
=======
  main_frame = new CFrame(nullptr, wxID_ANY, StrToWxStr(Common::scm_rev_str), window_geometry,
>>>>>>> ee51ba63
                          m_use_debugger, m_batch_mode, m_use_logger);
  SetTopWindow(main_frame);

  AfterInit();

  return true;
}

void DolphinApp::ParseCommandLine()
{
  auto parser = CommandLineParse::CreateParser(CommandLineParse::ParserOptions::IncludeGUIOptions);
  optparse::Values& options = CommandLineParse::ParseArguments(parser.get(), argc, argv);
  std::vector<std::string> args = parser->args();

  if (options.is_set("exec"))
  {
    m_load_file = true;
    m_file_to_load = static_cast<const char*>(options.get("exec"));
  }
  else if (args.size())
  {
    m_load_file = true;
    m_file_to_load = args.front();
    args.erase(args.begin());
  }

  m_use_debugger = options.is_set("debugger");
  m_use_logger = options.is_set("logger");
  m_batch_mode = options.is_set("batch");
  g_force_vr = options.is_set("vr") || options.is_set("oculus");
  if (options.is_set("oculus"))
    g_prefer_openvr = false;
  else if (options.is_set("steamvr"))
    g_prefer_openvr = true;
  if (options.is_set("onehmd"))
    g_one_hmd = true;
  wxString bruteforceResult;
  ARBruteForcer::ch_bruteforce = options.is_set("bruteforce");
  ARBruteForcer::ch_code = static_cast<const char*>(options.get("bruteforce"));
  if (ARBruteForcer::ch_bruteforce)
  {
    ARBruteForcer::ch_dont_save_settings = true;
    if (ARBruteForcer::ch_code.find_first_not_of("0123456789abcdefABCDEF") != std::string::npos ||
        ARBruteForcer::ch_code.size() != 1)
    {
      PanicAlert("Valid option not specified in -bruteforce command.\nPlease use only a single hex "
                 "digit: e.g. -bruteforce 1");
    }
  }

  m_confirm_stop = options.is_set("confirm");
  m_confirm_setting = options.get("confirm");

  m_select_video_backend = options.is_set("video_backend");
  m_video_backend_name = static_cast<const char*>(options.get("video_backend"));

  if (options.is_set("force-d3d11"))
  {
     m_select_video_backend = true;
     m_video_backend_name = "D3D";
  }
  else if (options.is_set("force-opengl"))
  {
     m_select_video_backend = true;
     m_video_backend_name = "OGL";
  }

  m_select_audio_emulation = options.is_set("audio_emulation");
  m_audio_emulation_name = static_cast<const char*>(options.get("audio_emulation"));

  m_play_movie = options.is_set("movie");
  m_movie_file = static_cast<const char*>(options.get("movie"));

  m_user_path = static_cast<const char*>(options.get("user"));
}

#ifdef __APPLE__
void DolphinApp::MacOpenFile(const wxString& fileName)
{
  m_file_to_load = fileName;
  m_load_file = true;
  main_frame->BootGame(WxStrToStr(m_file_to_load));
}
#endif

void DolphinApp::AfterInit()
{
#if defined(USE_ANALYTICS) && USE_ANALYTICS
  if (!SConfig::GetInstance().m_analytics_permission_asked)
  {
    int answer =
        wxMessageBox(_("If authorized, Dolphin can collect data on its performance, "
                       "feature usage, and configuration, as well as data on your system's "
                       "hardware and operating system.\n\n"
                       "No private data is ever collected. This data helps us understand "
                       "how people and emulated games use Dolphin and prioritize our "
                       "efforts. It also helps us identify rare configurations that are "
                       "causing bugs, performance and stability issues.\n"
                       "This authorization can be revoked at any time through Dolphin's "
                       "settings.\n\n"
                       "Do you authorize Dolphin to report this information to Dolphin's "
                       "developers?"),
                     _("Usage statistics reporting"), wxYES_NO, main_frame);

    SConfig::GetInstance().m_analytics_permission_asked = true;
    SConfig::GetInstance().m_analytics_enabled = (answer == wxYES);
    SConfig::GetInstance().SaveSettings();

    DolphinAnalytics::Instance()->ReloadConfig();
  }
#endif

  if (m_confirm_stop)
    SConfig::GetInstance().bConfirmStop = m_confirm_setting;

  if (m_play_movie && !m_movie_file.empty())
  {
    if (Movie::PlayInput(WxStrToStr(m_movie_file)))
    {
      if (m_load_file && !m_file_to_load.empty())
      {
        main_frame->BootGame(WxStrToStr(m_file_to_load));
      }
      else
      {
        main_frame->BootGame("");
      }
    }
  }
  // First check if we have an exec command line.
  else if (m_load_file && !m_file_to_load.empty())
  {
    main_frame->BootGame(WxStrToStr(m_file_to_load));
  }
  // If we have selected Automatic Start, start the default ISO,
  // or if no default ISO exists, start the last loaded ISO
  else if (m_use_debugger)
  {
    if (main_frame->GetMenuBar()->IsChecked(IDM_AUTOMATIC_START))
    {
      main_frame->BootGame("");
    }
  }

  // Action Replay Brute Forcing
  ARBruteForcer::ch_take_screenshot = 0;
  ARBruteForcer::ch_next_code = false;
  ARBruteForcer::ch_begin_search = false;
  ARBruteForcer::ch_cycles_without_snapshot = 0;
  ARBruteForcer::ch_last_search = false;

  if (ARBruteForcer::ch_bruteforce)
  {
    std::string line;
    std::ifstream myfile(File::GetUserPath(D_SCREENSHOTS_IDX) + "position.txt");
    std::string aux;

    if (myfile.is_open())
    {
      while (getline(myfile, line))
      {
        aux = line;
      }
      myfile.close();
    }

    if (atoi(aux.c_str()) != -1)
    {
      main_frame->BootGame("");
    }
  }
}

void DolphinApp::OnActivate(wxActivateEvent& ev)
{
  m_is_active = ev.GetActive();
}

void DolphinApp::InitLanguageSupport()
{
  std::string language_code;
  {
    IniFile ini;
    ini.Load(File::GetUserPath(F_DOLPHINCONFIG_IDX));
    ini.GetOrCreateSection("Interface")->Get("LanguageCode", &language_code, "");
  }
  int language = wxLANGUAGE_UNKNOWN;
  if (language_code.empty())
  {
    language = wxLANGUAGE_DEFAULT;
  }
  else
  {
    const wxLanguageInfo* language_info = wxLocale::FindLanguageInfo(StrToWxStr(language_code));
    if (language_info)
      language = language_info->Language;
  }

  // Load language if possible, fall back to system default otherwise
  if (wxLocale::IsAvailable(language))
  {
    m_locale.reset(new wxLocale(language));

// Specify where dolphins *.gmo files are located on each operating system
#ifdef __WXMSW__
    m_locale->AddCatalogLookupPathPrefix(StrToWxStr(File::GetExeDirectory() + DIR_SEP "Languages"));
#elif defined(__WXGTK__)
    m_locale->AddCatalogLookupPathPrefix(StrToWxStr(DATA_DIR "../locale"));
#elif defined(__WXOSX__)
    m_locale->AddCatalogLookupPathPrefix(
        StrToWxStr(File::GetBundleDirectory() + "Contents/Resources"));
#endif

    m_locale->AddCatalog("dolphin-emu");

    if (!m_locale->IsOk())
    {
      wxMessageBox(_("Error loading selected language. Falling back to system default."),
                   _("Error"));
      m_locale.reset(new wxLocale(wxLANGUAGE_DEFAULT));
    }
  }
  else
  {
    wxMessageBox(
        _("The selected language is not supported by your system. Falling back to system default."),
        _("Error"));
    m_locale.reset(new wxLocale(wxLANGUAGE_DEFAULT));
  }
}

void DolphinApp::OnEndSession(wxCloseEvent& event)
{
  // Close if we've received wxEVT_END_SESSION (ignore wxEVT_QUERY_END_SESSION)
  if (!event.CanVeto())
  {
    main_frame->Close(true);
  }
}

int DolphinApp::OnExit()
{
  Core::Shutdown();
  UICommon::Shutdown();

  return wxApp::OnExit();
}

void DolphinApp::OnFatalException()
{
  WiimoteReal::Shutdown();
}

void DolphinApp::OnIdle(wxIdleEvent& ev)
{
  ev.Skip();
  Core::HostDispatchJobs();
}

// ------------
// Talk to GUI

bool wxMsgAlert(const char* caption, const char* text, bool yes_no, MsgType /*style*/)
{
  if (wxIsMainThread())
  {
    NetPlayDialog*& npd = NetPlayDialog::GetInstance();
    if (npd != nullptr && npd->IsShown())
    {
      npd->AppendChat("/!\\ " + std::string{text});
      return true;
    }
    return wxYES == wxMessageBox(StrToWxStr(text), StrToWxStr(caption),
                                 wxSTAY_ON_TOP | ((yes_no) ? wxYES_NO : wxOK),
                                 wxWindow::FindFocus());
  }
  else
  {
    wxCommandEvent event(wxEVT_HOST_COMMAND, IDM_PANIC);
    event.SetString(StrToWxStr(caption) + ":" + StrToWxStr(text));
    event.SetInt(yes_no);
    main_frame->GetEventHandler()->AddPendingEvent(event);
    main_frame->m_panic_event.Wait();
    return main_frame->m_panic_result;
  }
}

std::string wxStringTranslator(const char* text)
{
  return WxStrToStr(wxGetTranslation(wxString::FromUTF8(text)));
}

// Accessor for the main window class
CFrame* DolphinApp::GetCFrame()
{
  return main_frame;
}

void Host_Message(int Id)
{
  if (Id == WM_USER_JOB_DISPATCH)
  {
    // Trigger a wxEVT_IDLE
    wxWakeUpIdle();
    return;
  }
  wxCommandEvent event(wxEVT_HOST_COMMAND, Id);
  main_frame->GetEventHandler()->AddPendingEvent(event);
}

void* Host_GetRenderHandle()
{
  return main_frame->GetRenderHandle();
}

// OK, this thread boundary is DANGEROUS on Linux
// wxPostEvent / wxAddPendingEvent is the solution.
void Host_NotifyMapLoaded()
{
  wxCommandEvent event(wxEVT_HOST_COMMAND, IDM_NOTIFY_MAP_LOADED);
  main_frame->GetEventHandler()->AddPendingEvent(event);

  if (main_frame->m_code_window)
  {
    main_frame->m_code_window->GetEventHandler()->AddPendingEvent(event);
  }
}

void Host_UpdateDisasmDialog()
{
  wxCommandEvent event(wxEVT_HOST_COMMAND, IDM_UPDATE_DISASM_DIALOG);
  main_frame->GetEventHandler()->AddPendingEvent(event);

  if (main_frame->m_code_window)
  {
    main_frame->m_code_window->GetEventHandler()->AddPendingEvent(event);
  }
}

void Host_UpdateMainFrame()
{
  wxCommandEvent event(wxEVT_HOST_COMMAND, IDM_UPDATE_GUI);
  main_frame->GetEventHandler()->AddPendingEvent(event);

  if (main_frame->m_code_window)
  {
    main_frame->m_code_window->GetEventHandler()->AddPendingEvent(event);
  }
}

void Host_UpdateTitle(const std::string& title)
{
  wxCommandEvent event(wxEVT_HOST_COMMAND, IDM_UPDATE_TITLE);
  event.SetString(StrToWxStr(title));
  main_frame->GetEventHandler()->AddPendingEvent(event);
}

void Host_RequestRenderWindowSize(int width, int height)
{
  wxCommandEvent event(wxEVT_HOST_COMMAND, IDM_WINDOW_SIZE_REQUEST);
  event.SetClientData(new std::pair<int, int>(width, height));
  main_frame->GetEventHandler()->AddPendingEvent(event);
}

void Host_SetWiiMoteConnectionState(int _State)
{
  static int currentState = -1;
  if (_State == currentState)
    return;
  currentState = _State;

  wxCommandEvent event(wxEVT_HOST_COMMAND, IDM_UPDATE_STATUS_BAR);

  switch (_State)
  {
  case 0:
    event.SetString(_("Not connected"));
    break;
  case 1:
    event.SetString(_("Connecting..."));
    break;
  case 2:
    event.SetString(_("Wii Remote Connected"));
    break;
  }
  // The second field is used for auxiliary info such as this
  event.SetInt(1);

  NOTICE_LOG(WIIMOTE, "%s", static_cast<const char*>(event.GetString().c_str()));

  main_frame->GetEventHandler()->AddPendingEvent(event);
}

bool Host_UINeedsControllerState()
{
  return wxGetApp().IsActiveThreadsafe() && GetUINeedsControllerState();
}

bool Host_RendererHasFocus()
{
  return main_frame->RendererHasFocus();
}

bool Host_RendererIsFullscreen()
{
  return main_frame->RendererIsFullscreen();
}

void Host_ShowVideoConfig(void* parent, const std::string& backend_name)
{
  wxWindow* const parent_window = static_cast<wxWindow*>(parent);

  if (backend_name == "Software Renderer")
  {
    SoftwareVideoConfigDialog diag(parent_window, backend_name);
    diag.ShowModal();
  }
  else
  {
    VideoConfigDiag diag(parent_window, backend_name);
    diag.ShowModal();
  }
}

void Host_YieldToUI()
{
  wxGetApp().GetMainLoop()->YieldFor(wxEVT_CATEGORY_UI);
}

void Host_UpdateProgressDialog(const char* caption, int position, int total)
{
  wxCommandEvent event(wxEVT_HOST_COMMAND, IDM_UPDATE_PROGRESS_DIALOG);
  event.SetString(caption);
  event.SetInt(position);
  event.SetExtraLong(total);
  main_frame->GetEventHandler()->AddPendingEvent(event);
}<|MERGE_RESOLUTION|>--- conflicted
+++ resolved
@@ -158,12 +158,8 @@
   // event dispatch including WM_MOVE/WM_SIZE)
   wxRect window_geometry(SConfig::GetInstance().iPosX, SConfig::GetInstance().iPosY,
                          SConfig::GetInstance().iWidth, SConfig::GetInstance().iHeight);
-<<<<<<< HEAD
-  std::string titleStr = StringFromFormat("%s%s", scm_rev_str.c_str(), scm_vr_sdk_str);
+  std::string titleStr = StringFromFormat("%s%s", Common::scm_rev_str.c_str(), scm_vr_sdk_str);
   main_frame = new CFrame(nullptr, wxID_ANY, StrToWxStr(titleStr), window_geometry,
-=======
-  main_frame = new CFrame(nullptr, wxID_ANY, StrToWxStr(Common::scm_rev_str), window_geometry,
->>>>>>> ee51ba63
                           m_use_debugger, m_batch_mode, m_use_logger);
   SetTopWindow(main_frame);
 
