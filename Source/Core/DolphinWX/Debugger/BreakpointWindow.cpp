// Copyright 2008 Dolphin Emulator Project
// Licensed under GPLv2+
// Refer to the license.txt file included.

<<<<<<< HEAD
#include <wx/aui/auibar.h>
#include <wx/aui/framemanager.h>
=======
// clang-format off
>>>>>>> dba9d86b
#include <wx/bitmap.h>
#include <wx/aui/auibar.h>
#include <wx/aui/framemanager.h>
#include <wx/image.h>
#include <wx/listbase.h>
#include <wx/panel.h>
<<<<<<< HEAD
=======
// clang-format on
>>>>>>> dba9d86b

#include "Common/BreakPoints.h"
#include "Common/CommonTypes.h"
#include "Common/FileUtil.h"
#include "Common/IniFile.h"
#include "Core/ConfigManager.h"
#include "Core/HW/Memmap.h"
#include "Core/PowerPC/PowerPC.h"
#include "DolphinWX/Debugger/BreakpointDlg.h"
#include "DolphinWX/Debugger/BreakpointView.h"
#include "DolphinWX/Debugger/BreakpointWindow.h"
#include "DolphinWX/Debugger/CodeWindow.h"
#include "DolphinWX/Debugger/MemoryCheckDlg.h"
#include "DolphinWX/WxUtils.h"

class CBreakPointBar : public wxAuiToolBar
{
public:
  CBreakPointBar(CBreakPointWindow* parent, const wxWindowID id)
      : wxAuiToolBar(parent, id, wxDefaultPosition, wxDefaultSize,
                     wxAUI_TB_DEFAULT_STYLE | wxAUI_TB_TEXT)
  {
    SetToolBitmapSize(wxSize(24, 24));

    m_Bitmaps[Toolbar_Delete] = WxUtils::LoadResourceBitmap("toolbar_debugger_delete");
    m_Bitmaps[Toolbar_Add_BP] = WxUtils::LoadResourceBitmap("toolbar_add_breakpoint");
    m_Bitmaps[Toolbar_Add_MC] = WxUtils::LoadResourceBitmap("toolbar_add_memorycheck");

    AddTool(ID_DELETE, _("Delete"), m_Bitmaps[Toolbar_Delete]);
    Bind(wxEVT_TOOL, &CBreakPointWindow::OnDelete, parent, ID_DELETE);

    AddTool(ID_CLEAR, _("Clear"), m_Bitmaps[Toolbar_Delete]);
    Bind(wxEVT_TOOL, &CBreakPointWindow::OnClear, parent, ID_CLEAR);

    AddTool(ID_ADDBP, "+BP", m_Bitmaps[Toolbar_Add_BP]);
    Bind(wxEVT_TOOL, &CBreakPointWindow::OnAddBreakPoint, parent, ID_ADDBP);

    // Add memory breakpoints if you can use them
    if (Memory::AreMemoryBreakpointsActivated())
    {
      AddTool(ID_ADDMC, "+MC", m_Bitmaps[Toolbar_Add_MC]);
      Bind(wxEVT_TOOL, &CBreakPointWindow::OnAddMemoryCheck, parent, ID_ADDMC);
    }

    AddTool(ID_LOAD, _("Load"), m_Bitmaps[Toolbar_Delete]);
    Bind(wxEVT_TOOL, &CBreakPointWindow::Event_LoadAll, parent, ID_LOAD);

    AddTool(ID_SAVE, _("Save"), m_Bitmaps[Toolbar_Delete]);
    Bind(wxEVT_TOOL, &CBreakPointWindow::Event_SaveAll, parent, ID_SAVE);
  }

private:
  enum
  {
    Toolbar_Delete,
    Toolbar_Add_BP,
    Toolbar_Add_MC,
    Num_Bitmaps
  };

  enum
  {
    ID_DELETE = 2000,
    ID_CLEAR,
    ID_ADDBP,
    ID_ADDMC,
    ID_LOAD,
    ID_SAVE
  };

  wxBitmap m_Bitmaps[Num_Bitmaps];
};

CBreakPointWindow::CBreakPointWindow(CCodeWindow* _pCodeWindow, wxWindow* parent, wxWindowID id,
                                     const wxString& title, const wxPoint& position,
                                     const wxSize& size, long style)
    : wxPanel(parent, id, position, size, style, title), m_pCodeWindow(_pCodeWindow)
{
  Bind(wxEVT_CLOSE_WINDOW, &CBreakPointWindow::OnClose, this);

  m_mgr.SetManagedWindow(this);
  m_mgr.SetFlags(wxAUI_MGR_DEFAULT | wxAUI_MGR_LIVE_RESIZE);

  m_BreakPointListView = new CBreakPointView(this, wxID_ANY);
  m_BreakPointListView->Bind(wxEVT_LIST_ITEM_SELECTED, &CBreakPointWindow::OnSelectBP, this);

  m_mgr.AddPane(new CBreakPointBar(this, wxID_ANY), wxAuiPaneInfo()
                                                        .ToolbarPane()
                                                        .Top()
                                                        .LeftDockable(true)
                                                        .RightDockable(true)
                                                        .BottomDockable(false)
                                                        .Floatable(false));
  m_mgr.AddPane(m_BreakPointListView, wxAuiPaneInfo().CenterPane());
  m_mgr.Update();
}

CBreakPointWindow::~CBreakPointWindow()
{
  m_mgr.UnInit();
}

void CBreakPointWindow::OnClose(wxCloseEvent& event)
{
  SaveAll();
  event.Skip();
}

void CBreakPointWindow::NotifyUpdate()
{
  m_BreakPointListView->Update();
}

void CBreakPointWindow::OnDelete(wxCommandEvent& WXUNUSED(event))
{
  m_BreakPointListView->DeleteCurrentSelection();
}

// jump to begin addr
void CBreakPointWindow::OnSelectBP(wxListEvent& event)
{
  long Index = event.GetIndex();
  if (Index >= 0)
  {
    u32 Address = (u32)m_BreakPointListView->GetItemData(Index);
    if (m_pCodeWindow)
      m_pCodeWindow->JumpToAddress(Address);
  }
}

// Clear all breakpoints and memchecks
void CBreakPointWindow::OnClear(wxCommandEvent& WXUNUSED(event))
{
  PowerPC::debug_interface.ClearAllBreakpoints();
  PowerPC::debug_interface.ClearAllMemChecks();

  NotifyUpdate();
}

void CBreakPointWindow::OnAddBreakPoint(wxCommandEvent& WXUNUSED(event))
{
  BreakPointDlg bpDlg(this);
  bpDlg.ShowModal();
}

void CBreakPointWindow::OnAddMemoryCheck(wxCommandEvent& WXUNUSED(event))
{
  MemoryCheckDlg memDlg(this);
  memDlg.ShowModal();
}

void CBreakPointWindow::Event_SaveAll(wxCommandEvent& WXUNUSED(event))
{
  SaveAll();
}

void CBreakPointWindow::SaveAll()
{
  // simply dump all to bp/mc files in a way we can read again
  IniFile ini;
  ini.Load(File::GetUserPath(D_GAMESETTINGS_IDX) + SConfig::GetInstance().GetUniqueID() + ".ini",
           false);
  ini.SetLines("BreakPoints", PowerPC::breakpoints.GetStrings());
  ini.SetLines("MemoryChecks", PowerPC::memchecks.GetStrings());
  ini.Save(File::GetUserPath(D_GAMESETTINGS_IDX) + SConfig::GetInstance().GetUniqueID() + ".ini");
}

void CBreakPointWindow::Event_LoadAll(wxCommandEvent& WXUNUSED(event))
{
  LoadAll();
  return;
}

void CBreakPointWindow::LoadAll()
{
  IniFile ini;
  BreakPoints::TBreakPointsStr newbps;
  MemChecks::TMemChecksStr newmcs;

  if (!ini.Load(File::GetUserPath(D_GAMESETTINGS_IDX) + SConfig::GetInstance().GetUniqueID() +
                    ".ini",
                false))
  {
    return;
  }

  if (ini.GetLines("BreakPoints", &newbps, false))
  {
    PowerPC::breakpoints.Clear();
    PowerPC::breakpoints.AddFromStrings(newbps);
  }

  if (ini.GetLines("MemoryChecks", &newmcs, false))
  {
    PowerPC::memchecks.Clear();
    PowerPC::memchecks.AddFromStrings(newmcs);
  }

  NotifyUpdate();
}<|MERGE_RESOLUTION|>--- conflicted
+++ resolved
@@ -2,22 +2,14 @@
 // Licensed under GPLv2+
 // Refer to the license.txt file included.
 
-<<<<<<< HEAD
-#include <wx/aui/auibar.h>
-#include <wx/aui/framemanager.h>
-=======
 // clang-format off
->>>>>>> dba9d86b
 #include <wx/bitmap.h>
 #include <wx/aui/auibar.h>
 #include <wx/aui/framemanager.h>
 #include <wx/image.h>
 #include <wx/listbase.h>
 #include <wx/panel.h>
-<<<<<<< HEAD
-=======
 // clang-format on
->>>>>>> dba9d86b
 
 #include "Common/BreakPoints.h"
 #include "Common/CommonTypes.h"
