// Copyright 2008 Dolphin Emulator Project
// Licensed under GPLv2+
// Refer to the license.txt file included.

#include "DolphinWX/ISOProperties.h"

#include <array>
#include <cinttypes>
#include <cstddef>
#include <cstdio>
#include <cstring>
#include <fstream>
#include <mbedtls/md5.h>
#include <set>
#include <string>
#include <type_traits>
#include <vector>
#include <wx/app.h>
#include <wx/artprov.h>
#include <wx/bitmap.h>
#include <wx/button.h>
#include <wx/checkbox.h>
#include <wx/checklst.h>
#include <wx/choice.h>
#include <wx/dialog.h>
#include <wx/dirdlg.h>
#include <wx/filedlg.h>
#include <wx/gbsizer.h>
#include <wx/image.h>
#include <wx/imaglist.h>
#include <wx/itemid.h>
#include <wx/menu.h>
#include <wx/mimetype.h>
#include <wx/msgdlg.h>
#include <wx/notebook.h>
#include <wx/panel.h>
#include <wx/progdlg.h>
#include <wx/sizer.h>
<<<<<<< HEAD
#include <wx/slider.h>
#include <wx/spinbutt.h>
=======
>>>>>>> 6c16f1be
#include <wx/spinctrl.h>
#include <wx/statbmp.h>
#include <wx/stattext.h>
#include <wx/textctrl.h>
#include <wx/thread.h>
#include <wx/treebase.h>
#include <wx/treectrl.h>
#include <wx/utils.h>
#include <wx/validate.h>

#include "Common/CommonPaths.h"
#include "Common/CommonTypes.h"
#include "Common/FileUtil.h"
#include "Common/IniFile.h"
#include "Common/MD5.h"
#include "Common/StringUtil.h"
#include "Common/SysConf.h"
#include "Core/Boot/Boot.h"
#include "Core/ConfigManager.h"
#include "Core/Core.h"
#include "Core/GeckoCodeConfig.h"
#include "Core/HideObjectEngine.h"
#include "Core/PatchEngine.h"
#include "DiscIO/Blob.h"
#include "DiscIO/Enums.h"
#include "DiscIO/Filesystem.h"
#include "DiscIO/Volume.h"
#include "DiscIO/VolumeCreator.h"
#include "DolphinWX/Cheats/ActionReplayCodesPanel.h"
#include "DolphinWX/Cheats/GeckoCodeDiag.h"
#include "DolphinWX/Config/ConfigMain.h"
#include "DolphinWX/DolphinSlider.h"
#include "DolphinWX/Frame.h"
#include "DolphinWX/Globals.h"
#include "DolphinWX/HideObjectAddEdit.h"
#include "DolphinWX/ISOFile.h"
#include "DolphinWX/Main.h"
#include "DolphinWX/PatchAddEdit.h"
#include "DolphinWX/VideoConfigDiag.h"
#include "DolphinWX/WxUtils.h"
#include "VideoCommon/VR.h"

std::vector<HideObjectEngine::HideObject> HideObjectCodes;

// A warning message displayed on the ARCodes and GeckoCodes pages when cheats are
// disabled globally to explain why turning cheats on does not work.
// Also displays a different warning when the game is currently running to explain
// that toggling codes has no effect while the game is already running.
class CheatWarningMessage final : public wxPanel
{
public:
  CheatWarningMessage(wxWindow* parent, std::string game_id)
      : wxPanel(parent), m_game_id(std::move(game_id))
  {
    SetExtraStyle(GetExtraStyle() | wxWS_EX_BLOCK_EVENTS);
    CreateGUI();
    wxTheApp->Bind(wxEVT_IDLE, &CheatWarningMessage::OnAppIdle, this);
    Hide();
  }

  void UpdateState()
  {
    // If cheats are disabled then show the notification about that.
    // If cheats are enabled and the game is currently running then display that warning.
    State new_state = State::Hidden;
    if (!SConfig::GetInstance().bEnableCheats)
      new_state = State::DisabledCheats;
    else if (Core::IsRunning() && SConfig::GetInstance().GetGameID() == m_game_id)
      new_state = State::GameRunning;
    ApplyState(new_state);
  }

private:
  enum class State
  {
    Inactive,
    Hidden,
    DisabledCheats,
    GameRunning
  };

  void CreateGUI()
  {
    int space10 = FromDIP(10);
    int space15 = FromDIP(15);

    wxStaticBitmap* icon =
        new wxStaticBitmap(this, wxID_ANY, wxArtProvider::GetMessageBoxIcon(wxICON_WARNING));
    m_message = new wxStaticText(this, wxID_ANY, wxEmptyString, wxDefaultPosition, wxDefaultSize,
                                 wxST_NO_AUTORESIZE);
    m_btn_configure = new wxButton(this, wxID_ANY, _("Configure Dolphin"));

    m_btn_configure->Bind(wxEVT_BUTTON, &CheatWarningMessage::OnConfigureClicked, this);

    wxBoxSizer* sizer = new wxBoxSizer(wxHORIZONTAL);
    sizer->Add(icon, 0, wxALIGN_CENTER_VERTICAL | wxLEFT, space15);
    sizer->Add(m_message, 1, wxALIGN_CENTER_VERTICAL | wxLEFT, space15);
    sizer->Add(m_btn_configure, 0, wxALIGN_CENTER_VERTICAL | wxLEFT, space10);
    sizer->AddSpacer(space10);

    SetSizer(sizer);
  }

  void OnConfigureClicked(wxCommandEvent&)
  {
    main_frame->OpenGeneralConfiguration(CConfigMain::ID_GENERALPAGE);
    UpdateState();
  }

  void OnAppIdle(wxIdleEvent& ev)
  {
    ev.Skip();
    // Only respond to setting changes if we've been triggered once already.
    if (m_state != State::Inactive)
      UpdateState();
  }

  void ApplyState(State new_state)
  {
    // The purpose of this function is to prevent unnecessary UI updates which cause flickering.
    if (new_state == m_state || (m_state == State::Inactive && new_state == State::Hidden))
      return;

    bool visible = true;
    switch (new_state)
    {
    case State::Inactive:
    case State::Hidden:
      visible = false;
      break;

    case State::DisabledCheats:
      m_btn_configure->Show();
      m_message->SetLabelText(_("Dolphin's cheat system is currently disabled."));
      break;

    case State::GameRunning:
      m_btn_configure->Hide();
      m_message->SetLabelText(
          _("Changing cheats will only take effect when the game is restarted."));
      break;
    }
    m_state = new_state;
    Show(visible);
    GetParent()->Layout();
    if (visible)
    {
      m_message->Wrap(m_message->GetSize().GetWidth());
      m_message->InvalidateBestSize();
      GetParent()->Layout();
    }
  }

  std::string m_game_id;
  wxStaticText* m_message = nullptr;
  wxButton* m_btn_configure = nullptr;
  State m_state = State::Inactive;
};

BEGIN_EVENT_TABLE(CISOProperties, wxDialog)
EVT_CLOSE(CISOProperties::OnClose)
EVT_BUTTON(wxID_OK, CISOProperties::OnCloseClick)
EVT_BUTTON(ID_EDITCONFIG, CISOProperties::OnEditConfig)
EVT_BUTTON(ID_MD5SUMCOMPUTE, CISOProperties::OnComputeMD5Sum)
EVT_BUTTON(ID_SHOWDEFAULTCONFIG, CISOProperties::OnShowDefaultConfig)
EVT_CHOICE(ID_EMUSTATE, CISOProperties::OnEmustateChanged)
<<<<<<< HEAD
EVT_LISTBOX(ID_HIDEOBJECTS_LIST, CISOProperties::ListSelectionChanged)
EVT_CHECKLISTBOX(ID_HIDEOBJECTS_LIST, CISOProperties::CheckboxSelectionChanged)
EVT_BUTTON(ID_EDITHIDEOBJECT, CISOProperties::HideObjectButtonClicked)
EVT_BUTTON(ID_ADDHideObject, CISOProperties::HideObjectButtonClicked)
EVT_BUTTON(ID_REMOVEHIDEOBJECT, CISOProperties::HideObjectButtonClicked)
EVT_LISTBOX(ID_PATCHES_LIST, CISOProperties::ListSelectionChanged)
=======
EVT_LISTBOX(ID_PATCHES_LIST, CISOProperties::PatchListSelectionChanged)
>>>>>>> 6c16f1be
EVT_BUTTON(ID_EDITPATCH, CISOProperties::PatchButtonClicked)
EVT_BUTTON(ID_ADDPATCH, CISOProperties::PatchButtonClicked)
EVT_BUTTON(ID_REMOVEPATCH, CISOProperties::PatchButtonClicked)
EVT_MENU(IDM_BNRSAVEAS, CISOProperties::OnBannerImageSave)
EVT_TREE_ITEM_RIGHT_CLICK(ID_TREECTRL, CISOProperties::OnRightClickOnTree)
EVT_MENU(IDM_EXTRACTFILE, CISOProperties::OnExtractFile)
EVT_MENU(IDM_EXTRACTDIR, CISOProperties::OnExtractDir)
EVT_MENU(IDM_EXTRACTALL, CISOProperties::OnExtractDir)
EVT_MENU(IDM_EXTRACTAPPLOADER, CISOProperties::OnExtractDataFromHeader)
EVT_MENU(IDM_EXTRACTDOL, CISOProperties::OnExtractDataFromHeader)
EVT_MENU(IDM_CHECKINTEGRITY, CISOProperties::CheckPartitionIntegrity)
EVT_CHOICE(ID_LANG, CISOProperties::OnChangeBannerLang)
END_EVENT_TABLE()

CISOProperties::CISOProperties(const GameListItem& game_list_item, wxWindow* parent, wxWindowID id,
                               const wxString& title, const wxPoint& position, const wxSize& size,
                               long style)
    : wxDialog(parent, id, title, position, size, style), OpenGameListItem(game_list_item)
{
  // Load ISO data
  m_open_iso = DiscIO::CreateVolumeFromFilename(OpenGameListItem.GetFileName());

  game_id = m_open_iso->GetGameID();

  // Load game INIs
  GameIniFileLocal = File::GetUserPath(D_GAMESETTINGS_IDX) + game_id + ".ini";
  GameIniDefault = SConfig::LoadDefaultGameIni(game_id, m_open_iso->GetRevision());
  GameIniLocal = SConfig::LoadLocalGameIni(game_id, m_open_iso->GetRevision());

  // Setup GUI
  CreateGUIControls();

  LoadGameConfig();

  // Disk header and apploader

  m_InternalName->SetValue(StrToWxStr(m_open_iso->GetInternalName()));
  m_GameID->SetValue(StrToWxStr(m_open_iso->GetGameID()));
  switch (m_open_iso->GetCountry())
  {
  case DiscIO::Country::COUNTRY_AUSTRALIA:
    m_Country->SetValue(_("Australia"));
    break;
  case DiscIO::Country::COUNTRY_EUROPE:
    m_Country->SetValue(_("Europe"));
    break;
  case DiscIO::Country::COUNTRY_FRANCE:
    m_Country->SetValue(_("France"));
    break;
  case DiscIO::Country::COUNTRY_ITALY:
    m_Country->SetValue(_("Italy"));
    break;
  case DiscIO::Country::COUNTRY_GERMANY:
    m_Country->SetValue(_("Germany"));
    break;
  case DiscIO::Country::COUNTRY_NETHERLANDS:
    m_Country->SetValue(_("Netherlands"));
    break;
  case DiscIO::Country::COUNTRY_RUSSIA:
    m_Country->SetValue(_("Russia"));
    break;
  case DiscIO::Country::COUNTRY_SPAIN:
    m_Country->SetValue(_("Spain"));
    break;
  case DiscIO::Country::COUNTRY_USA:
    m_Country->SetValue(_("USA"));
    break;
  case DiscIO::Country::COUNTRY_JAPAN:
    m_Country->SetValue(_("Japan"));
    break;
  case DiscIO::Country::COUNTRY_KOREA:
    m_Country->SetValue(_("Korea"));
    break;
  case DiscIO::Country::COUNTRY_TAIWAN:
    m_Country->SetValue(_("Taiwan"));
    break;
  case DiscIO::Country::COUNTRY_WORLD:
    m_Country->SetValue(_("World"));
    break;
  case DiscIO::Country::COUNTRY_UNKNOWN:
  default:
    m_Country->SetValue(_("Unknown"));
    break;
  }

  wxString temp = "0x" + StrToWxStr(m_open_iso->GetMakerID());
  m_MakerID->SetValue(temp);
  m_Revision->SetValue(StrToWxStr(std::to_string(m_open_iso->GetRevision())));
  m_Date->SetValue(StrToWxStr(m_open_iso->GetApploaderDate()));
  m_FST->SetValue(StrToWxStr(std::to_string(m_open_iso->GetFSTSize())));

  // Here we set all the info to be shown + we set the window title
  bool wii = m_open_iso->GetVolumeType() != DiscIO::Platform::GAMECUBE_DISC;
  ChangeBannerDetails(SConfig::GetInstance().GetCurrentLanguage(wii));

  if (OpenGameListItem.GetBannerImage().IsOk())
  {
    m_Banner->SetBitmap(WxUtils::ScaleImageToBitmap(OpenGameListItem.GetBannerImage(), this,
                                                    m_Banner->GetMinSize()));
    m_Banner->Bind(wxEVT_RIGHT_DOWN, &CISOProperties::RightClickOnBanner, this);
  }
  else
  {
    m_Banner->SetBitmap(
        WxUtils::LoadScaledResourceBitmap("nobanner", this, m_Banner->GetMinSize()));
  }

  // Filesystem browser/dumper
  // TODO : Should we add a way to browse the wad file ?
  if (m_open_iso->GetVolumeType() != DiscIO::Platform::WII_WAD)
  {
    if (m_open_iso->GetVolumeType() == DiscIO::Platform::WII_DISC)
    {
      int partition_count = 0;
      for (int group = 0; group < 4; group++)
      {
        for (u32 i = 0; i < 0xFFFFFFFF;
             i++)  // yes, technically there can be OVER NINE THOUSAND partitions...
        {
          std::unique_ptr<DiscIO::IVolume> volume(
              DiscIO::CreateVolumeFromFilename(OpenGameListItem.GetFileName(), group, i));
          if (volume != nullptr)
          {
            std::unique_ptr<DiscIO::IFileSystem> file_system(
                DiscIO::CreateFileSystem(volume.get()));
            if (file_system != nullptr)
            {
              WiiPartition* const partition =
                  new WiiPartition(std::move(volume), std::move(file_system));

              wxTreeItemId PartitionRoot = m_Treectrl->AppendItem(
                  RootId, wxString::Format(_("Partition %i"), partition_count), 0, 0);

              m_Treectrl->SetItemData(PartitionRoot, partition);
              CreateDirectoryTree(PartitionRoot, partition->FileSystem->GetFileList());

              if (partition_count == 1)
                m_Treectrl->Expand(PartitionRoot);

              partition_count++;
            }
          }
          else
          {
            break;
          }
        }
      }
    }
    else
    {
      m_filesystem = DiscIO::CreateFileSystem(m_open_iso.get());
      if (m_filesystem)
        CreateDirectoryTree(RootId, m_filesystem->GetFileList());
    }

    m_Treectrl->Expand(RootId);
  }

  wxTheApp->Bind(DOLPHIN_EVT_LOCAL_INI_CHANGED, &CISOProperties::OnLocalIniModified, this);
}

CISOProperties::~CISOProperties()
{
}

size_t CISOProperties::CreateDirectoryTree(wxTreeItemId& parent,
                                           const std::vector<DiscIO::SFileInfo>& fileInfos)
{
  if (fileInfos.empty())
    return 0;
  else
    return CreateDirectoryTree(parent, fileInfos, 1, fileInfos.at(0).m_FileSize);
}

size_t CISOProperties::CreateDirectoryTree(wxTreeItemId& parent,
                                           const std::vector<DiscIO::SFileInfo>& fileInfos,
                                           const size_t _FirstIndex, const size_t _LastIndex)
{
  size_t CurrentIndex = _FirstIndex;

  while (CurrentIndex < _LastIndex)
  {
    const DiscIO::SFileInfo rFileInfo = fileInfos[CurrentIndex];
    std::string filePath = rFileInfo.m_FullPath;

    // Trim the trailing '/' if it exists.
    if (filePath[filePath.length() - 1] == DIR_SEP_CHR)
    {
      filePath.pop_back();
    }

    // Cut off the path up to the actual filename or folder.
    // Say we have "/music/stream/stream1.strm", the result will be "stream1.strm".
    size_t dirSepIndex = filePath.find_last_of(DIR_SEP_CHR);
    if (dirSepIndex != std::string::npos)
    {
      filePath = filePath.substr(dirSepIndex + 1);
    }

    // check next index
    if (rFileInfo.IsDirectory())
    {
      wxTreeItemId item = m_Treectrl->AppendItem(parent, StrToWxStr(filePath), 1, 1);
      CurrentIndex =
          CreateDirectoryTree(item, fileInfos, CurrentIndex + 1, (size_t)rFileInfo.m_FileSize);
    }
    else
    {
      m_Treectrl->AppendItem(parent, StrToWxStr(filePath), 2, 2);
      CurrentIndex++;
    }
  }

  return CurrentIndex;
}

long CISOProperties::GetElementStyle(const char* section, const char* key)
{
  // Disable 3rd state if default gameini overrides the setting
  if (GameIniDefault.Exists(section, key))
    return 0;

  return wxCHK_3STATE | wxCHK_ALLOW_3RD_STATE_FOR_USER;
}

void CISOProperties::CreateGUIControls()
{
  const int space5 = FromDIP(5);
  const int space10 = FromDIP(10);

  wxButton* const EditConfig = new wxButton(this, ID_EDITCONFIG, _("Edit Config"));
  EditConfig->SetToolTip(_("This will let you manually edit the INI config file."));

  wxButton* const EditConfigDefault = new wxButton(this, ID_SHOWDEFAULTCONFIG, _("Show Defaults"));
  EditConfigDefault->SetToolTip(
      _("Opens the default (read-only) configuration for this game in an external text editor."));

  // Notebook
  wxNotebook* const m_Notebook = new wxNotebook(this, ID_NOTEBOOK);
  wxPanel* const m_GameConfig = new wxPanel(m_Notebook, ID_GAMECONFIG);
  m_Notebook->AddPage(m_GameConfig, _("GameConfig"));
  wxPanel* const m_VR = new wxPanel(m_Notebook, ID_VR);
  m_Notebook->AddPage(m_VR, _("VR"));
  wxPanel* const m_HideObjectPage = new wxPanel(m_Notebook, ID_HIDEOBJECT_PAGE);
  m_Notebook->AddPage(m_HideObjectPage, _("Hide Objects"));
  wxPanel* const m_PatchPage = new wxPanel(m_Notebook, ID_PATCH_PAGE);
  m_Notebook->AddPage(m_PatchPage, _("Patches"));
  wxPanel* const m_CheatPage = new wxPanel(m_Notebook, ID_ARCODE_PAGE);
  m_Notebook->AddPage(m_CheatPage, _("AR Codes"));
  wxPanel* const gecko_cheat_page = new wxPanel(m_Notebook);
  m_Notebook->AddPage(gecko_cheat_page, _("Gecko Codes"));
  wxPanel* const m_Information = new wxPanel(m_Notebook, ID_INFORMATION);
  m_Notebook->AddPage(m_Information, _("Info"));

  // VR
  wxBoxSizer* const sbVR = new wxBoxSizer(wxVERTICAL);
  m_VR->SetSizer(sbVR);
  // wxStaticBoxSizer * const sbVR = new wxStaticBoxSizer(wxVERTICAL, m_VR, _("Game-Specific VR
  // Settings"));
  // sVRPage->Add(sbVR, 0, wxEXPAND | wxALL, 5);
  // wxStaticText* const OverrideTextVR = new wxStaticText(m_VR, wxID_ANY, _("These settings
  // override core Dolphin settings.\nUndetermined means the game uses Dolphin's setting."));
  // sbVR->Add(OverrideTextVR, 0, wxEXPAND | wxALL, 5);
  wxStaticBoxSizer* const sb3D = new wxStaticBoxSizer(wxVERTICAL, m_VR, _("3D World"));
  sbVR->Add(sb3D, 0, wxEXPAND | wxALL, 5);
  // Disable3D = new wxCheckBox(m_VR, ID_DISABLE_3D, _("Disable 3D"), wxDefaultPosition,
  // wxDefaultSize, GetElementStyle("VR", "Disable3D"));
  HudFullscreen = new wxCheckBox(m_VR, ID_HUD_FULLSCREEN, _("HUD Fullscreen"), wxDefaultPosition,
                                 wxDefaultSize, GetElementStyle("VR", "HudFullscreen"));
  HudOnTop = new wxCheckBox(m_VR, ID_HUD_ON_TOP, _("HUD On Top"), wxDefaultPosition, wxDefaultSize,
                            GetElementStyle("VR", "HudOnTop"));
  // sb3D->Add(Disable3D, 0, wxLEFT, 5);
  sb3D->Add(HudOnTop, 0, wxLEFT, 5);
  sb3D->Add(HudFullscreen, 0, wxLEFT, 5);
  wxGridBagSizer* s3DGrid = new wxGridBagSizer();
  sb3D->Add(s3DGrid, 0, wxEXPAND);

  s3DGrid->Add(new wxStaticText(m_VR, wxID_ANY, _("Units Per Metre:")), wxGBPosition(0, 0),
               wxDefaultSpan, wxALIGN_CENTER_VERTICAL | wxALL, 5);
  UnitsPerMetre =
      new wxSpinCtrlDouble(m_VR, ID_UNITS_PER_METRE, "", wxDefaultPosition, wxDefaultSize,
                           wxSP_ARROW_KEYS, 0.0000001, 10000000, DEFAULT_VR_UNITS_PER_METRE, 0.5);
  s3DGrid->Add(UnitsPerMetre, wxGBPosition(0, 1), wxDefaultSpan, wxALL, 5);
  s3DGrid->Add(new wxStaticText(m_VR, wxID_ANY, _("game units")), wxGBPosition(0, 2), wxDefaultSpan,
               wxALIGN_CENTER_VERTICAL | wxALL, 5);

  s3DGrid->Add(new wxStaticText(m_VR, wxID_ANY, _("HUD Distance:")), wxGBPosition(1, 0),
               wxDefaultSpan, wxALIGN_CENTER_VERTICAL | wxALL, 5);
  HudDistance = new wxSpinCtrlDouble(m_VR, ID_HUD_DISTANCE, "", wxDefaultPosition, wxDefaultSize,
                                     wxSP_ARROW_KEYS, 0.01, 10000, DEFAULT_VR_HUD_DISTANCE, 0.1);
  s3DGrid->Add(HudDistance, wxGBPosition(1, 1), wxDefaultSpan, wxALL, 5);
  s3DGrid->Add(new wxStaticText(m_VR, wxID_ANY, _("metres")), wxGBPosition(1, 2), wxDefaultSpan,
               wxALIGN_CENTER_VERTICAL | wxALL, 5);

  s3DGrid->Add(new wxStaticText(m_VR, wxID_ANY, _("HUD Thickness:")), wxGBPosition(2, 0),
               wxDefaultSpan, wxALIGN_CENTER_VERTICAL | wxALL, 5);
  HudThickness = new wxSpinCtrlDouble(m_VR, ID_HUD_THICKNESS, "", wxDefaultPosition, wxDefaultSize,
                                      wxSP_ARROW_KEYS, 0, 10000, DEFAULT_VR_HUD_THICKNESS, 0.1);
  s3DGrid->Add(HudThickness, wxGBPosition(2, 1), wxDefaultSpan, wxALL, 5);
  s3DGrid->Add(new wxStaticText(m_VR, wxID_ANY, _("metres")), wxGBPosition(2, 2), wxDefaultSpan,
               wxALIGN_CENTER_VERTICAL | wxALL, 5);

  s3DGrid->Add(new wxStaticText(m_VR, wxID_ANY, _("HUD 3D Closer:")), wxGBPosition(3, 0),
               wxDefaultSpan, wxALIGN_CENTER_VERTICAL | wxALL, 5);
  Hud3DCloser = new wxSpinCtrlDouble(m_VR, ID_HUD_3D_CLOSER, "", wxDefaultPosition, wxDefaultSize,
                                     wxSP_ARROW_KEYS, 0, 1, DEFAULT_VR_HUD_3D_CLOSER, 0.1);
  s3DGrid->Add(Hud3DCloser, wxGBPosition(3, 1), wxDefaultSpan, wxALL, 5);
  s3DGrid->Add(new wxStaticText(m_VR, wxID_ANY, _("0=Back, 1=Front")), wxGBPosition(3, 2),
               wxDefaultSpan, wxALIGN_CENTER_VERTICAL | wxALL, 5);

  s3DGrid->Add(new wxStaticText(m_VR, wxID_ANY, _("Camera Forward:")), wxGBPosition(4, 0),
               wxDefaultSpan, wxALIGN_CENTER_VERTICAL | wxALL, 5);
  CameraForward =
      new wxSpinCtrlDouble(m_VR, ID_CAMERA_FORWARD, "", wxDefaultPosition, wxDefaultSize,
                           wxSP_ARROW_KEYS, -10000, 10000, DEFAULT_VR_CAMERA_FORWARD, 0.1);
  s3DGrid->Add(CameraForward, wxGBPosition(4, 1), wxDefaultSpan, wxALL, 5);
  s3DGrid->Add(new wxStaticText(m_VR, wxID_ANY, _("metres")), wxGBPosition(4, 2), wxDefaultSpan,
               wxALIGN_CENTER_VERTICAL | wxALL, 5);

  s3DGrid->Add(new wxStaticText(m_VR, wxID_ANY, _("Camera Pitch:")), wxGBPosition(5, 0),
               wxDefaultSpan, wxALIGN_CENTER_VERTICAL | wxALL, 5);
  CameraPitch = new wxSpinCtrlDouble(m_VR, ID_CAMERA_PITCH, "", wxDefaultPosition, wxDefaultSize,
                                     wxSP_ARROW_KEYS, -180, 360, DEFAULT_VR_CAMERA_PITCH, 1);
  s3DGrid->Add(CameraPitch, wxGBPosition(5, 1), wxDefaultSpan, wxALL, 5);
  s3DGrid->Add(new wxStaticText(m_VR, wxID_ANY, _("Degrees Up")), wxGBPosition(5, 2), wxDefaultSpan,
               wxALIGN_CENTER_VERTICAL | wxALL, 5);

  s3DGrid->Add(new wxStaticText(m_VR, wxID_ANY, _("Aim Distance:")), wxGBPosition(6, 0),
               wxDefaultSpan, wxALIGN_CENTER_VERTICAL | wxALL, 5);
  AimDistance = new wxSpinCtrlDouble(m_VR, ID_AIM_DISTANCE, "", wxDefaultPosition, wxDefaultSize,
                                     wxSP_ARROW_KEYS, 0.01, 10000, DEFAULT_VR_AIM_DISTANCE, 0.1);
  s3DGrid->Add(AimDistance, wxGBPosition(6, 1), wxDefaultSpan, wxALL, 5);
  s3DGrid->Add(new wxStaticText(m_VR, wxID_ANY, _("metres")), wxGBPosition(6, 2), wxDefaultSpan,
               wxALIGN_CENTER_VERTICAL | wxALL, 5);

  s3DGrid->Add(new wxStaticText(m_VR, wxID_ANY, _("Min HFOV:")), wxGBPosition(7, 0), wxDefaultSpan,
               wxALIGN_CENTER_VERTICAL | wxALL, 5);
  MinFOV = new wxSpinCtrlDouble(m_VR, ID_MIN_FOV, "", wxDefaultPosition, wxDefaultSize,
                                wxSP_ARROW_KEYS, 0, 179, DEFAULT_VR_MIN_FOV, 1);
  s3DGrid->Add(MinFOV, wxGBPosition(7, 1), wxDefaultSpan, wxALL, 5);
  s3DGrid->Add(new wxStaticText(m_VR, wxID_ANY, _("degrees")), wxGBPosition(7, 2), wxDefaultSpan,
               wxALIGN_CENTER_VERTICAL | wxALL, 5);

  wxStaticBoxSizer* const sb2D = new wxStaticBoxSizer(wxVERTICAL, m_VR, _("2D Screens"));
  sbVR->Add(sb2D, 0, wxEXPAND | wxALL, 5);
  wxGridBagSizer* s2DGrid = new wxGridBagSizer();
  sb2D->Add(s2DGrid, 0, wxEXPAND);

  s2DGrid->Add(new wxStaticText(m_VR, wxID_ANY, _("Screen Height:")), wxGBPosition(0, 0),
               wxDefaultSpan, wxALIGN_CENTER_VERTICAL | wxALL, 5);
  ScreenHeight = new wxSpinCtrlDouble(m_VR, ID_SCREEN_HEIGHT, "", wxDefaultPosition, wxDefaultSize,
                                      wxSP_ARROW_KEYS, 0.01, 10000, DEFAULT_VR_SCREEN_HEIGHT, 0.1);
  s2DGrid->Add(ScreenHeight, wxGBPosition(0, 1), wxDefaultSpan, wxALL, 5);
  s2DGrid->Add(new wxStaticText(m_VR, wxID_ANY, _("metres")), wxGBPosition(0, 2), wxDefaultSpan,
               wxALIGN_CENTER_VERTICAL | wxALL, 5);

  s2DGrid->Add(new wxStaticText(m_VR, wxID_ANY, _("Screen Distance:")), wxGBPosition(1, 0),
               wxDefaultSpan, wxALIGN_CENTER_VERTICAL | wxALL, 5);
  ScreenDistance =
      new wxSpinCtrlDouble(m_VR, ID_SCREEN_DISTANCE, "", wxDefaultPosition, wxDefaultSize,
                           wxSP_ARROW_KEYS, 0.01, 10000, DEFAULT_VR_SCREEN_DISTANCE, 0.1);
  s2DGrid->Add(ScreenDistance, wxGBPosition(1, 1), wxDefaultSpan, wxALL, 5);
  s2DGrid->Add(new wxStaticText(m_VR, wxID_ANY, _("metres")), wxGBPosition(1, 2), wxDefaultSpan,
               wxALIGN_CENTER_VERTICAL | wxALL, 5);

  s2DGrid->Add(new wxStaticText(m_VR, wxID_ANY, _("Screen Thickness:")), wxGBPosition(2, 0),
               wxDefaultSpan, wxALIGN_CENTER_VERTICAL | wxALL, 5);
  ScreenThickness =
      new wxSpinCtrlDouble(m_VR, ID_SCREEN_THICKNESS, "", wxDefaultPosition, wxDefaultSize,
                           wxSP_ARROW_KEYS, 0, 10000, DEFAULT_VR_SCREEN_THICKNESS, 0.1);
  s2DGrid->Add(ScreenThickness, wxGBPosition(2, 1), wxDefaultSpan, wxALL, 5);
  s2DGrid->Add(new wxStaticText(m_VR, wxID_ANY, _("metres")), wxGBPosition(2, 2), wxDefaultSpan,
               wxALIGN_CENTER_VERTICAL | wxALL, 5);

  s2DGrid->Add(new wxStaticText(m_VR, wxID_ANY, _("Screen Up:")), wxGBPosition(3, 0), wxDefaultSpan,
               wxALIGN_CENTER_VERTICAL | wxALL, 5);
  ScreenUp = new wxSpinCtrlDouble(m_VR, ID_SCREEN_UP, "", wxDefaultPosition, wxDefaultSize,
                                  wxSP_ARROW_KEYS, -10000, 10000, DEFAULT_VR_SCREEN_UP, 0.1);
  s2DGrid->Add(ScreenUp, wxGBPosition(3, 1), wxDefaultSpan, wxALL, 5);
  s2DGrid->Add(new wxStaticText(m_VR, wxID_ANY, _("metres")), wxGBPosition(3, 2), wxDefaultSpan,
               wxALIGN_CENTER_VERTICAL | wxALL, 5);

  s2DGrid->Add(new wxStaticText(m_VR, wxID_ANY, _("Screen Right:")), wxGBPosition(4, 0),
               wxDefaultSpan, wxALIGN_CENTER_VERTICAL | wxALL, 5);
  ScreenRight = new wxSpinCtrlDouble(m_VR, ID_SCREEN_RIGHT, "", wxDefaultPosition, wxDefaultSize,
                                     wxSP_ARROW_KEYS, -10000, 10000, DEFAULT_VR_SCREEN_RIGHT, 0.1);
  s2DGrid->Add(ScreenRight, wxGBPosition(4, 1), wxDefaultSpan, wxALL, 5);
  s2DGrid->Add(new wxStaticText(m_VR, wxID_ANY, _("metres")), wxGBPosition(4, 2), wxDefaultSpan,
               wxALIGN_CENTER_VERTICAL | wxALL, 5);

  s2DGrid->Add(new wxStaticText(m_VR, wxID_ANY, _("Screen Pitch:")), wxGBPosition(5, 0),
               wxDefaultSpan, wxALIGN_CENTER_VERTICAL | wxALL, 5);
  ScreenPitch = new wxSpinCtrlDouble(m_VR, ID_SCREEN_PITCH, "", wxDefaultPosition, wxDefaultSize,
                                     wxSP_ARROW_KEYS, -180, 360, DEFAULT_VR_SCREEN_PITCH, 1);
  s2DGrid->Add(ScreenPitch, wxGBPosition(5, 1), wxDefaultSpan, wxALL, 5);
  s2DGrid->Add(new wxStaticText(m_VR, wxID_ANY, _("degrees")), wxGBPosition(5, 2), wxDefaultSpan,
               wxALIGN_CENTER_VERTICAL | wxALL, 5);

  wxGridBagSizer* sVRGrid = new wxGridBagSizer();
  sbVR->Add(sVRGrid, 0, wxEXPAND);

  arrayStringFor_VRState.Add(_("Not Set"));
  arrayStringFor_VRState.Add(_("Unplayable"));
  arrayStringFor_VRState.Add(_("Bad"));
  arrayStringFor_VRState.Add(_("Playable"));
  arrayStringFor_VRState.Add(_("Good"));
  arrayStringFor_VRState.Add(_("Perfect"));
  VRState =
      new wxChoice(m_VR, ID_EMUSTATE, wxDefaultPosition, wxDefaultSize, arrayStringFor_VRState);
  sVRGrid->Add(new wxStaticText(m_VR, wxID_ANY, _("VR state:")), wxGBPosition(0, 0), wxDefaultSpan,
               wxALIGN_CENTER_VERTICAL | wxALL, 5);
  sVRGrid->Add(VRState, wxGBPosition(0, 1), wxDefaultSpan, wxALIGN_CENTER_VERTICAL | wxALL, 5);
  VRIssues = new wxTextCtrl(m_VR, ID_EMU_ISSUES, wxEmptyString);
  sbVR->Add(VRIssues, 0, wxEXPAND);

  // GameConfig editing - Overrides and emulation state
  wxStaticText* const OverrideText = new wxStaticText(
      m_GameConfig, wxID_ANY, _("These settings override core Dolphin settings.\nUndetermined "
                                "means the game uses Dolphin's setting."));

  // Core
  CPUThread = new wxCheckBox(m_GameConfig, ID_USEDUALCORE, _("Enable Dual Core"), wxDefaultPosition,
                             wxDefaultSize, GetElementStyle("Core", "CPUThread"));
  MMU = new wxCheckBox(m_GameConfig, ID_MMU, _("Enable MMU"), wxDefaultPosition, wxDefaultSize,
                       GetElementStyle("Core", "MMU"));
  MMU->SetToolTip(_(
      "Enables the Memory Management Unit, needed for some games. (ON = Compatible, OFF = Fast)"));
  DCBZOFF = new wxCheckBox(m_GameConfig, ID_DCBZOFF, _("Skip DCBZ clearing"), wxDefaultPosition,
                           wxDefaultSize, GetElementStyle("Core", "DCBZ"));
  DCBZOFF->SetToolTip(_("Bypass the clearing of the data cache by the DCBZ instruction. Usually "
                        "leave this option disabled."));
  FPRF = new wxCheckBox(m_GameConfig, ID_FPRF, _("Enable FPRF"), wxDefaultPosition, wxDefaultSize,
                        GetElementStyle("Core", "FPRF"));
  FPRF->SetToolTip(_("Enables Floating Point Result Flag calculation, needed for a few games. (ON "
                     "= Compatible, OFF = Fast)"));
  SyncGPU = new wxCheckBox(m_GameConfig, ID_SYNCGPU, _("Synchronize GPU thread"), wxDefaultPosition,
                           wxDefaultSize, GetElementStyle("Core", "SyncGPU"));
  SyncGPU->SetToolTip(_("Synchronizes the GPU and CPU threads to help prevent random freezes in "
                        "Dual Core mode. (ON = Compatible, OFF = Fast)"));
  FastDiscSpeed =
      new wxCheckBox(m_GameConfig, ID_DISCSPEED, _("Speed up Disc Transfer Rate"),
                     wxDefaultPosition, wxDefaultSize, GetElementStyle("Core", "FastDiscSpeed"));
  FastDiscSpeed->SetToolTip(_("Enable fast disc access. This can cause crashes and other problems "
                              "in some games. (ON = Fast, OFF = Compatible)"));
  DSPHLE = new wxCheckBox(m_GameConfig, ID_AUDIO_DSP_HLE, _("DSP HLE emulation (fast)"),
                          wxDefaultPosition, wxDefaultSize, GetElementStyle("Core", "DSPHLE"));

  wxBoxSizer* const sAudioSlowDown = new wxBoxSizer(wxHORIZONTAL);
  wxStaticText* const AudioSlowDownText =
      new wxStaticText(m_GameConfig, wxID_ANY, _("Frame Rate Hack Audio Synchronization: "));
  AudioSlowDown = new wxSpinCtrlDouble(m_GameConfig, ID_AUDIOSLOWDOWN, "", wxDefaultPosition,
                                       wxDefaultSize, wxSP_ARROW_KEYS, 0.01, 10, 1, 0.01);
  AudioSlowDown->SetToolTip(
      _("Leave at 1 unless using a frame rate hack. Input a multiplier equivilent to the amount "
        "the frame rate has been altered. e.g. If a 30fps game is hacked to 75fps, input 2.5"));
  sAudioSlowDown->Add(AudioSlowDownText);
  sAudioSlowDown->Add(AudioSlowDown);

  wxBoxSizer* const sGPUDeterminism = new wxBoxSizer(wxHORIZONTAL);
  wxStaticText* const GPUDeterminismText =
      new wxStaticText(m_GameConfig, wxID_ANY, _("Deterministic dual core: "));
  arrayStringFor_GPUDeterminism.Add(_("Not Set"));
  arrayStringFor_GPUDeterminism.Add(_("auto"));
  arrayStringFor_GPUDeterminism.Add(_("none"));
  arrayStringFor_GPUDeterminism.Add(_("fake-completion"));
  GPUDeterminism = new wxChoice(m_GameConfig, ID_GPUDETERMINISM, wxDefaultPosition, wxDefaultSize,
                                arrayStringFor_GPUDeterminism);
  sGPUDeterminism->Add(GPUDeterminismText, 0, wxALIGN_CENTER_VERTICAL);
  sGPUDeterminism->Add(GPUDeterminism, 0, wxALIGN_CENTER_VERTICAL);

  // Wii Console
  EnableWideScreen =
      new wxCheckBox(m_GameConfig, ID_ENABLEWIDESCREEN, _("Enable WideScreen"), wxDefaultPosition,
                     wxDefaultSize, GetElementStyle("Wii", "Widescreen"));

  // Stereoscopy
  wxBoxSizer* const sDepthPercentage = new wxBoxSizer(wxHORIZONTAL);
  wxStaticText* const DepthPercentageText =
      new wxStaticText(m_GameConfig, wxID_ANY, _("Depth Percentage: "));
  DepthPercentage = new DolphinSlider(m_GameConfig, ID_DEPTHPERCENTAGE, 100, 0, 200);
  DepthPercentage->SetToolTip(
      _("This value is multiplied with the depth set in the graphics configuration."));
  sDepthPercentage->Add(DepthPercentageText);
  sDepthPercentage->Add(DepthPercentage);

  wxBoxSizer* const sConvergence = new wxBoxSizer(wxHORIZONTAL);
  wxStaticText* const ConvergenceText =
      new wxStaticText(m_GameConfig, wxID_ANY, _("Convergence: "));
  Convergence = new wxSpinCtrl(m_GameConfig, ID_CONVERGENCE);
  Convergence->SetRange(0, INT32_MAX);
  Convergence->SetToolTip(
      _("This value is added to the convergence value set in the graphics configuration."));
  sConvergence->Add(ConvergenceText);
  sConvergence->Add(Convergence);

  MonoDepth =
      new wxCheckBox(m_GameConfig, ID_MONODEPTH, _("Monoscopic Shadows"), wxDefaultPosition,
                     wxDefaultSize, GetElementStyle("Video_Stereoscopy", "StereoEFBMonoDepth"));
  MonoDepth->SetToolTip(_("Use a single depth buffer for both eyes. Needed for a few games."));

  wxBoxSizer* const sEmuState = new wxBoxSizer(wxHORIZONTAL);
  wxStaticText* const EmuStateText =
      new wxStaticText(m_GameConfig, wxID_ANY, _("Emulation State: "));
  arrayStringFor_EmuState.Add(_("Not Set"));
  arrayStringFor_EmuState.Add(_("Broken"));
  arrayStringFor_EmuState.Add(_("Intro"));
  arrayStringFor_EmuState.Add(_("In Game"));
  arrayStringFor_EmuState.Add(_("Playable"));
  arrayStringFor_EmuState.Add(_("Perfect"));
  EmuState = new wxChoice(m_GameConfig, ID_EMUSTATE, wxDefaultPosition, wxDefaultSize,
                          arrayStringFor_EmuState);
  EmuIssues = new wxTextCtrl(m_GameConfig, ID_EMU_ISSUES, wxEmptyString);
  sEmuState->Add(EmuStateText, 0, wxALIGN_CENTER_VERTICAL);
  sEmuState->Add(EmuState, 0, wxALIGN_CENTER_VERTICAL);
  sEmuState->Add(EmuIssues, 1, wxEXPAND);

  wxStaticBoxSizer* const sbCoreOverrides =
      new wxStaticBoxSizer(wxVERTICAL, m_GameConfig, _("Core"));
<<<<<<< HEAD
  sbCoreOverrides->Add(CPUThread, 0, wxLEFT, 5);
  sbCoreOverrides->Add(SkipIdle, 0, wxLEFT, 5);
  sbCoreOverrides->Add(MMU, 0, wxLEFT, 5);
  sbCoreOverrides->Add(DCBZOFF, 0, wxLEFT, 5);
  sbCoreOverrides->Add(FPRF, 0, wxLEFT, 5);
  sbCoreOverrides->Add(SyncGPU, 0, wxLEFT, 5);
  sbCoreOverrides->Add(FastDiscSpeed, 0, wxLEFT, 5);
  sbCoreOverrides->Add(DSPHLE, 0, wxLEFT, 5);
  sbCoreOverrides->Add(sGPUDeterminism, 0, wxEXPAND | wxALL, 5);
  sbCoreOverrides->Add(sAudioSlowDown, 0, wxEXPAND | wxALL, 5);
=======
  sbCoreOverrides->Add(CPUThread, 0, wxLEFT | wxRIGHT, space5);
  sbCoreOverrides->Add(MMU, 0, wxLEFT | wxRIGHT, space5);
  sbCoreOverrides->Add(DCBZOFF, 0, wxLEFT | wxRIGHT, space5);
  sbCoreOverrides->Add(FPRF, 0, wxLEFT | wxRIGHT, space5);
  sbCoreOverrides->Add(SyncGPU, 0, wxLEFT | wxRIGHT, space5);
  sbCoreOverrides->Add(FastDiscSpeed, 0, wxLEFT | wxRIGHT, space5);
  sbCoreOverrides->Add(DSPHLE, 0, wxLEFT | wxRIGHT, space5);
  sbCoreOverrides->AddSpacer(space5);
  sbCoreOverrides->Add(sGPUDeterminism, 0, wxEXPAND | wxLEFT | wxRIGHT, space5);
  sbCoreOverrides->AddSpacer(space5);
>>>>>>> 6c16f1be

  wxStaticBoxSizer* const sbWiiOverrides =
      new wxStaticBoxSizer(wxVERTICAL, m_GameConfig, _("Wii Console"));
  if (m_open_iso->GetVolumeType() == DiscIO::Platform::GAMECUBE_DISC)
  {
    sbWiiOverrides->ShowItems(false);
    EnableWideScreen->Hide();
  }
  sbWiiOverrides->Add(EnableWideScreen, 0, wxLEFT, space5);

  wxStaticBoxSizer* const sbStereoOverrides =
      new wxStaticBoxSizer(wxVERTICAL, m_GameConfig, _("Stereoscopy"));
  sbStereoOverrides->Add(sDepthPercentage);
  sbStereoOverrides->Add(sConvergence);
  sbStereoOverrides->Add(MonoDepth);

  wxStaticBoxSizer* const sbGameConfig =
      new wxStaticBoxSizer(wxVERTICAL, m_GameConfig, _("Game-Specific Settings"));
  sbGameConfig->AddSpacer(space5);
  sbGameConfig->Add(OverrideText, 0, wxEXPAND | wxLEFT | wxRIGHT, space5);
  sbGameConfig->AddSpacer(space5);
  sbGameConfig->Add(sbCoreOverrides, 0, wxEXPAND);
  sbGameConfig->Add(sbWiiOverrides, 0, wxEXPAND);
  sbGameConfig->Add(sbStereoOverrides, 0, wxEXPAND);

  wxBoxSizer* const sConfigPage = new wxBoxSizer(wxVERTICAL);
  sConfigPage->AddSpacer(space5);
  sConfigPage->Add(sbGameConfig, 0, wxEXPAND | wxLEFT | wxRIGHT, space5);
  sConfigPage->AddSpacer(space5);
  sConfigPage->Add(sEmuState, 0, wxEXPAND | wxLEFT | wxRIGHT, space5);
  sConfigPage->AddSpacer(space5);
  m_GameConfig->SetSizer(sConfigPage);

  // Hide Object Range
  wxBoxSizer* const sHideObjects = new wxBoxSizer(wxVERTICAL);

  wxStaticBoxSizer* const sbHideObjectRange =
      new wxStaticBoxSizer(wxVERTICAL, m_HideObjectPage, _("Hide Object Range"));
  sHideObjects->Add(sbHideObjectRange, 0, wxEXPAND | wxALL, 5);
  wxGridBagSizer* sbHideObjectRangeGrid = new wxGridBagSizer();
  sbHideObjectRange->Add(sbHideObjectRangeGrid, 0, wxEXPAND);

  sbHideObjectRangeGrid->Add(new wxStaticText(m_HideObjectPage, wxID_ANY, _("From:")),
                             wxGBPosition(0, 0), wxDefaultSpan, wxALIGN_CENTER_VERTICAL | wxALL, 5);
  sbHideObjectRangeGrid->Add(new wxStaticText(m_HideObjectPage, wxID_ANY, _("To:")),
                             wxGBPosition(0, 2), wxDefaultSpan, wxALIGN_CENTER_VERTICAL | wxALL, 5);

  U32Setting* HideObjectsStart = new U32Setting(
      m_HideObjectPage, _("Hide Start"), SConfig::GetInstance().skip_objects_start, 0, 100000);
  U32Setting* HideObjectsEnd = new U32Setting(m_HideObjectPage, _("Hide End"),
                                              SConfig::GetInstance().skip_objects_end, 0, 100000);
  sbHideObjectRangeGrid->Add(HideObjectsStart, wxGBPosition(0, 1), wxDefaultSpan, wxALL, 5);
  sbHideObjectRangeGrid->Add(HideObjectsEnd, wxGBPosition(0, 3), wxDefaultSpan, wxALL, 5);

#ifdef DEBUG_OBJECTS

  sbHideObjectRangeGrid->Add(new wxStaticText(m_HideObjectPage, wxID_ANY, _("From:")),
                             wxGBPosition(1, 0), wxDefaultSpan, wxALIGN_CENTER_VERTICAL | wxALL, 5);
  sbHideObjectRangeGrid->Add(new wxStaticText(m_HideObjectPage, wxID_ANY, _("To:")),
                             wxGBPosition(1, 2), wxDefaultSpan, wxALIGN_CENTER_VERTICAL | wxALL, 5);

  U32Setting* HideObjectsStartTwo =
      new U32Setting(m_HideObjectPage, _("Hide Start Two"),
                     SConfig::GetInstance().skip_objects_start_two, 0, 100000);
  U32Setting* HideObjectsEndTwo = new U32Setting(
      m_HideObjectPage, _("Hide End Two"), SConfig::GetInstance().skip_objects_end_two, 0, 100000);
  sbHideObjectRangeGrid->Add(HideObjectsStartTwo, wxGBPosition(1, 1), wxDefaultSpan, wxALL, 5);
  sbHideObjectRangeGrid->Add(HideObjectsEndTwo, wxGBPosition(1, 3), wxDefaultSpan, wxALL, 5);

#endif
  // Hide Object Code
  HideObjects = new wxCheckListBox(m_HideObjectPage, ID_HIDEOBJECTS_LIST, wxDefaultPosition,
                                   wxDefaultSize, 0, nullptr, wxLB_HSCROLL);
  wxBoxSizer* const sHideObjectsButtons = new wxBoxSizer(wxHORIZONTAL);
  EditHideObject = new wxButton(m_HideObjectPage, ID_EDITHIDEOBJECT, _("Edit..."));
  wxButton* const AddHideObject = new wxButton(m_HideObjectPage, ID_ADDHideObject, _("Add..."));
  RemoveHideObject = new wxButton(m_HideObjectPage, ID_REMOVEHIDEOBJECT, _("Remove"));
  EditHideObject->Enable(false);
  RemoveHideObject->Enable(false);

  wxBoxSizer* sHideObjectPage = new wxBoxSizer(wxVERTICAL);
  sHideObjects->Add(HideObjects, 1, wxEXPAND | wxALL);
  sHideObjectsButtons->Add(EditHideObject, 0, wxEXPAND | wxALL);
  sHideObjectsButtons->AddStretchSpacer();
  sHideObjectsButtons->Add(AddHideObject, 0, wxEXPAND | wxALL);
  sHideObjectsButtons->Add(RemoveHideObject, 0, wxEXPAND | wxALL);
  sHideObjects->Add(sHideObjectsButtons, 0, wxEXPAND | wxALL);
  sHideObjectPage->Add(sHideObjects, 1, wxEXPAND | wxALL, 5);
  m_HideObjectPage->SetSizer(sHideObjectPage);

  // Patches
  wxBoxSizer* const sPatches = new wxBoxSizer(wxVERTICAL);
  Patches = new wxCheckListBox(m_PatchPage, ID_PATCHES_LIST, wxDefaultPosition, wxDefaultSize, 0,
                               nullptr, wxLB_HSCROLL);
  wxBoxSizer* const sPatchButtons = new wxBoxSizer(wxHORIZONTAL);
  EditPatch = new wxButton(m_PatchPage, ID_EDITPATCH, _("Edit..."));
  wxButton* const AddPatch = new wxButton(m_PatchPage, ID_ADDPATCH, _("Add..."));
  RemovePatch = new wxButton(m_PatchPage, ID_REMOVEPATCH, _("Remove"));
  EditPatch->Disable();
  RemovePatch->Disable();

  wxBoxSizer* sPatchPage = new wxBoxSizer(wxVERTICAL);
  sPatches->Add(Patches, 1, wxEXPAND);
  sPatchButtons->Add(EditPatch, 0, wxEXPAND);
  sPatchButtons->AddStretchSpacer();
  sPatchButtons->Add(AddPatch, 0, wxEXPAND);
  sPatchButtons->Add(RemovePatch, 0, wxEXPAND);
  sPatches->Add(sPatchButtons, 0, wxEXPAND);
  sPatchPage->AddSpacer(space5);
  sPatchPage->Add(sPatches, 1, wxEXPAND | wxLEFT | wxRIGHT, space5);
  sPatchPage->AddSpacer(space5);
  m_PatchPage->SetSizer(sPatchPage);

  // Action Replay Cheats
  m_ar_code_panel =
      new ActionReplayCodesPanel(m_CheatPage, ActionReplayCodesPanel::STYLE_MODIFY_BUTTONS);
  m_cheats_disabled_ar = new CheatWarningMessage(m_CheatPage, game_id);

  m_ar_code_panel->Bind(DOLPHIN_EVT_ARCODE_TOGGLED, &CISOProperties::OnCheatCodeToggled, this);

  wxBoxSizer* const sCheatPage = new wxBoxSizer(wxVERTICAL);
  sCheatPage->Add(m_cheats_disabled_ar, 0, wxEXPAND | wxTOP, space5);
  sCheatPage->Add(m_ar_code_panel, 1, wxEXPAND | wxALL, space5);
  m_CheatPage->SetSizer(sCheatPage);

  // Gecko Cheats
  m_geckocode_panel = new Gecko::CodeConfigPanel(gecko_cheat_page);
  m_cheats_disabled_gecko = new CheatWarningMessage(gecko_cheat_page, game_id);

  m_geckocode_panel->Bind(DOLPHIN_EVT_GECKOCODE_TOGGLED, &CISOProperties::OnCheatCodeToggled, this);

  wxBoxSizer* gecko_layout = new wxBoxSizer(wxVERTICAL);
  gecko_layout->Add(m_cheats_disabled_gecko, 0, wxEXPAND | wxTOP, space5);
  gecko_layout->Add(m_geckocode_panel, 1, wxEXPAND);
  gecko_cheat_page->SetSizer(gecko_layout);

  // Info Page
  wxStaticText* const m_InternalNameText =
      new wxStaticText(m_Information, wxID_ANY, _("Internal Name:"));
  m_InternalName = new wxTextCtrl(m_Information, ID_NAME, wxEmptyString, wxDefaultPosition,
                                  wxDefaultSize, wxTE_READONLY);
  wxStaticText* const m_GameIDText = new wxStaticText(m_Information, wxID_ANY, _("Game ID:"));
  m_GameID = new wxTextCtrl(m_Information, ID_GAMEID, wxEmptyString, wxDefaultPosition,
                            wxDefaultSize, wxTE_READONLY);
  wxStaticText* const m_CountryText = new wxStaticText(m_Information, wxID_ANY, _("Country:"));
  m_Country = new wxTextCtrl(m_Information, ID_COUNTRY, wxEmptyString, wxDefaultPosition,
                             wxDefaultSize, wxTE_READONLY);
  wxStaticText* const m_MakerIDText = new wxStaticText(m_Information, wxID_ANY, _("Maker ID:"));
  m_MakerID = new wxTextCtrl(m_Information, ID_MAKERID, wxEmptyString, wxDefaultPosition,
                             wxDefaultSize, wxTE_READONLY);
  wxStaticText* const m_RevisionText = new wxStaticText(m_Information, wxID_ANY, _("Revision:"));
  m_Revision = new wxTextCtrl(m_Information, ID_REVISION, wxEmptyString, wxDefaultPosition,
                              wxDefaultSize, wxTE_READONLY);
  wxStaticText* const m_DateText = new wxStaticText(m_Information, wxID_ANY, _("Apploader Date:"));
  m_Date = new wxTextCtrl(m_Information, ID_DATE, wxEmptyString, wxDefaultPosition, wxDefaultSize,
                          wxTE_READONLY);
  wxStaticText* const m_FSTText = new wxStaticText(m_Information, wxID_ANY, _("FST Size:"));
  m_FST = new wxTextCtrl(m_Information, ID_FST, wxEmptyString, wxDefaultPosition, wxDefaultSize,
                         wxTE_READONLY);
  wxStaticText* const m_MD5SumText = new wxStaticText(m_Information, wxID_ANY, _("MD5 Checksum:"));
  m_MD5Sum = new wxTextCtrl(m_Information, ID_MD5SUM, wxEmptyString, wxDefaultPosition,
                            wxDefaultSize, wxTE_READONLY);
  m_MD5SumCompute = new wxButton(m_Information, ID_MD5SUMCOMPUTE, _("Compute"));

  wxStaticText* const m_LangText = new wxStaticText(m_Information, wxID_ANY, _("Show Language:"));

  bool wii = m_open_iso->GetVolumeType() != DiscIO::Platform::GAMECUBE_DISC;
  DiscIO::Language preferred_language = SConfig::GetInstance().GetCurrentLanguage(wii);

  std::vector<DiscIO::Language> languages = OpenGameListItem.GetLanguages();
  int preferred_language_index = 0;
  for (size_t i = 0; i < languages.size(); ++i)
  {
    if (languages[i] == preferred_language)
      preferred_language_index = i;

    switch (languages[i])
    {
    case DiscIO::Language::LANGUAGE_JAPANESE:
      arrayStringFor_Lang.Add(_("Japanese"));
      break;
    case DiscIO::Language::LANGUAGE_ENGLISH:
      arrayStringFor_Lang.Add(_("English"));
      break;
    case DiscIO::Language::LANGUAGE_GERMAN:
      arrayStringFor_Lang.Add(_("German"));
      break;
    case DiscIO::Language::LANGUAGE_FRENCH:
      arrayStringFor_Lang.Add(_("French"));
      break;
    case DiscIO::Language::LANGUAGE_SPANISH:
      arrayStringFor_Lang.Add(_("Spanish"));
      break;
    case DiscIO::Language::LANGUAGE_ITALIAN:
      arrayStringFor_Lang.Add(_("Italian"));
      break;
    case DiscIO::Language::LANGUAGE_DUTCH:
      arrayStringFor_Lang.Add(_("Dutch"));
      break;
    case DiscIO::Language::LANGUAGE_SIMPLIFIED_CHINESE:
      arrayStringFor_Lang.Add(_("Simplified Chinese"));
      break;
    case DiscIO::Language::LANGUAGE_TRADITIONAL_CHINESE:
      arrayStringFor_Lang.Add(_("Traditional Chinese"));
      break;
    case DiscIO::Language::LANGUAGE_KOREAN:
      arrayStringFor_Lang.Add(_("Korean"));
      break;
    case DiscIO::Language::LANGUAGE_UNKNOWN:
    default:
      arrayStringFor_Lang.Add(_("Unknown"));
      break;
    }
  }
  m_Lang =
      new wxChoice(m_Information, ID_LANG, wxDefaultPosition, wxDefaultSize, arrayStringFor_Lang);
  m_Lang->SetSelection(preferred_language_index);
  if (arrayStringFor_Lang.size() <= 1)
    m_Lang->Disable();

  wxStaticText* const m_NameText = new wxStaticText(m_Information, wxID_ANY, _("Name:"));
  m_Name = new wxTextCtrl(m_Information, ID_SHORTNAME, wxEmptyString, wxDefaultPosition,
                          wxDefaultSize, wxTE_READONLY);
  wxStaticText* const m_MakerText = new wxStaticText(m_Information, wxID_ANY, _("Maker:"));
  m_Maker = new wxTextCtrl(m_Information, ID_MAKER, wxEmptyString, wxDefaultPosition, wxDefaultSize,
                           wxTE_READONLY);
  wxStaticText* const m_CommentText = new wxStaticText(m_Information, wxID_ANY, _("Description:"));
  m_Comment = new wxTextCtrl(m_Information, ID_COMMENT, wxEmptyString, wxDefaultPosition,
                             wxDefaultSize, wxTE_MULTILINE | wxTE_READONLY);
  wxStaticText* const m_BannerText = new wxStaticText(m_Information, wxID_ANY, _("Banner:"));
  m_Banner = new wxStaticBitmap(m_Information, ID_BANNER, wxNullBitmap, wxDefaultPosition,
                                FromDIP(wxSize(96, 32)));

  // ISO Details
  wxGridBagSizer* const sISODetails = new wxGridBagSizer(space10, space10);
  sISODetails->Add(m_InternalNameText, wxGBPosition(0, 0), wxGBSpan(1, 1), wxALIGN_CENTER_VERTICAL);
  sISODetails->Add(m_InternalName, wxGBPosition(0, 1), wxGBSpan(1, 2), wxEXPAND);
  sISODetails->Add(m_GameIDText, wxGBPosition(1, 0), wxGBSpan(1, 1), wxALIGN_CENTER_VERTICAL);
  sISODetails->Add(m_GameID, wxGBPosition(1, 1), wxGBSpan(1, 2), wxEXPAND);
  sISODetails->Add(m_CountryText, wxGBPosition(2, 0), wxGBSpan(1, 1), wxALIGN_CENTER_VERTICAL);
  sISODetails->Add(m_Country, wxGBPosition(2, 1), wxGBSpan(1, 2), wxEXPAND);
  sISODetails->Add(m_MakerIDText, wxGBPosition(3, 0), wxGBSpan(1, 1), wxALIGN_CENTER_VERTICAL);
  sISODetails->Add(m_MakerID, wxGBPosition(3, 1), wxGBSpan(1, 2), wxEXPAND);
  sISODetails->Add(m_RevisionText, wxGBPosition(4, 0), wxGBSpan(1, 1), wxALIGN_CENTER_VERTICAL);
  sISODetails->Add(m_Revision, wxGBPosition(4, 1), wxGBSpan(1, 2), wxEXPAND);
  sISODetails->Add(m_DateText, wxGBPosition(5, 0), wxGBSpan(1, 1), wxALIGN_CENTER_VERTICAL);
  sISODetails->Add(m_Date, wxGBPosition(5, 1), wxGBSpan(1, 2), wxEXPAND);
  sISODetails->Add(m_FSTText, wxGBPosition(6, 0), wxGBSpan(1, 1), wxALIGN_CENTER_VERTICAL);
  sISODetails->Add(m_FST, wxGBPosition(6, 1), wxGBSpan(1, 2), wxEXPAND);
  sISODetails->Add(m_MD5SumText, wxGBPosition(7, 0), wxGBSpan(1, 1), wxALIGN_CENTER_VERTICAL);
  sISODetails->Add(m_MD5Sum, wxGBPosition(7, 1), wxGBSpan(1, 1), wxEXPAND);
  sISODetails->Add(m_MD5SumCompute, wxGBPosition(7, 2), wxGBSpan(1, 1), wxEXPAND);

  sISODetails->AddGrowableCol(1);
  wxStaticBoxSizer* const sbISODetails =
      new wxStaticBoxSizer(wxVERTICAL, m_Information, _("ISO Details"));
  sbISODetails->AddSpacer(space5);
  sbISODetails->Add(sISODetails, 0, wxEXPAND | wxLEFT | wxRIGHT, space5);
  sbISODetails->AddSpacer(space5);

  // Banner Details
  wxGridBagSizer* const sBannerDetails = new wxGridBagSizer(space10, space10);
  sBannerDetails->Add(m_LangText, wxGBPosition(0, 0), wxGBSpan(1, 1), wxALIGN_CENTER_VERTICAL);
  // Comboboxes cannot be safely stretched vertically on Windows.
  sBannerDetails->Add(WxUtils::GiveMinSize(m_Lang, wxDefaultSize), wxGBPosition(0, 1),
                      wxGBSpan(1, 1), wxEXPAND);
  sBannerDetails->Add(m_NameText, wxGBPosition(1, 0), wxGBSpan(1, 1), wxALIGN_CENTER_VERTICAL);
  sBannerDetails->Add(m_Name, wxGBPosition(1, 1), wxGBSpan(1, 1), wxEXPAND);
  sBannerDetails->Add(m_MakerText, wxGBPosition(2, 0), wxGBSpan(1, 1), wxALIGN_CENTER_VERTICAL);
  sBannerDetails->Add(m_Maker, wxGBPosition(2, 1), wxGBSpan(1, 1), wxEXPAND);
  sBannerDetails->Add(m_CommentText, wxGBPosition(3, 0), wxGBSpan(1, 1));
  sBannerDetails->Add(m_Comment, wxGBPosition(3, 1), wxGBSpan(1, 1), wxEXPAND);
  sBannerDetails->Add(m_BannerText, wxGBPosition(4, 0), wxGBSpan(1, 1));
  sBannerDetails->Add(m_Banner, wxGBPosition(4, 1), wxGBSpan(1, 1), wxEXPAND);
  sBannerDetails->AddGrowableCol(1);
  wxStaticBoxSizer* const sbBannerDetails =
      new wxStaticBoxSizer(wxVERTICAL, m_Information, _("Banner Details"));
  sbBannerDetails->AddSpacer(space5);
  sbBannerDetails->Add(sBannerDetails, 0, wxEXPAND | wxLEFT | wxRIGHT, space5);
  sbBannerDetails->AddSpacer(space5);

  wxBoxSizer* const sInfoPage = new wxBoxSizer(wxVERTICAL);
  sInfoPage->AddSpacer(space5);
  sInfoPage->Add(sbISODetails, 0, wxEXPAND | wxLEFT | wxRIGHT, space5);
  sInfoPage->AddSpacer(space5);
  sInfoPage->Add(sbBannerDetails, 0, wxEXPAND | wxLEFT | wxRIGHT, space5);
  sInfoPage->AddSpacer(space5);
  m_Information->SetSizer(sInfoPage);

  if (m_open_iso->GetVolumeType() != DiscIO::Platform::WII_WAD)
  {
    wxPanel* const filesystem_panel = new wxPanel(m_Notebook, ID_FILESYSTEM);
    m_Notebook->AddPage(filesystem_panel, _("Filesystem"));

    // Filesystem icons
    wxSize icon_size = FromDIP(wxSize(16, 16));
    wxImageList* const m_iconList = new wxImageList(icon_size.GetWidth(), icon_size.GetHeight());
    static const std::array<const char* const, 3> s_icon_names{
        {"isoproperties_disc", "isoproperties_folder", "isoproperties_file"}};
    for (const auto& name : s_icon_names)
      m_iconList->Add(
          WxUtils::LoadScaledResourceBitmap(name, this, icon_size, wxDefaultSize,
                                            WxUtils::LSI_SCALE_DOWN | WxUtils::LSI_ALIGN_CENTER));

    // Filesystem tree
    m_Treectrl = new wxTreeCtrl(filesystem_panel, ID_TREECTRL);
    m_Treectrl->AssignImageList(m_iconList);
    RootId = m_Treectrl->AddRoot(_("Disc"), 0, 0, nullptr);

    wxBoxSizer* sTreePage = new wxBoxSizer(wxVERTICAL);
    sTreePage->AddSpacer(space5);
    sTreePage->Add(m_Treectrl, 1, wxEXPAND | wxLEFT | wxRIGHT, space5);
    sTreePage->AddSpacer(space5);
    filesystem_panel->SetSizer(sTreePage);
  }

  wxStdDialogButtonSizer* sButtons = CreateStdDialogButtonSizer(wxOK | wxNO_DEFAULT);
  sButtons->Prepend(EditConfigDefault);
  sButtons->Prepend(EditConfig);
  sButtons->GetAffirmativeButton()->SetLabel(_("Close"));

  // If there is no default gameini, disable the button.
  bool game_ini_exists = false;
  for (const std::string& ini_filename :
       SConfig::GetGameIniFilenames(game_id, m_open_iso->GetRevision()))
  {
    if (File::Exists(File::GetSysDirectory() + GAMESETTINGS_DIR DIR_SEP + ini_filename))
    {
      game_ini_exists = true;
      break;
    }
  }
  if (!game_ini_exists)
    EditConfigDefault->Disable();

  // Add notebook and buttons to the dialog
  wxBoxSizer* sMain = new wxBoxSizer(wxVERTICAL);
  sMain->AddSpacer(space5);
  sMain->Add(m_Notebook, 1, wxEXPAND | wxLEFT | wxRIGHT, space5);
  sMain->AddSpacer(space5);
  sMain->Add(sButtons, 0, wxEXPAND | wxLEFT | wxRIGHT, space5);
  sMain->AddSpacer(space5);
  sMain->SetMinSize(FromDIP(wxSize(500, -1)));

  SetLayoutAdaptationMode(wxDIALOG_ADAPTATION_MODE_ENABLED);
  SetLayoutAdaptationLevel(wxDIALOG_ADAPTATION_STANDARD_SIZER);
  SetSizerAndFit(sMain);
  Center();
  SetFocus();
}

void CISOProperties::OnClose(wxCloseEvent& WXUNUSED(event))
{
  if (!SaveGameConfig())
    WxUtils::ShowErrorDialog(wxString::Format(_("Could not save %s."), GameIniFileLocal.c_str()));
  Destroy();
}

void CISOProperties::OnCloseClick(wxCommandEvent& WXUNUSED(event))
{
  Close();
}

void CISOProperties::RightClickOnBanner(wxMouseEvent& event)
{
  wxMenu popupMenu;
  popupMenu.Append(IDM_BNRSAVEAS, _("Save as..."));
  PopupMenu(&popupMenu);

  event.Skip();
}

void CISOProperties::OnBannerImageSave(wxCommandEvent& WXUNUSED(event))
{
  wxString dirHome;

  wxFileDialog dialog(this, _("Save as..."), wxGetHomeDir(&dirHome),
                      wxString::Format("%s.png", m_GameID->GetValue().c_str()), wxALL_FILES_PATTERN,
                      wxFD_SAVE | wxFD_OVERWRITE_PROMPT);
  if (dialog.ShowModal() == wxID_OK)
  {
    OpenGameListItem.GetBannerImage().SaveFile(dialog.GetPath());
  }
  Raise();
}

void CISOProperties::OnRightClickOnTree(wxTreeEvent& event)
{
  m_Treectrl->SelectItem(event.GetItem());

  wxMenu popupMenu;

  if (m_Treectrl->GetItemImage(m_Treectrl->GetSelection()) == 0 &&
      m_Treectrl->GetFirstVisibleItem() != m_Treectrl->GetSelection())
  {
    popupMenu.Append(IDM_EXTRACTDIR, _("Extract Partition..."));
  }
  else if (m_Treectrl->GetItemImage(m_Treectrl->GetSelection()) == 1)
  {
    popupMenu.Append(IDM_EXTRACTDIR, _("Extract Directory..."));
  }
  else if (m_Treectrl->GetItemImage(m_Treectrl->GetSelection()) == 2)
  {
    popupMenu.Append(IDM_EXTRACTFILE, _("Extract File..."));
  }

  popupMenu.Append(IDM_EXTRACTALL, _("Extract All Files..."));

  if (m_open_iso->GetVolumeType() != DiscIO::Platform::WII_DISC ||
      (m_Treectrl->GetItemImage(m_Treectrl->GetSelection()) == 0 &&
       m_Treectrl->GetFirstVisibleItem() != m_Treectrl->GetSelection()))
  {
    popupMenu.AppendSeparator();
    popupMenu.Append(IDM_EXTRACTAPPLOADER, _("Extract Apploader..."));
    popupMenu.Append(IDM_EXTRACTDOL, _("Extract DOL..."));
  }

  if (m_Treectrl->GetItemImage(m_Treectrl->GetSelection()) == 0 &&
      m_Treectrl->GetFirstVisibleItem() != m_Treectrl->GetSelection())
  {
    popupMenu.AppendSeparator();
    popupMenu.Append(IDM_CHECKINTEGRITY, _("Check Partition Integrity"));
  }

  PopupMenu(&popupMenu);

  event.Skip();
}

void CISOProperties::OnExtractFile(wxCommandEvent& WXUNUSED(event))
{
  wxString File = m_Treectrl->GetItemText(m_Treectrl->GetSelection());

  wxString Path = wxFileSelector(_("Export File"), wxEmptyString, File, wxEmptyString,
                                 wxGetTranslation(wxALL_FILES), wxFD_SAVE, this);

  if (!Path || !File)
    return;

  while (m_Treectrl->GetItemParent(m_Treectrl->GetSelection()) != m_Treectrl->GetRootItem())
  {
    wxString temp = m_Treectrl->GetItemText(m_Treectrl->GetItemParent(m_Treectrl->GetSelection()));
    File = temp + DIR_SEP_CHR + File;

    m_Treectrl->SelectItem(m_Treectrl->GetItemParent(m_Treectrl->GetSelection()));
  }

  if (m_open_iso->GetVolumeType() == DiscIO::Platform::WII_DISC)
  {
    const wxTreeItemId tree_selection = m_Treectrl->GetSelection();
    WiiPartition* partition =
        reinterpret_cast<WiiPartition*>(m_Treectrl->GetItemData(tree_selection));
    File.erase(0, m_Treectrl->GetItemText(tree_selection).length() + 1);  // Remove "Partition x/"

    partition->FileSystem->ExportFile(WxStrToStr(File), WxStrToStr(Path));
  }
  else
  {
    m_filesystem->ExportFile(WxStrToStr(File), WxStrToStr(Path));
  }
}

void CISOProperties::ExportDir(const std::string& _rFullPath, const std::string& _rExportFolder,
                               const WiiPartition* partition)
{
  bool is_wii = m_open_iso->GetVolumeType() == DiscIO::Platform::WII_DISC;
  DiscIO::IFileSystem* const fs = is_wii ? partition->FileSystem.get() : m_filesystem.get();

  const std::vector<DiscIO::SFileInfo>& fst = fs->GetFileList();

  u32 index = 0;
  u32 size = 0;

  // Extract all
  if (_rFullPath.empty())
  {
    index = 0;
    size = (u32)fst.size();

    fs->ExportApploader(_rExportFolder);
    if (m_open_iso->GetVolumeType() != DiscIO::Platform::WII_DISC)
      fs->ExportDOL(_rExportFolder);
  }
  else
  {
    // Look for the dir we are going to extract
    for (index = 0; index != fst.size(); ++index)
    {
      if (fst[index].m_FullPath == _rFullPath)
      {
        INFO_LOG(DISCIO, "Found the directory at %u", index);
        size = (u32)fst[index].m_FileSize;
        break;
      }
    }

    INFO_LOG(DISCIO, "Directory found from %u to %u\nextracting to: %s", index, size,
             _rExportFolder.c_str());
  }

  wxString dialogTitle = (index != 0) ? _("Extracting Directory") : _("Extracting All Files");
  wxProgressDialog dialog(dialogTitle, _("Extracting..."), size - 1, this,
                          wxPD_APP_MODAL | wxPD_AUTO_HIDE | wxPD_CAN_ABORT | wxPD_ELAPSED_TIME |
                              wxPD_ESTIMATED_TIME | wxPD_REMAINING_TIME | wxPD_SMOOTH);

  // Extraction
  for (u32 i = index; i < size; i++)
  {
    dialog.SetTitle(wxString::Format("%s : %d%%", dialogTitle.c_str(),
                                     (u32)(((float)(i - index) / (float)(size - index)) * 100)));

    dialog.Update(i, wxString::Format(_("Extracting %s"), StrToWxStr(fst[i].m_FullPath)));

    if (dialog.WasCancelled())
      break;

    if (fst[i].IsDirectory())
    {
      const std::string exportName =
          StringFromFormat("%s/%s/", _rExportFolder.c_str(), fst[i].m_FullPath.c_str());
      INFO_LOG(DISCIO, "%s", exportName.c_str());

      if (!File::Exists(exportName) && !File::CreateFullPath(exportName))
      {
        ERROR_LOG(DISCIO, "Could not create the path %s", exportName.c_str());
      }
      else
      {
        if (!File::IsDirectory(exportName))
          ERROR_LOG(DISCIO, "%s already exists and is not a directory", exportName.c_str());

        ERROR_LOG(DISCIO, "Folder %s already exists", exportName.c_str());
      }
    }
    else
    {
      const std::string exportName =
          StringFromFormat("%s/%s", _rExportFolder.c_str(), fst[i].m_FullPath.c_str());
      INFO_LOG(DISCIO, "%s", exportName.c_str());

      if (!File::Exists(exportName) && !fs->ExportFile(fst[i].m_FullPath, exportName))
      {
        ERROR_LOG(DISCIO, "Could not export %s", exportName.c_str());
      }
      else
      {
        ERROR_LOG(DISCIO, "%s already exists", exportName.c_str());
      }
    }
  }
}

void CISOProperties::OnExtractDir(wxCommandEvent& event)
{
  wxString Directory = m_Treectrl->GetItemText(m_Treectrl->GetSelection());
  wxString Path = wxDirSelector(_("Choose the folder to extract to"));

  if (!Path || !Directory)
    return;

  if (event.GetId() == IDM_EXTRACTALL)
  {
    if (m_open_iso->GetVolumeType() == DiscIO::Platform::WII_DISC)
    {
      wxTreeItemIdValue cookie;
      wxTreeItemId root = m_Treectrl->GetRootItem();
      wxTreeItemId item = m_Treectrl->GetFirstChild(root, cookie);
      while (item.IsOk())
      {
        ExportDir("", WxStrToStr(Path),
                  reinterpret_cast<WiiPartition*>(m_Treectrl->GetItemData(item)));
        item = m_Treectrl->GetNextChild(root, cookie);
      }
    }
    else
    {
      ExportDir("", WxStrToStr(Path));
    }

    return;
  }

  while (m_Treectrl->GetItemParent(m_Treectrl->GetSelection()) != m_Treectrl->GetRootItem())
  {
    wxString temp = m_Treectrl->GetItemText(m_Treectrl->GetItemParent(m_Treectrl->GetSelection()));
    Directory = temp + DIR_SEP_CHR + Directory;

    m_Treectrl->SelectItem(m_Treectrl->GetItemParent(m_Treectrl->GetSelection()));
  }

  Directory += DIR_SEP_CHR;

  if (m_open_iso->GetVolumeType() == DiscIO::Platform::WII_DISC)
  {
    const wxTreeItemId tree_selection = m_Treectrl->GetSelection();
    WiiPartition* partition =
        reinterpret_cast<WiiPartition*>(m_Treectrl->GetItemData(tree_selection));
    Directory.erase(0,
                    m_Treectrl->GetItemText(tree_selection).length() + 1);  // Remove "Partition x/"

    ExportDir(WxStrToStr(Directory), WxStrToStr(Path), partition);
  }
  else
  {
    ExportDir(WxStrToStr(Directory), WxStrToStr(Path));
  }
}

void CISOProperties::OnExtractDataFromHeader(wxCommandEvent& event)
{
  DiscIO::IFileSystem* FS = nullptr;
  wxString Path = wxDirSelector(_("Choose the folder to extract to"));

  if (Path.empty())
    return;

  if (m_open_iso->GetVolumeType() == DiscIO::Platform::WII_DISC)
  {
    WiiPartition* partition =
        reinterpret_cast<WiiPartition*>(m_Treectrl->GetItemData(m_Treectrl->GetSelection()));
    FS = partition->FileSystem.get();
  }
  else
  {
    FS = m_filesystem.get();
  }

  bool ret = false;
  if (event.GetId() == IDM_EXTRACTAPPLOADER)
  {
    ret = FS->ExportApploader(WxStrToStr(Path));
  }
  else if (event.GetId() == IDM_EXTRACTDOL)
  {
    ret = FS->ExportDOL(WxStrToStr(Path));
  }

  if (!ret)
    WxUtils::ShowErrorDialog(
        wxString::Format(_("Failed to extract to %s!"), WxStrToStr(Path).c_str()));
}

class IntegrityCheckThread : public wxThread
{
public:
  IntegrityCheckThread(const WiiPartition& Partition)
      : wxThread(wxTHREAD_JOINABLE), m_Partition(Partition)
  {
    Create();
  }

  ExitCode Entry() override { return (ExitCode)m_Partition.Partition->CheckIntegrity(); }
private:
  const WiiPartition& m_Partition;
};

void CISOProperties::CheckPartitionIntegrity(wxCommandEvent& event)
{
  // Normally we can't enter this function if we aren't analyzing a Wii disc
  // anyway, but let's still check to be sure.
  if (m_open_iso->GetVolumeType() != DiscIO::Platform::WII_DISC)
    return;

  wxProgressDialog dialog(_("Checking integrity..."), _("Working..."), 1000, this,
                          wxPD_APP_MODAL | wxPD_ELAPSED_TIME | wxPD_SMOOTH);

  WiiPartition* partition =
      reinterpret_cast<WiiPartition*>(m_Treectrl->GetItemData(m_Treectrl->GetSelection()));
  IntegrityCheckThread thread(*partition);
  thread.Run();

  while (thread.IsAlive())
  {
    dialog.Pulse();
    wxThread::Sleep(50);
  }

  dialog.Destroy();

  if (!thread.Wait())
  {
    wxMessageBox(wxString::Format(_("Integrity check for %s failed. The disc image is most "
                                    "likely corrupted or has been patched incorrectly."),
                                  m_Treectrl->GetItemText(m_Treectrl->GetSelection())),
                 _("Integrity Check Error"), wxOK | wxICON_ERROR, this);
  }
  else
  {
    wxMessageBox(_("Integrity check completed. No errors have been found."),
                 _("Integrity check completed"), wxOK | wxICON_INFORMATION, this);
  }
}

void CISOProperties::OnEmustateChanged(wxCommandEvent& event)
{
  EmuIssues->Enable(event.GetSelection() != 0);
}

void CISOProperties::SetCheckboxValueFromGameini(const char* section, const char* key,
                                                 wxCheckBox* checkbox)
{
  // Prefer local gameini value over default gameini value.
  bool value;
  if (GameIniLocal.GetOrCreateSection(section)->Get(key, &value))
    checkbox->Set3StateValue((wxCheckBoxState)value);
  else if (GameIniDefault.GetOrCreateSection(section)->Get(key, &value))
    checkbox->Set3StateValue((wxCheckBoxState)value);
  else
    checkbox->Set3StateValue(wxCHK_UNDETERMINED);
}

void CISOProperties::LoadGameConfig()
{
  SetCheckboxValueFromGameini("Core", "CPUThread", CPUThread);
  SetCheckboxValueFromGameini("Core", "MMU", MMU);
  SetCheckboxValueFromGameini("Core", "DCBZ", DCBZOFF);
  SetCheckboxValueFromGameini("Core", "FPRF", FPRF);
  SetCheckboxValueFromGameini("Core", "SyncGPU", SyncGPU);
  SetCheckboxValueFromGameini("Core", "FastDiscSpeed", FastDiscSpeed);
  SetCheckboxValueFromGameini("Core", "DSPHLE", DSPHLE);
  SetCheckboxValueFromGameini("Wii", "Widescreen", EnableWideScreen);
  SetCheckboxValueFromGameini("Video_Stereoscopy", "StereoEFBMonoDepth", MonoDepth);

  IniFile::Section* default_video = GameIniDefault.GetOrCreateSection("Video");

  int iTemp;
  default_video->Get("ProjectionHack", &iTemp);
  default_video->Get("PH_SZNear", &m_PHack_Data.PHackSZNear);
  if (GameIniLocal.GetIfExists("Video", "PH_SZNear", &iTemp))
    m_PHack_Data.PHackSZNear = !!iTemp;
  default_video->Get("PH_SZFar", &m_PHack_Data.PHackSZFar);
  if (GameIniLocal.GetIfExists("Video", "PH_SZFar", &iTemp))
    m_PHack_Data.PHackSZFar = !!iTemp;

  std::string sTemp;
  default_video->Get("PH_ZNear", &m_PHack_Data.PHZNear);
  if (GameIniLocal.GetIfExists("Video", "PH_ZNear", &sTemp))
    m_PHack_Data.PHZNear = sTemp;
  default_video->Get("PH_ZFar", &m_PHack_Data.PHZFar);
  if (GameIniLocal.GetIfExists("Video", "PH_ZFar", &sTemp))
    m_PHack_Data.PHZFar = sTemp;

  IniFile::Section* default_emustate = GameIniDefault.GetOrCreateSection("EmuState");
  default_emustate->Get("EmulationStateId", &iTemp, 0 /*Not Set*/);
  EmuState->SetSelection(iTemp);
  if (GameIniLocal.GetIfExists("EmuState", "EmulationStateId", &iTemp))
    EmuState->SetSelection(iTemp);

  default_emustate->Get("EmulationIssues", &sTemp);
  if (!sTemp.empty())
    EmuIssues->SetValue(StrToWxStr(sTemp));
  if (GameIniLocal.GetIfExists("EmuState", "EmulationIssues", &sTemp))
    EmuIssues->SetValue(StrToWxStr(sTemp));

  EmuIssues->Enable(EmuState->GetSelection() != 0);

  sTemp = "";
  if (!GameIniLocal.GetIfExists("Core", "GPUDeterminismMode", &sTemp))
    GameIniDefault.GetIfExists("Core", "GPUDeterminismMode", &sTemp);

  if (sTemp == "")
    GPUDeterminism->SetSelection(0);
  else if (sTemp == "auto")
    GPUDeterminism->SetSelection(1);
  else if (sTemp == "none")
    GPUDeterminism->SetSelection(2);
  else if (sTemp == "fake-completion")
    GPUDeterminism->SetSelection(3);

  float fTemp;

  fTemp = 1;
  GameIniDefault.GetIfExists("Core", "AudioSlowDown", &fTemp);
  GameIniLocal.GetIfExists("Core", "AudioSlowDown", &fTemp);
  AudioSlowDown->SetValue(fTemp);

  IniFile::Section* default_stereoscopy = GameIniDefault.GetOrCreateSection("Video_Stereoscopy");
  default_stereoscopy->Get("StereoDepthPercentage", &iTemp, 100);
  GameIniLocal.GetIfExists("Video_Stereoscopy", "StereoDepthPercentage", &iTemp);
  DepthPercentage->SetValue(iTemp);
  default_stereoscopy->Get("StereoConvergence", &iTemp, 0);
  GameIniLocal.GetIfExists("Video_Stereoscopy", "StereoConvergence", &iTemp);
  Convergence->SetValue(iTemp);
  // SetCheckboxValueFromGameini("VR", "Disable3D", Disable3D);
  SetCheckboxValueFromGameini("VR", "HudFullscreen", HudFullscreen);
  SetCheckboxValueFromGameini("VR", "HudOnTop", HudOnTop);

  fTemp = DEFAULT_VR_UNITS_PER_METRE;
  if (GameIniDefault.GetIfExists("VR", "UnitsPerMetre", &fTemp))
    UnitsPerMetre->SetValue(fTemp);
  if (GameIniLocal.GetIfExists("VR", "UnitsPerMetre", &fTemp))
    UnitsPerMetre->SetValue(fTemp);

  fTemp = DEFAULT_VR_HUD_DISTANCE;
  if (GameIniDefault.GetIfExists("VR", "HudDistance", &fTemp))
    HudDistance->SetValue(fTemp);
  if (GameIniLocal.GetIfExists("VR", "HudDistance", &fTemp))
    HudDistance->SetValue(fTemp);

  fTemp = DEFAULT_VR_HUD_THICKNESS;
  if (GameIniDefault.GetIfExists("VR", "HudThickness", &fTemp))
    HudThickness->SetValue(fTemp);
  if (GameIniLocal.GetIfExists("VR", "HudThickness", &fTemp))
    HudThickness->SetValue(fTemp);

  fTemp = DEFAULT_VR_HUD_3D_CLOSER;
  if (GameIniDefault.GetIfExists("VR", "Hud3DCloser", &fTemp))
    Hud3DCloser->SetValue(fTemp);
  if (GameIniLocal.GetIfExists("VR", "Hud3DCloser", &fTemp))
    Hud3DCloser->SetValue(fTemp);

  fTemp = DEFAULT_VR_CAMERA_FORWARD;
  if (GameIniDefault.GetIfExists("VR", "CameraForward", &fTemp))
    CameraForward->SetValue(fTemp);
  if (GameIniLocal.GetIfExists("VR", "CameraForward", &fTemp))
    CameraForward->SetValue(fTemp);

  fTemp = DEFAULT_VR_CAMERA_PITCH;
  if (GameIniDefault.GetIfExists("VR", "CameraPitch", &fTemp))
    CameraPitch->SetValue(fTemp);
  if (GameIniLocal.GetIfExists("VR", "CameraPitch", &fTemp))
    CameraPitch->SetValue(fTemp);

  fTemp = DEFAULT_VR_AIM_DISTANCE;
  if (GameIniDefault.GetIfExists("VR", "AimDistance", &fTemp))
    AimDistance->SetValue(fTemp);
  if (GameIniLocal.GetIfExists("VR", "AimDistance", &fTemp))
    AimDistance->SetValue(fTemp);

  fTemp = DEFAULT_VR_MIN_FOV;
  if (GameIniDefault.GetIfExists("VR", "MinFOV", &fTemp))
    MinFOV->SetValue(fTemp);
  if (GameIniLocal.GetIfExists("VR", "MinFOV", &fTemp))
    MinFOV->SetValue(fTemp);

  fTemp = DEFAULT_VR_SCREEN_HEIGHT;
  if (GameIniDefault.GetIfExists("VR", "ScreenHeight", &fTemp))
    ScreenHeight->SetValue(fTemp);
  if (GameIniLocal.GetIfExists("VR", "ScreenHeight", &fTemp))
    ScreenHeight->SetValue(fTemp);

  fTemp = DEFAULT_VR_SCREEN_DISTANCE;
  if (GameIniDefault.GetIfExists("VR", "ScreenDistance", &fTemp))
    ScreenDistance->SetValue(fTemp);
  if (GameIniLocal.GetIfExists("VR", "ScreenDistance", &fTemp))
    ScreenDistance->SetValue(fTemp);

  fTemp = DEFAULT_VR_SCREEN_THICKNESS;
  if (GameIniDefault.GetIfExists("VR", "ScreenThickness", &fTemp))
    ScreenThickness->SetValue(fTemp);
  if (GameIniLocal.GetIfExists("VR", "ScreenThickness", &fTemp))
    ScreenThickness->SetValue(fTemp);

  fTemp = DEFAULT_VR_SCREEN_UP;
  if (GameIniDefault.GetIfExists("VR", "ScreenUp", &fTemp))
    ScreenUp->SetValue(fTemp);
  if (GameIniLocal.GetIfExists("VR", "ScreenUp", &fTemp))
    ScreenUp->SetValue(fTemp);

  fTemp = DEFAULT_VR_SCREEN_RIGHT;
  if (GameIniDefault.GetIfExists("VR", "ScreenRight", &fTemp))
    ScreenRight->SetValue(fTemp);
  if (GameIniLocal.GetIfExists("VR", "ScreenRight", &fTemp))
    ScreenRight->SetValue(fTemp);

  fTemp = DEFAULT_VR_SCREEN_PITCH;
  if (GameIniDefault.GetIfExists("VR", "ScreenPitch", &fTemp))
    ScreenPitch->SetValue(fTemp);
  if (GameIniLocal.GetIfExists("VR", "ScreenPitch", &fTemp))
    ScreenPitch->SetValue(fTemp);

  iTemp = 0;
  GameIniDefault.GetIfExists("VR", "VRStateId", &iTemp);
  VRState->SetSelection(iTemp);
  if (GameIniLocal.GetIfExists("VR", "VRStateId", &iTemp))
    VRState->SetSelection(iTemp);

  sTemp = "";
  GameIniDefault.GetIfExists("VR", "VRIssues", &sTemp);
  if (!sTemp.empty())
    VRIssues->SetValue(StrToWxStr(sTemp));
  if (GameIniLocal.GetIfExists("VR", "VRIssues", &sTemp))
    VRIssues->SetValue(StrToWxStr(sTemp));

  HideObjectList_Load();
  PatchList_Load();
  m_ar_code_panel->LoadCodes(GameIniDefault, GameIniLocal);
  m_geckocode_panel->LoadCodes(GameIniDefault, GameIniLocal, m_open_iso->GetGameID());
}

void CISOProperties::SaveGameIniValueFrom3StateCheckbox(const char* section, const char* key,
                                                        wxCheckBox* checkbox)
{
  // Delete any existing entries from the local gameini if checkbox is undetermined.
  // Otherwise, write the current value to the local gameini if the value differs from the default
  // gameini values.
  // Delete any existing entry from the local gameini if the value does not differ from the default
  // gameini value.
  bool checkbox_val = (checkbox->Get3StateValue() == wxCHK_CHECKED);

  if (checkbox->Get3StateValue() == wxCHK_UNDETERMINED)
    GameIniLocal.DeleteKey(section, key);
  else if (!GameIniDefault.Exists(section, key))
    GameIniLocal.GetOrCreateSection(section)->Set(key, checkbox_val);
  else
  {
    bool default_value;
    GameIniDefault.GetOrCreateSection(section)->Get(key, &default_value);
    if (default_value != checkbox_val)
      GameIniLocal.GetOrCreateSection(section)->Set(key, checkbox_val);
    else
      GameIniLocal.DeleteKey(section, key);
  }
}

bool CISOProperties::SaveGameConfig()
{
  SaveGameIniValueFrom3StateCheckbox("Core", "CPUThread", CPUThread);
  SaveGameIniValueFrom3StateCheckbox("Core", "MMU", MMU);
  SaveGameIniValueFrom3StateCheckbox("Core", "DCBZ", DCBZOFF);
  SaveGameIniValueFrom3StateCheckbox("Core", "FPRF", FPRF);
  SaveGameIniValueFrom3StateCheckbox("Core", "SyncGPU", SyncGPU);
  SaveGameIniValueFrom3StateCheckbox("Core", "FastDiscSpeed", FastDiscSpeed);
  SaveGameIniValueFrom3StateCheckbox("Core", "DSPHLE", DSPHLE);
  SaveGameIniValueFrom3StateCheckbox("Wii", "Widescreen", EnableWideScreen);
  SaveGameIniValueFrom3StateCheckbox("Video_Stereoscopy", "StereoEFBMonoDepth", MonoDepth);

#define SAVE_IF_NOT_DEFAULT(section, key, val, def)                                                \
  do                                                                                               \
  {                                                                                                \
    if (GameIniDefault.Exists((section), (key)))                                                   \
    {                                                                                              \
      std::remove_reference<decltype((val))>::type tmp__;                                          \
      GameIniDefault.GetOrCreateSection((section))->Get((key), &tmp__);                            \
      if ((val) != tmp__)                                                                          \
        GameIniLocal.GetOrCreateSection((section))->Set((key), (val));                             \
      else                                                                                         \
        GameIniLocal.DeleteKey((section), (key));                                                  \
    }                                                                                              \
    else if ((val) != (def))                                                                       \
      GameIniLocal.GetOrCreateSection((section))->Set((key), (val));                               \
    else                                                                                           \
      GameIniLocal.DeleteKey((section), (key));                                                    \
  } while (0)

  SAVE_IF_NOT_DEFAULT("Video", "PH_SZNear", (m_PHack_Data.PHackSZNear ? 1 : 0), 0);
  SAVE_IF_NOT_DEFAULT("Video", "PH_SZFar", (m_PHack_Data.PHackSZFar ? 1 : 0), 0);
  SAVE_IF_NOT_DEFAULT("Video", "PH_ZNear", m_PHack_Data.PHZNear, "");
  SAVE_IF_NOT_DEFAULT("Video", "PH_ZFar", m_PHack_Data.PHZFar, "");
  SAVE_IF_NOT_DEFAULT("EmuState", "EmulationStateId", EmuState->GetSelection(), 0);

  std::string emu_issues = EmuIssues->GetValue().ToStdString();
  SAVE_IF_NOT_DEFAULT("EmuState", "EmulationIssues", emu_issues, "");

  std::string tmp;
  if (GPUDeterminism->GetSelection() == 0)
    tmp = "Not Set";
  else if (GPUDeterminism->GetSelection() == 1)
    tmp = "auto";
  else if (GPUDeterminism->GetSelection() == 2)
    tmp = "none";
  else if (GPUDeterminism->GetSelection() == 3)
    tmp = "fake-completion";

  SAVE_IF_NOT_DEFAULT("Core", "GPUDeterminismMode", tmp, "Not Set");
  SAVE_IF_NOT_DEFAULT("Core", "AudioSlowDown", AudioSlowDown->GetValue(), 1.00f);

  int depth = DepthPercentage->GetValue() > 0 ? DepthPercentage->GetValue() : 100;
  SAVE_IF_NOT_DEFAULT("Video_Stereoscopy", "StereoDepthPercentage", depth, 100);
  SAVE_IF_NOT_DEFAULT("Video_Stereoscopy", "StereoConvergence", Convergence->GetValue(), 0);
  // SaveGameIniValueFrom3StateCheckbox("VR", "Disable3D", Disable3D);
  SaveGameIniValueFrom3StateCheckbox("VR", "HudFullscreen", HudFullscreen);
  SaveGameIniValueFrom3StateCheckbox("VR", "HudOnTop", HudOnTop);
  SAVE_IF_NOT_DEFAULT("VR", "UnitsPerMetre", (float)UnitsPerMetre->GetValue(),
                      DEFAULT_VR_UNITS_PER_METRE);
  SAVE_IF_NOT_DEFAULT("VR", "HudDistance", (float)HudDistance->GetValue(), DEFAULT_VR_HUD_DISTANCE);
  SAVE_IF_NOT_DEFAULT("VR", "HudThickness", (float)HudThickness->GetValue(),
                      DEFAULT_VR_HUD_THICKNESS);
  SAVE_IF_NOT_DEFAULT("VR", "Hud3DCloser", (float)Hud3DCloser->GetValue(),
                      DEFAULT_VR_HUD_3D_CLOSER);
  SAVE_IF_NOT_DEFAULT("VR", "CameraForward", (float)CameraForward->GetValue(),
                      DEFAULT_VR_CAMERA_FORWARD);
  SAVE_IF_NOT_DEFAULT("VR", "CameraPitch", (float)CameraPitch->GetValue(), DEFAULT_VR_CAMERA_PITCH);
  SAVE_IF_NOT_DEFAULT("VR", "AimDistance", (float)AimDistance->GetValue(), DEFAULT_VR_AIM_DISTANCE);
  SAVE_IF_NOT_DEFAULT("VR", "MinFOV", (float)MinFOV->GetValue(), DEFAULT_VR_MIN_FOV);
  SAVE_IF_NOT_DEFAULT("VR", "ScreenHeight", (float)ScreenHeight->GetValue(),
                      DEFAULT_VR_SCREEN_HEIGHT);
  SAVE_IF_NOT_DEFAULT("VR", "ScreenDistance", (float)ScreenDistance->GetValue(),
                      DEFAULT_VR_SCREEN_DISTANCE);
  SAVE_IF_NOT_DEFAULT("VR", "ScreenThickness", (float)ScreenThickness->GetValue(),
                      DEFAULT_VR_SCREEN_THICKNESS);
  SAVE_IF_NOT_DEFAULT("VR", "ScreenUp", (float)ScreenUp->GetValue(), DEFAULT_VR_SCREEN_UP);
  SAVE_IF_NOT_DEFAULT("VR", "ScreenRight", (float)ScreenRight->GetValue(), DEFAULT_VR_SCREEN_RIGHT);
  SAVE_IF_NOT_DEFAULT("VR", "ScreenPitch", (float)ScreenPitch->GetValue(), DEFAULT_VR_SCREEN_PITCH);
  SAVE_IF_NOT_DEFAULT("VR", "VRStateId", VRState->GetSelection(), 0);
  emu_issues = VRIssues->GetValue().ToStdString();
  SAVE_IF_NOT_DEFAULT("VR", "VRIssues", emu_issues, "");

  PatchList_Save();
  m_ar_code_panel->SaveCodes(&GameIniLocal);
  Gecko::SaveCodes(GameIniLocal, m_geckocode_panel->GetCodes());

  bool success = GameIniLocal.Save(GameIniFileLocal);

  // If the resulting file is empty, delete it. Kind of a hack, but meh.
  if (success && File::GetSize(GameIniFileLocal) == 0)
    File::Delete(GameIniFileLocal);

  if (success)
    GenerateLocalIniModified();

  return success;
}

void CISOProperties::LaunchExternalEditor(const std::string& filename, bool wait_until_closed)
{
#ifdef __APPLE__
  // GetOpenCommand does not work for wxCocoa
  const char* OpenCommandConst[] = {"open", "-a", "TextEdit", filename.c_str(), NULL};
  char** OpenCommand = const_cast<char**>(OpenCommandConst);
#else
  wxFileType* filetype = wxTheMimeTypesManager->GetFileTypeFromExtension("ini");
  if (filetype == nullptr)  // From extension failed, trying with MIME type now
  {
    filetype = wxTheMimeTypesManager->GetFileTypeFromMimeType("text/plain");
    if (filetype == nullptr)  // MIME type failed, aborting mission
    {
      WxUtils::ShowErrorDialog(_("Filetype 'ini' is unknown! Will not open!"));
      return;
    }
  }

  wxString OpenCommand = filetype->GetOpenCommand(StrToWxStr(filename));
  if (OpenCommand.IsEmpty())
  {
    WxUtils::ShowErrorDialog(_("Couldn't find open command for extension 'ini'!"));
    return;
  }
#endif

  long result;

  if (wait_until_closed)
    result = wxExecute(OpenCommand, wxEXEC_SYNC);
  else
    result = wxExecute(OpenCommand);

  if (result == -1)
  {
    WxUtils::ShowErrorDialog(_("wxExecute returned -1 on application run!"));
    return;
  }
}

void CISOProperties::GenerateLocalIniModified()
{
  wxCommandEvent event_update(DOLPHIN_EVT_LOCAL_INI_CHANGED);
  event_update.SetString(StrToWxStr(game_id));
  event_update.SetInt(OpenGameListItem.GetRevision());
  wxTheApp->ProcessEvent(event_update);
}

void CISOProperties::OnLocalIniModified(wxCommandEvent& ev)
{
  ev.Skip();
  if (WxStrToStr(ev.GetString()) != game_id)
    return;

  GameIniLocal.Load(GameIniFileLocal);
  LoadGameConfig();
}

void CISOProperties::OnEditConfig(wxCommandEvent& WXUNUSED(event))
{
  SaveGameConfig();
  // Create blank file to prevent editor from prompting to create it.
  if (!File::Exists(GameIniFileLocal))
  {
    std::fstream blankFile(GameIniFileLocal, std::ios::out);
    blankFile.close();
  }
  LaunchExternalEditor(GameIniFileLocal, true);
  GenerateLocalIniModified();
}

void CISOProperties::OnCheatCodeToggled(wxCommandEvent&)
{
  m_cheats_disabled_ar->UpdateState();
  m_cheats_disabled_gecko->UpdateState();
}

void CISOProperties::OnComputeMD5Sum(wxCommandEvent& WXUNUSED(event))
{
  wxProgressDialog progressDialog(_("Computing MD5 checksum"), _("Working..."), 100, this,
                                  wxPD_APP_MODAL | wxPD_CAN_ABORT | wxPD_ELAPSED_TIME |
                                      wxPD_ESTIMATED_TIME | wxPD_REMAINING_TIME | wxPD_SMOOTH);

  m_MD5Sum->SetValue(MD5::MD5Sum(OpenGameListItem.GetFileName(), [&progressDialog](int progress) {
    return progressDialog.Update(progress);
  }));
}

// Opens all pre-defined INIs for the game. If there are multiple ones,
// they will all be opened, but there is usually only one
void CISOProperties::OnShowDefaultConfig(wxCommandEvent& WXUNUSED(event))
{
  for (const std::string& filename :
       SConfig::GetGameIniFilenames(game_id, m_open_iso->GetRevision()))
  {
    std::string path = File::GetSysDirectory() + GAMESETTINGS_DIR DIR_SEP + filename;
    if (File::Exists(path))
      LaunchExternalEditor(path, false);
  }
}

void CISOProperties::PatchListSelectionChanged(wxCommandEvent& event)
{
  if (Patches->GetSelection() == wxNOT_FOUND ||
      DefaultPatches.find(Patches->GetString(Patches->GetSelection()).ToStdString()) !=
          DefaultPatches.end())
  {
<<<<<<< HEAD
  case ID_HIDEOBJECTS_LIST:
    if (HideObjects->GetSelection() == wxNOT_FOUND ||
        DefaultHideObjects.find(
            HideObjects->GetString(HideObjects->GetSelection()).ToStdString()) !=
            DefaultHideObjects.end())
    {
      EditHideObject->Disable();
      RemoveHideObject->Disable();
    }
    else
    {
      EditHideObject->Enable();
      RemoveHideObject->Enable();
    }
    break;
  case ID_PATCHES_LIST:
    if (Patches->GetSelection() == wxNOT_FOUND ||
        DefaultPatches.find(Patches->GetString(Patches->GetSelection()).ToStdString()) !=
            DefaultPatches.end())
    {
      EditPatch->Disable();
      RemovePatch->Disable();
    }
    else
    {
      EditPatch->Enable();
      RemovePatch->Enable();
    }
    break;
  case ID_CHEATS_LIST:
    if (Cheats->GetSelection() == wxNOT_FOUND ||
        DefaultCheats.find(
            Cheats->RemoveMnemonics(Cheats->GetString(Cheats->GetSelection())).ToStdString()) !=
            DefaultCheats.end())
    {
      EditCheat->Disable();
      RemoveCheat->Disable();
    }
    else
    {
      EditCheat->Enable();
      RemoveCheat->Enable();
    }
    break;
=======
    EditPatch->Disable();
    RemovePatch->Disable();
  }
  else
  {
    EditPatch->Enable();
    RemovePatch->Enable();
>>>>>>> 6c16f1be
  }
}

void CISOProperties::CheckboxSelectionChanged(wxCommandEvent& event)
{
  HideObjectList_Save();
  HideObjectList_Load();
}

void CISOProperties::HideObjectList_Load()
{
  HideObjectCodes.clear();
  HideObjects->Clear();

  HideObjectEngine::LoadHideObjectSection("HideObjectCodes", HideObjectCodes, GameIniDefault,
                                          GameIniLocal);

  u32 index = 0;
  for (HideObjectEngine::HideObject& p : HideObjectCodes)
  {
    HideObjects->Append(StrToWxStr(p.name));
    HideObjects->Check(index, p.active);
    if (!p.user_defined)
      DefaultHideObjects.insert(p.name);
    ++index;
  }

  HideObjectEngine::ApplyHideObjects(HideObjectCodes);
}

void CISOProperties::HideObjectList_Save()
{
  std::vector<std::string> lines;
  std::vector<std::string> enabledLines;
  u32 index = 0;
  for (HideObjectEngine::HideObject& p : HideObjectCodes)
  {
    if (HideObjects->IsChecked(index))
      enabledLines.push_back("$" + p.name);

    // Do not save default removed objects.
    if (DefaultHideObjects.find(p.name) == DefaultHideObjects.end())
    {
      lines.push_back("$" + p.name);
      for (const HideObjectEngine::HideObjectEntry& entry : p.entries)
      {
        std::string temp = StringFromFormat(
            "%s:0x%08X%08X:0x%08X%08X", HideObjectEngine::HideObjectTypeStrings[entry.type].c_str(),
            (entry.value_upper & 0xffffffff00000000) >> 32, (entry.value_upper & 0xffffffff),
            (entry.value_lower & 0xffffffff00000000) >> 32, (entry.value_lower & 0xffffffff));
        lines.push_back(temp);
      }
    }
    ++index;
  }
  GameIniLocal.SetLines("HideObjectCodes_Enabled", enabledLines);
  GameIniLocal.SetLines("HideObjectCodes", lines);
}

void CISOProperties::HideObjectButtonClicked(wxCommandEvent& event)
{
  int selection = HideObjects->GetSelection();

  switch (event.GetId())
  {
  case ID_EDITHIDEOBJECT:
  {
    CHideObjectAddEdit dlg(selection, this);
    dlg.ShowModal();
  }
  break;
  case ID_ADDHideObject:
  {
    CHideObjectAddEdit dlg(-1, this, 1, _("Add Hide Object Code"));
    if (dlg.ShowModal() == wxID_OK)
    {
      HideObjects->Append(StrToWxStr(HideObjectCodes.back().name));
      HideObjects->Check((unsigned int)(HideObjectCodes.size() - 1), HideObjectCodes.back().active);
    }
  }
  break;
  case ID_REMOVEHIDEOBJECT:
    HideObjectCodes.erase(HideObjectCodes.begin() + HideObjects->GetSelection());
    HideObjects->Delete(HideObjects->GetSelection());
    break;
  }

  HideObjectList_Save();
  HideObjects->Clear();
  HideObjectList_Load();

  HideObjectEngine::ApplyHideObjects(HideObjectCodes);

  EditHideObject->Disable();
  RemoveHideObject->Disable();
}

void CISOProperties::PatchList_Load()
{
  onFrame.clear();
  Patches->Clear();

  PatchEngine::LoadPatchSection("OnFrame", onFrame, GameIniDefault, GameIniLocal);

  u32 index = 0;
  for (PatchEngine::Patch& p : onFrame)
  {
    Patches->Append(StrToWxStr(p.name));
    Patches->Check(index, p.active);
    if (!p.user_defined)
      DefaultPatches.insert(p.name);
    ++index;
  }
}

void CISOProperties::PatchList_Save()
{
  std::vector<std::string> lines;
  std::vector<std::string> enabledLines;
  u32 index = 0;
  for (PatchEngine::Patch& p : onFrame)
  {
    if (Patches->IsChecked(index))
      enabledLines.push_back("$" + p.name);

    // Do not save default patches.
    if (DefaultPatches.find(p.name) == DefaultPatches.end())
    {
      lines.push_back("$" + p.name);
      for (const PatchEngine::PatchEntry& entry : p.entries)
      {
        std::string temp = StringFromFormat("0x%08X:%s:0x%08X", entry.address,
                                            PatchEngine::PatchTypeStrings[entry.type], entry.value);
        lines.push_back(temp);
      }
    }
    ++index;
  }
  GameIniLocal.SetLines("OnFrame_Enabled", enabledLines);
  GameIniLocal.SetLines("OnFrame", lines);
}

void CISOProperties::PatchButtonClicked(wxCommandEvent& event)
{
  int selection = Patches->GetSelection();

  switch (event.GetId())
  {
  case ID_EDITPATCH:
  {
    CPatchAddEdit dlg(selection, &onFrame, this);
    dlg.ShowModal();
    Raise();
  }
  break;
  case ID_ADDPATCH:
  {
    CPatchAddEdit dlg(-1, &onFrame, this, 1, _("Add Patch"));
    int res = dlg.ShowModal();
    Raise();
    if (res == wxID_OK)
    {
      Patches->Append(StrToWxStr(onFrame.back().name));
      Patches->Check((unsigned int)(onFrame.size() - 1), onFrame.back().active);
    }
  }
  break;
  case ID_REMOVEPATCH:
    onFrame.erase(onFrame.begin() + Patches->GetSelection());
    Patches->Delete(Patches->GetSelection());
    break;
  }

  PatchList_Save();
  Patches->Clear();
  PatchList_Load();

  EditPatch->Disable();
  RemovePatch->Disable();
}

void CISOProperties::OnChangeBannerLang(wxCommandEvent& event)
{
  ChangeBannerDetails(OpenGameListItem.GetLanguages()[event.GetSelection()]);
}

void CISOProperties::ChangeBannerDetails(DiscIO::Language language)
{
  wxString const name = StrToWxStr(OpenGameListItem.GetName(language));
  wxString const comment = StrToWxStr(OpenGameListItem.GetDescription(language));
  wxString const maker = StrToWxStr(OpenGameListItem.GetCompany());

  // Updates the information shown in the window
  m_Name->SetValue(name);
  m_Comment->SetValue(comment);
  m_Maker->SetValue(maker);  // dev too

  std::string path, filename, extension;
  SplitPath(OpenGameListItem.GetFileName(), &path, &filename, &extension);
  // Real disk drives don't have filenames on Windows
  if (filename.empty() && extension.empty())
    filename = path + ' ';
  // Also sets the window's title
  SetTitle(StrToWxStr(StringFromFormat("%s%s: %s - ", filename.c_str(), extension.c_str(),
                                       OpenGameListItem.GetGameID().c_str())) +
           name);
}<|MERGE_RESOLUTION|>--- conflicted
+++ resolved
@@ -36,11 +36,7 @@
 #include <wx/panel.h>
 #include <wx/progdlg.h>
 #include <wx/sizer.h>
-<<<<<<< HEAD
-#include <wx/slider.h>
 #include <wx/spinbutt.h>
-=======
->>>>>>> 6c16f1be
 #include <wx/spinctrl.h>
 #include <wx/statbmp.h>
 #include <wx/stattext.h>
@@ -207,16 +203,11 @@
 EVT_BUTTON(ID_MD5SUMCOMPUTE, CISOProperties::OnComputeMD5Sum)
 EVT_BUTTON(ID_SHOWDEFAULTCONFIG, CISOProperties::OnShowDefaultConfig)
 EVT_CHOICE(ID_EMUSTATE, CISOProperties::OnEmustateChanged)
-<<<<<<< HEAD
-EVT_LISTBOX(ID_HIDEOBJECTS_LIST, CISOProperties::ListSelectionChanged)
 EVT_CHECKLISTBOX(ID_HIDEOBJECTS_LIST, CISOProperties::CheckboxSelectionChanged)
 EVT_BUTTON(ID_EDITHIDEOBJECT, CISOProperties::HideObjectButtonClicked)
 EVT_BUTTON(ID_ADDHideObject, CISOProperties::HideObjectButtonClicked)
 EVT_BUTTON(ID_REMOVEHIDEOBJECT, CISOProperties::HideObjectButtonClicked)
-EVT_LISTBOX(ID_PATCHES_LIST, CISOProperties::ListSelectionChanged)
-=======
 EVT_LISTBOX(ID_PATCHES_LIST, CISOProperties::PatchListSelectionChanged)
->>>>>>> 6c16f1be
 EVT_BUTTON(ID_EDITPATCH, CISOProperties::PatchButtonClicked)
 EVT_BUTTON(ID_ADDPATCH, CISOProperties::PatchButtonClicked)
 EVT_BUTTON(ID_REMOVEPATCH, CISOProperties::PatchButtonClicked)
@@ -736,18 +727,6 @@
 
   wxStaticBoxSizer* const sbCoreOverrides =
       new wxStaticBoxSizer(wxVERTICAL, m_GameConfig, _("Core"));
-<<<<<<< HEAD
-  sbCoreOverrides->Add(CPUThread, 0, wxLEFT, 5);
-  sbCoreOverrides->Add(SkipIdle, 0, wxLEFT, 5);
-  sbCoreOverrides->Add(MMU, 0, wxLEFT, 5);
-  sbCoreOverrides->Add(DCBZOFF, 0, wxLEFT, 5);
-  sbCoreOverrides->Add(FPRF, 0, wxLEFT, 5);
-  sbCoreOverrides->Add(SyncGPU, 0, wxLEFT, 5);
-  sbCoreOverrides->Add(FastDiscSpeed, 0, wxLEFT, 5);
-  sbCoreOverrides->Add(DSPHLE, 0, wxLEFT, 5);
-  sbCoreOverrides->Add(sGPUDeterminism, 0, wxEXPAND | wxALL, 5);
-  sbCoreOverrides->Add(sAudioSlowDown, 0, wxEXPAND | wxALL, 5);
-=======
   sbCoreOverrides->Add(CPUThread, 0, wxLEFT | wxRIGHT, space5);
   sbCoreOverrides->Add(MMU, 0, wxLEFT | wxRIGHT, space5);
   sbCoreOverrides->Add(DCBZOFF, 0, wxLEFT | wxRIGHT, space5);
@@ -758,7 +737,7 @@
   sbCoreOverrides->AddSpacer(space5);
   sbCoreOverrides->Add(sGPUDeterminism, 0, wxEXPAND | wxLEFT | wxRIGHT, space5);
   sbCoreOverrides->AddSpacer(space5);
->>>>>>> 6c16f1be
+  sbCoreOverrides->Add(sAudioSlowDown, 0, wxEXPAND | wxALL, 5);
 
   wxStaticBoxSizer* const sbWiiOverrides =
       new wxStaticBoxSizer(wxVERTICAL, m_GameConfig, _("Wii Console"));
@@ -1876,11 +1855,8 @@
 
 void CISOProperties::PatchListSelectionChanged(wxCommandEvent& event)
 {
-  if (Patches->GetSelection() == wxNOT_FOUND ||
-      DefaultPatches.find(Patches->GetString(Patches->GetSelection()).ToStdString()) !=
-          DefaultPatches.end())
-  {
-<<<<<<< HEAD
+  switch (event.GetId())
+  {
   case ID_HIDEOBJECTS_LIST:
     if (HideObjects->GetSelection() == wxNOT_FOUND ||
         DefaultHideObjects.find(
@@ -1911,7 +1887,7 @@
     }
     break;
   case ID_CHEATS_LIST:
-    if (Cheats->GetSelection() == wxNOT_FOUND ||
+/*    if (Cheats->GetSelection() == wxNOT_FOUND ||
         DefaultCheats.find(
             Cheats->RemoveMnemonics(Cheats->GetString(Cheats->GetSelection())).ToStdString()) !=
             DefaultCheats.end())
@@ -1923,17 +1899,8 @@
     {
       EditCheat->Enable();
       RemoveCheat->Enable();
-    }
+    } */
     break;
-=======
-    EditPatch->Disable();
-    RemovePatch->Disable();
-  }
-  else
-  {
-    EditPatch->Enable();
-    RemovePatch->Enable();
->>>>>>> 6c16f1be
   }
 }
 
