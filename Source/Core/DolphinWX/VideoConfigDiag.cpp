// Copyright 2010 Dolphin Emulator Project
// Licensed under GPLv2+
// Refer to the license.txt file included.

#include <algorithm>
#include <array>
#include <map>
#include <string>
#include <utility>
#include <vector>
#include <wx/button.h>
#include <wx/checkbox.h>
#include <wx/choice.h>
#include <wx/control.h>
#include <wx/dialog.h>
#include <wx/gbsizer.h>
#include <wx/notebook.h>
#include <wx/panel.h>
#include <wx/radiobut.h>
#include <wx/sizer.h>
#include <wx/stattext.h>

#include "Common/Assert.h"
#include "Common/FileUtil.h"
#include "Common/SysConf.h"
#include "Core/ConfigManager.h"
#include "DolphinWX/Frame.h"
#include "DolphinWX/Main.h"
#include "DolphinWX/VideoConfigDiag.h"
#include "DolphinWX/WxUtils.h"
#include "VideoCommon/PostProcessing.h"
#include "VideoCommon/VR.h"
#include "VideoCommon/VideoBackendBase.h"
#include "VideoCommon/VideoConfig.h"

#ifdef __APPLE__
#include <ApplicationServices/ApplicationServices.h>
#endif

// template instantiation
template class BoolSetting<wxCheckBox>;
template class BoolSetting<wxRadioButton>;

template <>
SettingCheckBox::BoolSetting(wxWindow* parent, const wxString& label, const wxString& tooltip,
                             bool& setting, bool reverse, long style)
    : wxCheckBox(parent, wxID_ANY, label, wxDefaultPosition, wxDefaultSize, style),
      m_setting(setting), m_reverse(reverse)
{
  SetToolTip(tooltip);
  SetValue(m_setting ^ m_reverse);
  Bind(wxEVT_CHECKBOX, &SettingCheckBox::UpdateValue, this);
}

template <>
SettingRadioButton::BoolSetting(wxWindow* parent, const wxString& label, const wxString& tooltip,
                                bool& setting, bool reverse, long style)
    : wxRadioButton(parent, wxID_ANY, label, wxDefaultPosition, wxDefaultSize, style),
      m_setting(setting), m_reverse(reverse)
{
  SetToolTip(tooltip);
  SetValue(m_setting ^ m_reverse);
  Bind(wxEVT_RADIOBUTTON, &SettingRadioButton::UpdateValue, this);
}

template <typename T>
FloatSetting<T>::FloatSetting(wxWindow* parent, const wxString& label, T& setting, T minVal,
                              T maxVal, T increment, long style)
    : wxSpinCtrlDouble(parent, -1, label, wxDefaultPosition, wxDefaultSize, style, minVal, maxVal,
                       setting, increment),
      m_setting(setting)
{
  SetValue(m_setting);
  Bind(wxEVT_SPINCTRLDOUBLE, &FloatSetting::UpdateValue, this);
}

SettingChoice::SettingChoice(wxWindow* parent, int& setting, const wxString& tooltip, int num,
                             const wxString choices[], long style)
    : wxChoice(parent, wxID_ANY, wxDefaultPosition, wxDefaultSize, num, choices), m_setting(setting)
{
  SetToolTip(tooltip);
  Select(m_setting);
  Bind(wxEVT_CHOICE, &SettingChoice::UpdateValue, this);
}

void SettingChoice::UpdateValue(wxCommandEvent& ev)
{
  m_setting = ev.GetInt();
  ev.Skip();
}

void VideoConfigDiag::Event_ClickSave(wxCommandEvent&)
{
  if (SConfig::GetInstance().m_strGameID != "")
    g_Config.GameIniSave();
}

void VideoConfigDiag::Event_Close(wxCommandEvent& ev)
{
  g_Config.Save(File::GetUserPath(D_CONFIG_IDX) + "GFX.ini");
  ev.Skip();
}

static wxString default_desc =
    wxTRANSLATE("Move the mouse pointer over an option to display a detailed description.");
#if defined(_WIN32)
static wxString backend_desc =
    wxTRANSLATE("Selects what graphics API to use internally.\nThe software renderer is extremely "
                "slow and only useful for debugging, so you'll want to use either Direct3D or "
                "OpenGL. Different games and different GPUs will behave differently on each "
                "backend, so for the best emulation experience it's recommended to try both and "
                "choose the one that's less problematic.\n\nIf unsure, select OpenGL.");
#else
static wxString backend_desc =
    wxTRANSLATE("Selects what graphics API to use internally.\nThe software renderer is extremely "
                "slow and only useful for debugging, so unless you have a reason to use it you'll "
                "want to select OpenGL here.\n\nIf unsure, select OpenGL.");
#endif
static wxString adapter_desc =
    wxTRANSLATE("Selects a hardware adapter to use.\n\nIf unsure, use the first one.");
static wxString display_res_desc =
    wxTRANSLATE("Selects the display resolution used in fullscreen mode.\nThis should always be "
                "bigger than or equal to the internal resolution. Performance impact is "
                "negligible.\n\nIf unsure, select auto.");
static wxString use_fullscreen_desc = wxTRANSLATE(
    "Enable this if you want the whole screen to be used for rendering.\nIf this is disabled, a "
    "render window will be created instead.\n\nIf unsure, leave this unchecked.");
static wxString auto_window_size_desc =
    wxTRANSLATE("Automatically adjusts the window size to your internal resolution.\n\nIf unsure, "
                "leave this unchecked.");
static wxString keep_window_on_top_desc = wxTRANSLATE(
    "Keep the game window on top of all other windows.\n\nIf unsure, leave this unchecked.");
static wxString hide_mouse_cursor_desc =
    wxTRANSLATE("Hides the mouse cursor if it's on top of the emulation window.\n\nIf unsure, "
                "leave this unchecked.");
static wxString render_to_main_win_desc =
    wxTRANSLATE("Enable this if you want to use the main Dolphin window for rendering rather than "
                "a separate render window.\n\nIf unsure, leave this unchecked.");
static wxString prog_scan_desc =
    wxTRANSLATE("Enables progressive scan if supported by the emulated software.\nMost games don't "
                "care about this.\n\nIf unsure, leave this unchecked.");
static wxString ar_desc =
    wxTRANSLATE("Select what aspect ratio to use when rendering:\nAuto: Use the native aspect "
                "ratio\nForce 16:9: Mimic an analog TV with a widescreen aspect ratio.\nForce 4:3: "
                "Mimic a standard 4:3 analog TV.\nStretch to Window: Stretch the picture to the "
                "window size.\n\nIf unsure, select Auto.");
static wxString ws_hack_desc = wxTRANSLATE(
    "Forces the game to output graphics for any aspect ratio.\nUse with \"Aspect Ratio\" set to "
    "\"Force 16:9\" to force 4:3-only games to run at 16:9.\nRarely produces good results and "
    "often partially breaks graphics and game UIs.\nUnnecessary (and detrimental) if using any "
    "AR/Gecko-code widescreen patches.\n\nIf unsure, leave this unchecked.");
static wxString vsync_desc =
    wxTRANSLATE("Wait for vertical blanks in order to reduce tearing.\nDecreases performance if "
                "emulation speed is below 100%.\n\nIf unsure, leave this unchecked.");
static wxString af_desc = wxTRANSLATE(
    "Enable anisotropic filtering.\nEnhances visual quality of textures that are at oblique "
    "viewing angles.\nMight cause issues in a small number of games.\n\nIf unsure, select 1x.");
static wxString aa_desc =
    wxTRANSLATE("Reduces the amount of aliasing caused by rasterizing 3D graphics. This smooths "
                "out jagged edges on objects.\nIncreases GPU load and sometimes causes graphical "
                "issues. SSAA is significantly more demanding than MSAA, but provides top quality "
                "geometry anti-aliasing and also applies anti-aliasing to lighting, shader "
                "effects, and textures.\n\nIf unsure, select None.");
static wxString scaled_efb_copy_desc = wxTRANSLATE(
    "Greatly increases quality of textures generated using render-to-texture effects.\nRaising the "
    "internal resolution will improve the effect of this setting.\nSlightly increases GPU load and "
    "causes relatively few graphical issues.\n\nIf unsure, leave this checked.");
static wxString pixel_lighting_desc = wxTRANSLATE(
    "Calculates lighting of 3D objects per-pixel rather than per-vertex, smoothing out the "
    "appearance of lit polygons and making individual triangles less noticeable.\nRarely causes "
    "slowdowns or graphical issues.\n\nIf unsure, leave this unchecked.");
static wxString fast_depth_calc_desc =
    wxTRANSLATE("Use a less accurate algorithm to calculate depth values.\nCauses issues in a few "
                "games, but can give a decent speedup depending on the game and/or your GPU.\n\nIf "
                "unsure, leave this checked.");
static wxString disable_bbox_desc =
    wxTRANSLATE("Disable the bounding box emulation.\nThis may improve the GPU performance a lot, "
                "but some games will break.\n\nIf unsure, leave this checked.");
static wxString force_filtering_desc =
    wxTRANSLATE("Filter all textures, including any that the game explicitly set as "
                "unfiltered.\nMay improve quality of certain textures in some games, but will "
                "cause issues in others.\n\nIf unsure, leave this unchecked.");
static wxString borderless_fullscreen_desc = wxTRANSLATE(
    "Implement fullscreen mode with a borderless window spanning the whole screen instead of using "
    "exclusive mode.\nAllows for faster transitions between fullscreen and windowed mode, but "
    "slightly increases input latency, makes movement less smooth and slightly decreases "
    "performance.\nExclusive mode is required for Nvidia 3D Vision to work in the Direct3D "
    "backend.\n\nIf unsure, leave this unchecked.");
static wxString internal_res_desc =
    wxTRANSLATE("Specifies the resolution used to render at. A high resolution greatly improves "
                "visual quality, but also greatly increases GPU load and can cause issues in "
                "certain games.\n\"Multiple of 640x528\" will result in a size slightly larger "
                "than \"Window Size\" but yield fewer issues. Generally speaking, the lower the "
                "internal resolution is, the better your performance will be. Auto (Window Size), "
                "1.5x, and 2.5x may cause issues in some games.\n\nIf unsure, select Native.");
static wxString efb_access_desc =
    wxTRANSLATE("Ignore any requests from the CPU to read from or write to the EFB.\nImproves "
                "performance in some games, but might disable some gameplay-related features or "
                "graphical effects.\n\nIf unsure, leave this unchecked.");
static wxString efb_copy_desc = wxTRANSLATE(
    "Disable emulation of EFB copies.\nThese are often used for post-processing or "
    "render-to-texture effects, so while checking this setting may give a minor speedup over EFB "
    "to Texture it almost invariably also causes issues.\n\nIf unsure, leave this unchecked.");
static wxString efb_emulate_format_changes_desc =
    wxTRANSLATE("Ignore any changes to the EFB format.\nImproves performance in many games without "
                "any negative effect. Causes graphical defects in a small number of other "
                "games.\n\nIf unsure, leave this checked.");
static wxString efb_copy_clear_desc =
    wxTRANSLATE("Disables the black box or screen that appears where an EFB copy should have been "
                "rendered.  Use only if you are seeing a black box or screen after disabling EFB "
                "copies, or if a game is not rendering properly.  May cause artifacts such as bad "
                "blending on shadows or phantom images.\n\nIf unsure, leave this unchecked.");
static wxString efb_copy_texture_desc =
    wxTRANSLATE("Store EFB copies in GPU texture objects.\nThis isn't particularly accurate, but "
                "it works well enough for most games and gives a great speedup over EFB to "
                "RAM.\n\nIf unsure, leave this checked.");
static wxString efb_copy_ram_desc =
    wxTRANSLATE("Accurately emulate EFB copies.\nNumerous games depend on this for certain "
                "graphical effects or gameplay functionality.\nThis is much slower than EFB to "
                "Texture.\n\nIf unsure, check EFB to Texture instead.");
static wxString skip_efb_copy_to_ram_desc = wxTRANSLATE(
    "Stores EFB Copies exclusively on the GPU, bypassing system memory. Causes graphical defects "
    "in a small number of games.\n\nEnabled = EFB Copies to Texture\nDisabled = EFB Copies to RAM "
    "(and Texture)\n\nIf unsure, leave this checked.");
static wxString stc_desc =
    wxTRANSLATE("The \"Safe\" setting eliminates the likelihood of the GPU missing texture updates "
                "from RAM.\nLower accuracies cause in-game text to appear garbled in certain "
                "games.\n\nIf unsure, use the rightmost value.");
static wxString wireframe_desc =
    wxTRANSLATE("Render the scene as a wireframe.\n\nIf unsure, leave this unchecked.");
static wxString disable_fog_desc =
    wxTRANSLATE("Makes distant objects more visible by removing fog, thus increasing the overall "
                "detail.\nDisabling fog will break some games which rely on proper fog "
                "emulation.\n\nIf unsure, leave this unchecked.");
static wxString show_fps_desc =
    wxTRANSLATE("Show the number of frames rendered per second as a measure of "
                "emulation speed.\n\nIf unsure, leave this unchecked.");
static wxString show_netplay_ping_desc =
    wxTRANSLATE("Show the players' maximum Ping while playing on "
                "NetPlay.\n\nIf unsure, leave this unchecked.");
static wxString log_render_time_to_file_desc =
    wxTRANSLATE("Log the render time of every frame to User/Logs/render_time.txt. Use this "
                "feature when you want to measure the performance of Dolphin.\n\nIf "
                "unsure, leave this unchecked.");
static wxString show_stats_desc =
    wxTRANSLATE("Show various rendering statistics.\n\nIf unsure, leave this unchecked.");
static wxString show_netplay_messages_desc =
    wxTRANSLATE("When playing on NetPlay, show chat messages, buffer changes and "
                "desync alerts.\n\nIf unsure, leave this unchecked.");
static wxString texfmt_desc =
    wxTRANSLATE("Modify textures to show the format they're encoded in. Needs an emulation reset "
                "in most cases.\n\nIf unsure, leave this unchecked.");
static wxString xfb_desc = wxTRANSLATE(
    "Disable any XFB emulation.\nSpeeds up emulation a lot but causes heavy glitches in many games "
    "which rely on them (especially homebrew applications).\n\nIf unsure, leave this checked.");
static wxString xfb_virtual_desc = wxTRANSLATE(
    "Emulate XFBs using GPU texture objects.\nFixes many games which don't work without XFB "
    "emulation while not being as slow as real XFB emulation. However, it may still fail for a lot "
    "of other games (especially homebrew applications).\n\nIf unsure, leave this checked.");
static wxString xfb_real_desc =
    wxTRANSLATE("Emulate XFBs accurately.\nSlows down emulation a lot and prohibits "
                "high-resolution rendering but is necessary to emulate a number of games "
                "properly.\n\nIf unsure, check virtual XFB emulation instead.");
static wxString dump_textures_desc =
    wxTRANSLATE("Dump decoded game textures to User/Dump/Textures/<game_id>/.\n\nIf unsure, leave "
                "this unchecked.");
static wxString load_hires_textures_desc = wxTRANSLATE(
    "Load custom textures from User/Load/Textures/<game_id>/.\n\nIf unsure, leave this unchecked.");
static wxString cache_hires_textures_desc =
    wxTRANSLATE("Cache custom textures to system RAM on startup.\nThis can require exponentially "
                "more RAM but fixes possible stuttering.\n\nIf unsure, leave this unchecked.");
static wxString dump_efb_desc = wxTRANSLATE(
    "Dump the contents of EFB copies to User/Dump/Textures/.\n\nIf unsure, leave this unchecked.");
<<<<<<< HEAD
#if defined(HAVE_LIBAV)
=======
static wxString internal_resolution_frame_dumping_desc = wxTRANSLATE(
    "Create frame dumps and screenshots at the internal resolution of the renderer, rather than "
    "the size of the window it is displayed within. If the aspect ratio is widescreen, the output "
    "image will be scaled horizontally to preserve the vertical resolution.\n\nIf unsure, leave "
    "this unchecked.");
#if defined(HAVE_LIBAV) || defined(_WIN32)
>>>>>>> 02127415
static wxString use_ffv1_desc =
    wxTRANSLATE("Encode frame dumps using the FFV1 codec.\n\nIf unsure, leave this unchecked.");
#endif
static wxString free_look_desc =
    wxTRANSLATE("This feature allows you to change the game's camera with the mouse.\nMove the "
                "mouse while holding the right mouse button to pan and while holding the middle "
                "button to move.\n\nIf unsure, leave this unchecked.");
static wxString crop_desc = wxTRANSLATE("Crop the picture from its native aspect ratio to 4:3 or "
                                        "16:9.\n\nIf unsure, leave this unchecked.");
static wxString ppshader_desc = wxTRANSLATE(
    "Apply a post-processing effect after finishing a frame.\n\nIf unsure, select (off).");
static wxString cache_efb_copies_desc =
    wxTRANSLATE("Slightly speeds up EFB to RAM copies by sacrificing emulation accuracy.\nIf "
                "you're experiencing any issues, try raising texture cache accuracy or disable "
                "this option.\n\nIf unsure, leave this unchecked.");
static wxString stereo_3d_desc =
    wxTRANSLATE("Selects the stereoscopic 3D mode. Stereoscopy allows you to get a better feeling "
                "of depth if you have the necessary hardware.\nSide-by-Side and Top-and-Bottom are "
                "used by most 3D TVs.\nAnaglyph is used for Red-Cyan colored glasses.\nHeavily "
                "decreases emulation speed and sometimes causes issues.\n\nIf unsure, select Off.");
static wxString stereo_depth_desc =
    wxTRANSLATE("Controls the separation distance between the virtual cameras.\nA higher value "
                "creates a stronger feeling of depth while a lower value is more comfortable.");
static wxString stereo_convergence_desc =
    wxTRANSLATE("Controls the distance of the convergence plane. This is the distance at which "
                "virtual objects will appear to be in front of the screen.\nA higher value creates "
                "stronger out-of-screen effects while a lower value is more comfortable.");
static wxString stereo_swap_desc =
    wxTRANSLATE("Swaps the left and right eye. Mostly useful if you want to view side-by-side "
                "cross-eyed.\n\nIf unsure, leave this unchecked.");
static wxString validation_layer_desc =
    wxTRANSLATE("Enables validation of API calls made by the video backend, which may assist in "
                "debugging graphical issues.\n\nIf unsure, leave this unchecked.");
static wxString backend_multithreading_desc =
    wxTRANSLATE("Enables multi-threading in the video backend, which may result in performance "
                "gains in some scenarios.\n\nIf unsure, leave this unchecked.");
static wxString true_color_desc =
    wxTRANSLATE("Forces the game to render the RGB color channels in 24-bit, thereby increasing "
                "quality by reducing color banding.\nIt has no impact on performance and causes "
                "few graphical issues.\n\n\nIf unsure, leave this checked.");

#if !defined(__APPLE__)
// Search for available resolutions - TODO: Move to Common?
// No, now it depends on VR to know which display to check, so don't move it to Common.
// g_hmd_device_name will be nullptr unless there is a VR display attached.
static wxArrayString GetListOfResolutions()
{
  wxArrayString retlist;
  retlist.Add(_("Auto"));
#ifdef _WIN32
  DWORD iModeNum = 0;
  DEVMODEA dmi;
  ZeroMemory(&dmi, sizeof(dmi));
  dmi.dmSize = sizeof(dmi);
  std::vector<std::string> resos;

  while (EnumDisplaySettingsA(g_hmd_device_name, iModeNum++, &dmi) != 0)
  {
    char res[100];
    sprintf(res, "%dx%d", dmi.dmPelsWidth, dmi.dmPelsHeight);
    std::string strRes(res);
    // Only add unique resolutions
    if (std::find(resos.begin(), resos.end(), strRes) == resos.end())
    {
      resos.push_back(strRes);
      retlist.Add(StrToWxStr(res));
    }
  }
#elif defined(HAVE_XRANDR) && HAVE_XRANDR
  std::vector<std::string> resos;
  main_frame->m_XRRConfig->AddResolutions(resos);
  for (auto res : resos)
    retlist.Add(StrToWxStr(res));
#elif defined(__APPLE__)
  CFArrayRef modes = CGDisplayCopyAllDisplayModes(CGMainDisplayID(), nullptr);
  for (CFIndex i = 0; i < CFArrayGetCount(modes); i++)
  {
    std::stringstream res;
    CGDisplayModeRef mode;
    CFStringRef encoding;
    size_t w, h;
    bool is32;

    mode = (CGDisplayModeRef)CFArrayGetValueAtIndex(modes, i);
    w = CGDisplayModeGetWidth(mode);
    h = CGDisplayModeGetHeight(mode);
    encoding = CGDisplayModeCopyPixelEncoding(mode);
    is32 = CFEqual(encoding, CFSTR(IO32BitDirectPixels));
    CFRelease(encoding);

    if (!is32)
      continue;
    if (CGDisplayModeGetIOFlags(mode) & kDisplayModeStretchedFlag)
      continue;

    res << w << "x" << h;

    retlist.Add(res.str());
  }
  CFRelease(modes);
#endif
  return retlist;
}
#endif

VideoConfigDiag::VideoConfigDiag(wxWindow* parent, const std::string& title)
    : wxDialog(parent, wxID_ANY, wxString::Format(_("Dolphin %s Graphics Configuration"),
                                                  wxGetTranslation(StrToWxStr(title)))),
      vconfig(g_Config)
{
  vconfig.Load(File::GetUserPath(D_CONFIG_IDX) + "GFX.ini");

  Bind(wxEVT_UPDATE_UI, &VideoConfigDiag::OnUpdateUI, this);

  wxNotebook* const notebook = new wxNotebook(this, wxID_ANY);
  const int space5 = FromDIP(5);

  // -- GENERAL --
  {
    wxPanel* const page_general = new wxPanel(notebook);
    notebook->AddPage(page_general, _("General"));
    wxBoxSizer* const szr_general = new wxBoxSizer(wxVERTICAL);

    // - basic
    {
      wxFlexGridSizer* const szr_basic = new wxFlexGridSizer(2, space5, space5);

      // backend
      {
        label_backend = new wxStaticText(page_general, wxID_ANY, _("Backend:"));
        choice_backend = new wxChoice(page_general, wxID_ANY);
        RegisterControl(choice_backend, wxGetTranslation(backend_desc));

        for (const auto& backend : g_available_video_backends)
        {
          choice_backend->AppendString(wxGetTranslation(StrToWxStr(backend->GetDisplayName())));
        }

        choice_backend->SetStringSelection(
            wxGetTranslation(StrToWxStr(g_video_backend->GetDisplayName())));
        choice_backend->Bind(wxEVT_CHOICE, &VideoConfigDiag::Event_Backend, this);

        szr_basic->Add(label_backend, 0, wxALIGN_CENTER_VERTICAL);
        szr_basic->Add(choice_backend, 0, wxALIGN_CENTER_VERTICAL);
      }

      // adapter (D3D only)
      if (vconfig.backend_info.Adapters.size())
      {
        choice_adapter =
            CreateChoice(page_general, vconfig.iAdapter, wxGetTranslation(adapter_desc));

        for (const std::string& adapter : vconfig.backend_info.Adapters)
        {
          choice_adapter->AppendString(StrToWxStr(adapter));
        }

        choice_adapter->Select(vconfig.iAdapter);

        label_adapter = new wxStaticText(page_general, wxID_ANY, _("Adapter:"));
        szr_basic->Add(label_adapter, 0, wxALIGN_CENTER_VERTICAL);
        szr_basic->Add(choice_adapter, 0, wxALIGN_CENTER_VERTICAL);
      }

      // - display
      wxFlexGridSizer* const szr_display = new wxFlexGridSizer(2, space5, space5);

      {
#if !defined(__APPLE__)
        // display resolution
        {
          wxArrayString res_list = GetListOfResolutions();
          if (res_list.empty())
            res_list.Add(_("<No resolutions found>"));
          label_display_resolution =
              new wxStaticText(page_general, wxID_ANY, _("Fullscreen Resolution:"));
          choice_display_resolution =
              new wxChoice(page_general, wxID_ANY, wxDefaultPosition, wxDefaultSize, res_list);
          RegisterControl(choice_display_resolution, wxGetTranslation(display_res_desc));
          choice_display_resolution->Bind(wxEVT_CHOICE, &VideoConfigDiag::Event_DisplayResolution,
                                          this);

          choice_display_resolution->SetStringSelection(
              StrToWxStr(SConfig::GetInstance().strFullscreenResolution));
          // "Auto" is used as a keyword, convert to translated string
          if (SConfig::GetInstance().strFullscreenResolution == "Auto")
            choice_display_resolution->SetSelection(0);

          szr_display->Add(label_display_resolution, 0, wxALIGN_CENTER_VERTICAL);
          szr_display->Add(choice_display_resolution, 0, wxALIGN_CENTER_VERTICAL);
        }
#endif

        // aspect-ratio
        {
          const wxString ar_choices[] = {_("Auto"), _("Force 16:9"), _("Force 4:3"),
                                         _("Stretch to Window")};

          szr_display->Add(new wxStaticText(page_general, wxID_ANY, _("Aspect Ratio:")), 0,
                           wxALIGN_CENTER_VERTICAL);
          wxChoice* const choice_aspect =
              CreateChoice(page_general, vconfig.iAspectRatio, wxGetTranslation(ar_desc),
                           sizeof(ar_choices) / sizeof(*ar_choices), ar_choices);
          szr_display->Add(choice_aspect, 0, wxALIGN_CENTER_VERTICAL);
        }

        // various other display options
        {
          szr_display->Add(CreateCheckBox(page_general, _("V-Sync"), wxGetTranslation(vsync_desc),
                                          vconfig.bVSync));
          szr_display->Add(CreateCheckBox(page_general, _("Use Fullscreen"),
                                          wxGetTranslation(use_fullscreen_desc),
                                          SConfig::GetInstance().bFullscreen));
        }
      }

      // - other
      wxFlexGridSizer* const szr_other = new wxFlexGridSizer(2, space5, space5);

      {
        szr_other->Add(CreateCheckBox(page_general, _("Show FPS"), wxGetTranslation(show_fps_desc),
                                      vconfig.bShowFPS));
        szr_other->Add(CreateCheckBox(page_general, _("Show NetPlay Ping"),
                                      wxGetTranslation(show_netplay_ping_desc),
                                      vconfig.bShowNetPlayPing));
        szr_other->Add(CreateCheckBox(page_general, _("Log Render Time to File"),
                                      wxGetTranslation(log_render_time_to_file_desc),
                                      vconfig.bLogRenderTimeToFile));
        szr_other->Add(CreateCheckBox(page_general, _("Auto Adjust Window Size"),
                                      wxGetTranslation(auto_window_size_desc),
                                      SConfig::GetInstance().bRenderWindowAutoSize));
        szr_other->Add(CreateCheckBox(page_general, _("Show NetPlay Messages"),
                                      wxGetTranslation(show_netplay_messages_desc),
                                      vconfig.bShowNetPlayMessages));
        szr_other->Add(CreateCheckBox(page_general, _("Keep Window on Top"),
                                      wxGetTranslation(keep_window_on_top_desc),
                                      SConfig::GetInstance().bKeepWindowOnTop));
        szr_other->Add(CreateCheckBox(page_general, _("Hide Mouse Cursor"),
                                      wxGetTranslation(hide_mouse_cursor_desc),
                                      SConfig::GetInstance().bHideCursor));
        szr_other->Add(render_to_main_checkbox =
                           CreateCheckBox(page_general, _("Render to Main Window"),
                                          wxGetTranslation(render_to_main_win_desc),
                                          SConfig::GetInstance().bRenderToMain));

        if (vconfig.backend_info.bSupportsMultithreading)
        {
          szr_other->Add(CreateCheckBox(page_general, _("Enable Multi-threading"),
                                        wxGetTranslation(backend_multithreading_desc),
                                        vconfig.bBackendMultithreading));
        }
      }

      wxStaticBoxSizer* const group_basic =
          new wxStaticBoxSizer(wxVERTICAL, page_general, _("Basic"));
      group_basic->Add(szr_basic, 1, wxEXPAND | wxLEFT | wxRIGHT, space5);
      group_basic->AddSpacer(space5);

      wxStaticBoxSizer* const group_display =
          new wxStaticBoxSizer(wxVERTICAL, page_general, _("Display"));
      group_display->Add(szr_display, 1, wxEXPAND | wxLEFT | wxRIGHT, space5);
      group_display->AddSpacer(space5);

      wxStaticBoxSizer* const group_other =
          new wxStaticBoxSizer(wxVERTICAL, page_general, _("Other"));
      group_other->Add(szr_other, 1, wxEXPAND | wxLEFT | wxRIGHT, space5);
      group_other->AddSpacer(space5);

      szr_general->AddSpacer(space5);
      szr_general->Add(group_basic, 0, wxEXPAND | wxLEFT | wxRIGHT, space5);
      szr_general->AddSpacer(space5);
      szr_general->Add(group_display, 0, wxEXPAND | wxLEFT | wxRIGHT, space5);
      szr_general->AddSpacer(space5);
      szr_general->Add(group_other, 0, wxEXPAND | wxLEFT | wxRIGHT, space5);
    }

    szr_general->AddSpacer(space5);
    szr_general->AddStretchSpacer();
    CreateDescriptionArea(page_general, szr_general);
    page_general->SetSizerAndFit(szr_general);
  }

  // -- ENHANCEMENTS --
  {
    wxPanel* const page_enh = new wxPanel(notebook);
    notebook->AddPage(page_enh, _("Enhancements"));
    wxBoxSizer* const szr_enh_main = new wxBoxSizer(wxVERTICAL);

    // - enhancements
    wxGridBagSizer* const szr_enh = new wxGridBagSizer(space5, space5);
    const wxGBSpan span2(1, 2);
    int row = 0;

    // Internal resolution
    {
      const wxString efbscale_choices[] = {_("Auto (Window Size)"),
                                           _("Auto (Multiple of 640x528)"),
                                           _("Native (640x528)"),
                                           _("1.5x Native (960x792)"),
                                           _("2x Native (1280x1056) for 720p"),
                                           _("2.5x Native (1600x1320)"),
                                           _("3x Native (1920x1584) for 1080p"),
                                           _("4x Native (2560x2112) for 1440p"),
                                           _("5x Native (3200x2640)"),
                                           _("6x Native (3840x3168) for 4K"),
                                           _("7x Native (4480x3696)"),
                                           _("8x Native (5120x4224) for 5K"),
                                           _("Custom")};

      wxChoice* const choice_efbscale = CreateChoice(
          page_enh, vconfig.iEFBScale, wxGetTranslation(internal_res_desc),
          (vconfig.iEFBScale > 11) ? ArraySize(efbscale_choices) : ArraySize(efbscale_choices) - 1,
          efbscale_choices);

      if (vconfig.iEFBScale > 11)
        choice_efbscale->SetSelection(12);

      szr_enh->Add(new wxStaticText(page_enh, wxID_ANY, _("Internal Resolution:")),
                   wxGBPosition(row, 0), wxDefaultSpan, wxALIGN_CENTER_VERTICAL);
      szr_enh->Add(choice_efbscale, wxGBPosition(row, 1), span2, wxALIGN_CENTER_VERTICAL);
      row += 1;
    }

    // AA
    {
      text_aamode = new wxStaticText(page_enh, wxID_ANY, _("Anti-Aliasing:"));
      choice_aamode = new wxChoice(page_enh, wxID_ANY);
      RegisterControl(choice_aamode, wxGetTranslation(aa_desc));
      PopulateAAList();
      choice_aamode->Bind(wxEVT_CHOICE, &VideoConfigDiag::OnAAChanged, this);

      szr_enh->Add(text_aamode, wxGBPosition(row, 0), wxDefaultSpan, wxALIGN_CENTER_VERTICAL);
      szr_enh->Add(choice_aamode, wxGBPosition(row, 1), span2, wxALIGN_CENTER_VERTICAL);
      row += 1;
    }

    // AF
    {
      const std::array<wxString, 5> af_choices{{"1x", "2x", "4x", "8x", "16x"}};
      szr_enh->Add(new wxStaticText(page_enh, wxID_ANY, _("Anisotropic Filtering:")),
                   wxGBPosition(row, 0), wxDefaultSpan, wxALIGN_CENTER_VERTICAL);
      szr_enh->Add(CreateChoice(page_enh, vconfig.iMaxAnisotropy, wxGetTranslation(af_desc),
                                af_choices.size(), af_choices.data()),
                   wxGBPosition(row, 1), span2, wxALIGN_CENTER_VERTICAL);
      row += 1;
    }

    // postproc shader
    if (vconfig.backend_info.bSupportsPostProcessing)
    {
      choice_ppshader = new wxChoice(page_enh, wxID_ANY);
      RegisterControl(choice_ppshader, wxGetTranslation(ppshader_desc));
      button_config_pp = new wxButton(page_enh, wxID_ANY, _("Config"));

      PopulatePostProcessingShaders();

      choice_ppshader->Bind(wxEVT_CHOICE, &VideoConfigDiag::Event_PPShader, this);
      button_config_pp->Bind(wxEVT_BUTTON, &VideoConfigDiag::Event_ConfigurePPShader, this);

      szr_enh->Add(new wxStaticText(page_enh, wxID_ANY, _("Post-Processing Effect:")),
                   wxGBPosition(row, 0), wxDefaultSpan, wxALIGN_CENTER_VERTICAL);
      szr_enh->Add(choice_ppshader, wxGBPosition(row, 1), wxDefaultSpan, wxALIGN_CENTER_VERTICAL);
      szr_enh->Add(button_config_pp, wxGBPosition(row, 2), wxDefaultSpan, wxALIGN_CENTER_VERTICAL);
      row += 1;
    }
    else
    {
      choice_ppshader = nullptr;
      button_config_pp = nullptr;
    }

    // Scaled copy, PL, Bilinear filter
    wxGridSizer* const cb_szr = new wxGridSizer(2, space5, space5);
    cb_szr->Add(CreateCheckBox(page_enh, _("Scaled EFB Copy"),
                               wxGetTranslation(scaled_efb_copy_desc), vconfig.bCopyEFBScaled));
    cb_szr->Add(CreateCheckBox(page_enh, _("Per-Pixel Lighting"),
                               wxGetTranslation(pixel_lighting_desc),
                               vconfig.bEnablePixelLighting));
    cb_szr->Add(CreateCheckBox(page_enh, _("Force Texture Filtering"),
                               wxGetTranslation(force_filtering_desc), vconfig.bForceFiltering));
    cb_szr->Add(CreateCheckBox(page_enh, _("Widescreen Hack"), wxGetTranslation(ws_hack_desc),
                               vconfig.bWidescreenHack));
    cb_szr->Add(CreateCheckBox(page_enh, _("Disable Fog"), wxGetTranslation(disable_fog_desc),
                               vconfig.bDisableFog));
    cb_szr->Add(CreateCheckBox(page_enh, _("Force 24-bit Color"), wxGetTranslation(true_color_desc),
                               vconfig.bForceTrueColor));
    szr_enh->Add(cb_szr, wxGBPosition(row, 0), wxGBSpan(1, 3));
    row += 1;

    wxStaticBoxSizer* const group_enh =
        new wxStaticBoxSizer(wxVERTICAL, page_enh, _("Enhancements"));
    group_enh->Add(szr_enh, 1, wxEXPAND | wxLEFT | wxRIGHT, space5);
    group_enh->AddSpacer(space5);

    szr_enh_main->AddSpacer(space5);
    szr_enh_main->Add(group_enh, 0, wxEXPAND | wxLEFT | wxRIGHT, space5);

    // - stereoscopy

    if (vconfig.backend_info.bSupportsGeometryShaders)
    {
      wxFlexGridSizer* const szr_stereo = new wxFlexGridSizer(2, space5, space5);
      szr_stereo->AddGrowableCol(1);

      szr_stereo->Add(new wxStaticText(page_enh, wxID_ANY, _("Stereoscopic 3D Mode:")), 0,
                      wxALIGN_CENTER_VERTICAL);

#ifdef _WIN32
      const wxString stereo_choices[] = {_("Off"),      _("Side-by-Side"), _("Top-and-Bottom"),
                                         _("Anaglyph"), _("OSVR"),         _("Nvidia 3D Vision"),
                                         _("Oculus"),   _("VR920")};
      const wxString stereo_choices_na[] = {_("Off"),      _("Side-by-Side"), _("Top-and-Bottom"),
                                            _("Anaglyph"), _("OSVR"),         _("N/A"),
                                            _("Oculus"),   _("VR920")};
#else
      const wxString stereo_choices[] = {_("Off"),      _("Side-by-Side"), _("Top-and-Bottom"),
                                         _("Anaglyph"), _("OSVR"),         _("Nvidia 3D Vision"),
                                         _("Oculus")};
      const wxString stereo_choices_na[] = {_("Off"),      _("Side-by-Side"), _("Top-and-Bottom"),
                                            _("Anaglyph"), _("OSVR"),         _("N/A"),
                                            _("Oculus")};
#endif
      wxChoice* stereo_choice;
      if (vconfig.backend_info.bSupports3DVision)
        stereo_choice =
            CreateChoice(page_enh, vconfig.iStereoMode, stereo_3d_desc,
                         (sizeof(stereo_choices) / sizeof(*stereo_choices)), stereo_choices);
      else
        stereo_choice = CreateChoice(page_enh, vconfig.iStereoMode, stereo_3d_desc,
                                     (sizeof(stereo_choices_na) / sizeof(*stereo_choices_na)),
                                     stereo_choices_na);
      stereo_choice->Bind(wxEVT_CHOICE, &VideoConfigDiag::Event_StereoMode, this);
      szr_stereo->Add(stereo_choice, 0, wxALIGN_CENTER_VERTICAL);

      DolphinSlider* const sep_slider =
          new DolphinSlider(page_enh, wxID_ANY, vconfig.iStereoDepth, 0, 100, wxDefaultPosition,
                            FromDIP(wxSize(200, -1)));
      sep_slider->Bind(wxEVT_SLIDER, &VideoConfigDiag::Event_StereoDepth, this);
      RegisterControl(sep_slider, wxGetTranslation(stereo_depth_desc));

      szr_stereo->Add(new wxStaticText(page_enh, wxID_ANY, _("Separation:")));
      szr_stereo->Add(sep_slider);

      conv_slider =
          new DolphinSlider(page_enh, wxID_ANY, vconfig.iStereoConvergencePercentage, 0, 200,
                            wxDefaultPosition, FromDIP(wxSize(200, -1)), wxSL_AUTOTICKS);
      conv_slider->ClearTicks();
      conv_slider->SetTick(100);
      conv_slider->Bind(wxEVT_SLIDER, &VideoConfigDiag::Event_StereoConvergence, this);
      RegisterControl(conv_slider, wxGetTranslation(stereo_convergence_desc));

      szr_stereo->Add(new wxStaticText(page_enh, wxID_ANY, _("Convergence:")));
      szr_stereo->Add(conv_slider);

      szr_stereo->Add(CreateCheckBox(page_enh, _("Swap Eyes"), wxGetTranslation(stereo_swap_desc),
                                     vconfig.bStereoSwapEyes));

      wxStaticBoxSizer* const group_stereo =
          new wxStaticBoxSizer(wxVERTICAL, page_enh, _("Stereoscopy"));
      group_stereo->Add(szr_stereo, 1, wxEXPAND | wxLEFT | wxRIGHT, space5);
      group_stereo->AddSpacer(space5);

      szr_enh_main->AddSpacer(space5);
      szr_enh_main->Add(group_stereo, 0, wxEXPAND | wxLEFT | wxRIGHT, space5);
    }

    szr_enh_main->AddSpacer(space5);
    szr_enh_main->AddStretchSpacer();
    CreateDescriptionArea(page_enh, szr_enh_main);
    page_enh->SetSizerAndFit(szr_enh_main);
  }

  // -- SPEED HACKS --
  {
    wxPanel* const page_hacks = new wxPanel(notebook);
    notebook->AddPage(page_hacks, _("Hacks"));
    wxBoxSizer* const szr_hacks = new wxBoxSizer(wxVERTICAL);

    // - EFB hacks
    wxStaticBoxSizer* const szr_efb =
        new wxStaticBoxSizer(wxVERTICAL, page_hacks, _("Embedded Frame Buffer (EFB)"));

    // EFB copies
    wxStaticBoxSizer* const group_efbcopy =
        new wxStaticBoxSizer(wxHORIZONTAL, page_hacks, _("EFB Copies"));

    SettingCheckBox* efbcopy_disable =
        CreateCheckBox(page_hacks, _("Disable"), efb_copy_desc, vconfig.bEFBCopyEnable, true);
    efbcopy_clear_disable =
        CreateCheckBox(page_hacks, _("Remove Blank EFB Copy Box"), efb_copy_clear_desc,
                       vconfig.bEFBCopyClearDisable, false);
    efbcopy_texture = CreateRadioButton(page_hacks, _("Texture"), skip_efb_copy_to_ram_desc,
                                        vconfig.bSkipEFBCopyToRam, false, wxRB_GROUP);
    efbcopy_ram =
        CreateRadioButton(page_hacks, _("RAM"), efb_copy_ram_desc, vconfig.bSkipEFBCopyToRam, true);

    group_efbcopy->Add(efbcopy_disable, 0, wxLEFT | wxRIGHT | wxBOTTOM, 5);
    group_efbcopy->Add(efbcopy_clear_disable, 0, wxLEFT | wxRIGHT | wxBOTTOM, 5);
    group_efbcopy->AddStretchSpacer(1);
    group_efbcopy->Add(efbcopy_texture, 0, wxRIGHT, 5);
    group_efbcopy->Add(efbcopy_ram, 0, wxRIGHT, 5);

    szr_efb->Add(CreateCheckBox(page_hacks, _("Skip EFB Access from CPU"), efb_access_desc,
                                vconfig.bEFBAccessEnable, true),
                 0, wxLEFT | wxRIGHT, space5);
    szr_efb->AddSpacer(space5);
    szr_efb->Add(CreateCheckBox(page_hacks, _("Ignore Format Changes"),
                                efb_emulate_format_changes_desc, vconfig.bEFBEmulateFormatChanges,
                                true),
                 0, wxLEFT | wxRIGHT, space5);
    szr_efb->AddSpacer(space5);
    szr_efb->Add(group_efbcopy, 0, wxEXPAND | wxALL, 5);
    // szr_efb->Add(CreateCheckBox(page_hacks, _("Store EFB Copies to Texture Only"),
    // skip_efb_copy_to_ram_desc, vconfig.bSkipEFBCopyToRam), 0, wxBOTTOM | wxLEFT, 5);

    szr_hacks->AddSpacer(space5);
    szr_hacks->Add(szr_efb, 0, wxEXPAND | wxLEFT | wxRIGHT, space5);

    // Texture cache
    {
      wxStaticBoxSizer* const szr_safetex =
          new wxStaticBoxSizer(wxVERTICAL, page_hacks, _("Texture Cache"));

      int slider_pos = -1;
      if (vconfig.iSafeTextureCache_ColorSamples == 0)
        slider_pos = 0;
      else if (vconfig.iSafeTextureCache_ColorSamples == 512)
        slider_pos = 1;
      else if (vconfig.iSafeTextureCache_ColorSamples == 128)
        slider_pos = 2;

      DolphinSlider* const stc_slider =
          new DolphinSlider(page_hacks, wxID_ANY, std::max(slider_pos, 0), 0, 2, wxDefaultPosition,
                            wxDefaultSize, wxSL_HORIZONTAL | wxSL_BOTTOM);
      stc_slider->Bind(wxEVT_SLIDER, &VideoConfigDiag::Event_Stc, this);
      RegisterControl(stc_slider, wxGetTranslation(stc_desc));

      wxBoxSizer* const slide_szr = new wxBoxSizer(wxHORIZONTAL);
      slide_szr->Add(new wxStaticText(page_hacks, wxID_ANY, _("Accuracy:")), 0,
                     wxALIGN_CENTER_VERTICAL);
      slide_szr->AddStretchSpacer(1);
      slide_szr->Add(new wxStaticText(page_hacks, wxID_ANY, _("Safe")), 0,
                     wxALIGN_CENTER_VERTICAL | wxLEFT, space5);
      slide_szr->Add(stc_slider, 2, wxALIGN_CENTER_VERTICAL);
      slide_szr->Add(new wxStaticText(page_hacks, wxID_ANY, _("Fast")), 0, wxALIGN_CENTER_VERTICAL);

      szr_safetex->Add(slide_szr, 1, wxEXPAND | wxLEFT | wxRIGHT, space5);
      if (slider_pos == -1)
      {
        stc_slider->Disable();
        wxString msg = wxString::Format(_("Hash tap count is set to %d which is non-standard.\n"
                                          "You will need to edit the INI manually."),
                                        vconfig.iSafeTextureCache_ColorSamples);
        szr_safetex->AddSpacer(space5);
        szr_safetex->Add(new wxStaticText(page_hacks, wxID_ANY, msg), 0,
                         wxALIGN_RIGHT | wxLEFT | wxRIGHT, space5);
      }
      szr_safetex->AddSpacer(space5);

      szr_hacks->AddSpacer(space5);
      szr_hacks->Add(szr_safetex, 0, wxEXPAND | wxLEFT | wxRIGHT, space5);
    }

    // - XFB
    {
      wxStaticBoxSizer* const group_xfb =
          new wxStaticBoxSizer(wxVERTICAL, page_hacks, _("External Frame Buffer (XFB)"));

      SettingCheckBox* disable_xfb = CreateCheckBox(
          page_hacks, _("Disable"), wxGetTranslation(xfb_desc), vconfig.bUseXFB, true);
      virtual_xfb = CreateRadioButton(page_hacks, _("Virtual"), wxGetTranslation(xfb_virtual_desc),
                                      vconfig.bUseRealXFB, true, wxRB_GROUP);
      real_xfb = CreateRadioButton(page_hacks, _("Real"), wxGetTranslation(xfb_real_desc),
                                   vconfig.bUseRealXFB);

      wxBoxSizer* const szr = new wxBoxSizer(wxHORIZONTAL);
      szr->Add(disable_xfb, 0, wxALIGN_CENTER_VERTICAL);
      szr->AddStretchSpacer(1);
      szr->Add(virtual_xfb, 0, wxALIGN_CENTER_VERTICAL | wxLEFT, space5);
      szr->Add(real_xfb, 0, wxALIGN_CENTER_VERTICAL | wxLEFT, space5);

      group_xfb->Add(szr, 1, wxEXPAND | wxLEFT | wxRIGHT, space5);
      group_xfb->AddSpacer(space5);

      szr_hacks->AddSpacer(space5);
      szr_hacks->Add(group_xfb, 0, wxEXPAND | wxLEFT | wxRIGHT, space5);
    }  // xfb

    // - other hacks
    {
      wxGridSizer* const szr_other = new wxGridSizer(2, space5, space5);
      szr_other->Add(CreateCheckBox(page_hacks, _("Fast Depth Calculation"),
                                    wxGetTranslation(fast_depth_calc_desc),
                                    vconfig.bFastDepthCalc));
      szr_other->Add(CreateCheckBox(page_hacks, _("Disable Bounding Box"),
                                    wxGetTranslation(disable_bbox_desc), vconfig.bBBoxEnable,
                                    true));

      wxStaticBoxSizer* const group_other =
          new wxStaticBoxSizer(wxVERTICAL, page_hacks, _("Other"));
      group_other->Add(szr_other, 1, wxEXPAND | wxLEFT | wxRIGHT, space5);
      group_other->AddSpacer(space5);

      szr_hacks->AddSpacer(space5);
      szr_hacks->Add(group_other, 0, wxEXPAND | wxLEFT | wxRIGHT, space5);
    }

    szr_hacks->AddSpacer(space5);
    szr_hacks->AddStretchSpacer();
    CreateDescriptionArea(page_hacks, szr_hacks);
    page_hacks->SetSizerAndFit(szr_hacks);
  }

  // -- ADVANCED --
  {
    wxPanel* const page_advanced = new wxPanel(notebook);
    notebook->AddPage(page_advanced, _("Advanced"));
    wxBoxSizer* const szr_advanced = new wxBoxSizer(wxVERTICAL);

    // - debug
    {
      wxGridSizer* const szr_debug = new wxGridSizer(2, space5, space5);

      szr_debug->Add(CreateCheckBox(page_advanced, _("Enable Wireframe"),
                                    wxGetTranslation(wireframe_desc), vconfig.bWireFrame));
      szr_debug->Add(CreateCheckBox(page_advanced, _("Show Statistics"),
                                    wxGetTranslation(show_stats_desc), vconfig.bOverlayStats));
      szr_debug->Add(CreateCheckBox(page_advanced, _("Texture Format Overlay"),
                                    wxGetTranslation(texfmt_desc), vconfig.bTexFmtOverlayEnable));
      szr_debug->Add(CreateCheckBox(page_advanced, _("Enable API Validation Layers"),
                                    wxGetTranslation(validation_layer_desc),
                                    vconfig.bEnableValidationLayer));

      wxStaticBoxSizer* const group_debug =
          new wxStaticBoxSizer(wxVERTICAL, page_advanced, _("Debugging"));
      group_debug->Add(szr_debug, 1, wxEXPAND | wxLEFT | wxRIGHT, space5);
      group_debug->AddSpacer(space5);

      szr_advanced->AddSpacer(space5);
      szr_advanced->Add(group_debug, 0, wxEXPAND | wxLEFT | wxRIGHT, space5);
    }

    // - utility
    {
      wxGridSizer* const szr_utility = new wxGridSizer(2, space5, space5);

      szr_utility->Add(CreateCheckBox(page_advanced, _("Dump Textures"),
                                      wxGetTranslation(dump_textures_desc), vconfig.bDumpTextures));
      szr_utility->Add(CreateCheckBox(page_advanced, _("Load Custom Textures"),
                                      wxGetTranslation(load_hires_textures_desc),
                                      vconfig.bHiresTextures));
      cache_hires_textures =
          CreateCheckBox(page_advanced, _("Prefetch Custom Textures"),
                         wxGetTranslation(cache_hires_textures_desc), vconfig.bCacheHiresTextures);
      szr_utility->Add(cache_hires_textures);

      if (vconfig.backend_info.bSupportsInternalResolutionFrameDumps)
      {
        szr_utility->Add(CreateCheckBox(page_advanced, _("Full Resolution Frame Dumps"),
                                        wxGetTranslation(internal_resolution_frame_dumping_desc),
                                        vconfig.bInternalResolutionFrameDumps));
      }

      szr_utility->Add(CreateCheckBox(page_advanced, _("Dump EFB Target"),
                                      wxGetTranslation(dump_efb_desc), vconfig.bDumpEFBTarget));
      szr_utility->Add(CreateCheckBox(page_advanced, _("Mouse Free Look"),
                                      wxGetTranslation(free_look_desc), vconfig.bFreeLook));
#if defined(HAVE_LIBAV)
      szr_utility->Add(CreateCheckBox(page_advanced, _("Frame Dumps Use FFV1"),
                                      wxGetTranslation(use_ffv1_desc), vconfig.bUseFFV1));
#endif

      wxStaticBoxSizer* const group_utility =
          new wxStaticBoxSizer(wxVERTICAL, page_advanced, _("Utility"));
      group_utility->Add(szr_utility, 1, wxEXPAND | wxLEFT | wxRIGHT, space5);
      group_utility->AddSpacer(space5);

      szr_advanced->AddSpacer(space5);
      szr_advanced->Add(group_utility, 0, wxEXPAND | wxLEFT | wxRIGHT, space5);
    }

    // - misc
    {
      wxGridSizer* const szr_misc = new wxGridSizer(2, space5, space5);

      szr_misc->Add(
          CreateCheckBox(page_advanced, _("Crop"), wxGetTranslation(crop_desc), vconfig.bCrop));

      // Progressive Scan
      {
        progressive_scan_checkbox =
            new wxCheckBox(page_advanced, wxID_ANY, _("Enable Progressive Scan"));
        RegisterControl(progressive_scan_checkbox, wxGetTranslation(prog_scan_desc));
        progressive_scan_checkbox->Bind(wxEVT_CHECKBOX, &VideoConfigDiag::Event_ProgressiveScan,
                                        this);

        progressive_scan_checkbox->SetValue(SConfig::GetInstance().bProgressive);
        szr_misc->Add(progressive_scan_checkbox);
      }

#if defined WIN32
      // Borderless Fullscreen
      borderless_fullscreen = CreateCheckBox(page_advanced, _("Borderless Fullscreen"),
                                             wxGetTranslation(borderless_fullscreen_desc),
                                             vconfig.bBorderlessFullscreen);
      szr_misc->Add(borderless_fullscreen);
#endif

      wxStaticBoxSizer* const group_misc =
          new wxStaticBoxSizer(wxVERTICAL, page_advanced, _("Misc"));
      group_misc->Add(szr_misc, 1, wxEXPAND | wxLEFT | wxRIGHT, space5);
      group_misc->AddSpacer(space5);

      szr_advanced->AddSpacer(space5);
      szr_advanced->Add(group_misc, 0, wxEXPAND | wxLEFT | wxRIGHT, space5);
    }

    szr_advanced->AddSpacer(space5);
    szr_advanced->AddStretchSpacer();
    CreateDescriptionArea(page_advanced, szr_advanced);
    page_advanced->SetSizerAndFit(szr_advanced);
  }

  wxStdDialogButtonSizer* btn_sizer = CreateStdDialogButtonSizer(wxOK | wxNO_DEFAULT);
  btn_sizer->GetAffirmativeButton()->SetLabel(_("Close"));
  SetEscapeId(wxID_OK);  // Escape key or window manager 'X'

  Bind(wxEVT_BUTTON, &VideoConfigDiag::Event_Close, this, wxID_OK);

  wxBoxSizer* const szr_main = new wxBoxSizer(wxVERTICAL);
  szr_main->AddSpacer(space5);
  szr_main->Add(notebook, 1, wxEXPAND | wxLEFT | wxRIGHT, space5);
  szr_main->AddSpacer(space5);
  szr_main->Add(btn_sizer, 0, wxEXPAND | wxLEFT | wxRIGHT, space5);
  szr_main->AddSpacer(space5);

  SetLayoutAdaptationMode(wxDIALOG_ADAPTATION_MODE_ENABLED);
  SetLayoutAdaptationLevel(wxDIALOG_ADAPTATION_STANDARD_SIZER);
  SetSizerAndFit(szr_main);
  Center();
  SetFocus();

  UpdateWindowUI();
}

void VideoConfigDiag::Event_DisplayResolution(wxCommandEvent& ev)
{
  // "Auto" has been translated, it needs to be the English string "Auto" to work
  switch (choice_display_resolution->GetSelection())
  {
  case 0:
    SConfig::GetInstance().strFullscreenResolution = "Auto";
    break;
  case wxNOT_FOUND:
    break;  // Nothing is selected.
  default:
    SConfig::GetInstance().strFullscreenResolution =
        WxStrToStr(choice_display_resolution->GetStringSelection());
  }
#if defined(HAVE_XRANDR) && HAVE_XRANDR
  main_frame->m_XRRConfig->Update();
#endif
  ev.Skip();
}

SettingCheckBox* VideoConfigDiag::CreateCheckBox(wxWindow* parent, const wxString& label,
                                                 const wxString& description, bool& setting,
                                                 bool reverse, long style)
{
  SettingCheckBox* const cb =
      new SettingCheckBox(parent, label, wxString(), setting, reverse, style);
  RegisterControl(cb, description);
  return cb;
}

SettingChoice* VideoConfigDiag::CreateChoice(wxWindow* parent, int& setting,
                                             const wxString& description, int num,
                                             const wxString choices[], long style)
{
  SettingChoice* const ch = new SettingChoice(parent, setting, wxString(), num, choices, style);
  RegisterControl(ch, description);
  return ch;
}

SettingRadioButton* VideoConfigDiag::CreateRadioButton(wxWindow* parent, const wxString& label,
                                                       const wxString& description, bool& setting,
                                                       bool reverse, long style)
{
  SettingRadioButton* const rb =
      new SettingRadioButton(parent, label, wxString(), setting, reverse, style);
  RegisterControl(rb, description);
  return rb;
}

SettingNumber* VideoConfigDiag::CreateNumber(wxWindow* parent, float& setting,
                                             const wxString& description, float min, float max,
                                             float inc, long style)
{
  SettingNumber* const sn = new SettingNumber(parent, wxString(), setting, min, max, inc, style);
  RegisterControl(sn, description);
  return sn;
}

/* Use this to register descriptions for controls which have NOT been created using the Create*
 * functions from above */
wxControl* VideoConfigDiag::RegisterControl(wxControl* const control, const wxString& description)
{
  ctrl_descs.emplace(control, description);
  control->Bind(wxEVT_ENTER_WINDOW, &VideoConfigDiag::Evt_EnterControl, this);
  control->Bind(wxEVT_LEAVE_WINDOW, &VideoConfigDiag::Evt_LeaveControl, this);
  return control;
}

void VideoConfigDiag::Evt_EnterControl(wxMouseEvent& ev)
{
  // TODO: Re-Fit the sizer if necessary!

  // Get settings control object from event
  wxWindow* ctrl = (wxWindow*)ev.GetEventObject();
  if (!ctrl)
    return;

  // look up description text object from the control's parent (which is the wxPanel of the current
  // tab)
  wxStaticText* descr_text = desc_texts[ctrl->GetParent()];
  if (!descr_text)
    return;

  // look up the description of the selected control and assign it to the current description text
  // object's label
  descr_text->SetLabel(ctrl_descs[ctrl]);
  descr_text->Wrap(descr_text->GetSize().GetWidth());

  ev.Skip();
}

void VideoConfigDiag::Evt_LeaveControl(wxMouseEvent& ev)
{
  // look up description text control and reset its label
  wxWindow* ctrl = static_cast<wxWindow*>(ev.GetEventObject());
  if (!ctrl)
    return;
  wxStaticText* descr_text = desc_texts[ctrl->GetParent()];
  if (!descr_text)
    return;

  descr_text->SetLabel(wxGetTranslation(default_desc));
  descr_text->Wrap(descr_text->GetSize().GetWidth());

  ev.Skip();
}

void VideoConfigDiag::CreateDescriptionArea(wxPanel* const page, wxBoxSizer* const sizer)
{
  const int space5 = FromDIP(5);

  // Create description frame
  wxStaticBoxSizer* const desc_sizer = new wxStaticBoxSizer(wxVERTICAL, page, _("Description"));
  sizer->Add(desc_sizer, 0, wxEXPAND | wxLEFT | wxRIGHT, space5);
  sizer->AddSpacer(space5);

  // Create description text (220 = 75*4 (75 chars), 80 = 10*8 (10 lines))
  wxStaticText* const desc_text =
      new wxStaticText(page, wxID_ANY, wxGetTranslation(default_desc), wxDefaultPosition,
                       wxDLG_UNIT(this, wxSize(220, 80)), wxST_NO_AUTORESIZE);
  desc_text->Wrap(desc_text->GetMinWidth());
  desc_sizer->Add(desc_text, 1, wxEXPAND | wxLEFT | wxRIGHT, space5);
  desc_sizer->AddSpacer(space5);

  // Store description text object for later lookup
  desc_texts.emplace(page, desc_text);
}

void VideoConfigDiag::PopulatePostProcessingShaders()
{
  std::vector<std::string>& shaders = (vconfig.iStereoMode == STEREO_ANAGLYPH) ?
                                          vconfig.backend_info.AnaglyphShaders :
                                          vconfig.backend_info.PPShaders;

  if (shaders.empty())
    return;

  choice_ppshader->AppendString(_("(off)"));

  for (const std::string& shader : shaders)
  {
    choice_ppshader->AppendString(StrToWxStr(shader));
  }

  if (!choice_ppshader->SetStringSelection(StrToWxStr(vconfig.sPostProcessingShader)))
  {
    // Invalid shader, reset it to default
    choice_ppshader->Select(0);

    if (vconfig.iStereoMode == STEREO_ANAGLYPH)
    {
      vconfig.sPostProcessingShader = "dubois";
      choice_ppshader->SetStringSelection(StrToWxStr(vconfig.sPostProcessingShader));
    }
    else
      vconfig.sPostProcessingShader.clear();
  }

  // Should the configuration button be loaded by default?
  PostProcessingShaderConfiguration postprocessing_shader;
  postprocessing_shader.LoadShader(vconfig.sPostProcessingShader);
  button_config_pp->Enable(postprocessing_shader.HasOptions());
}

void VideoConfigDiag::PopulateAAList()
{
  const std::vector<int>& aa_modes = vconfig.backend_info.AAModes;
  const bool supports_ssaa = vconfig.backend_info.bSupportsSSAA;
  m_msaa_modes = 0;

  for (int mode : aa_modes)
  {
    if (mode == 1)
    {
      choice_aamode->AppendString(_("None"));
      _assert_msg_(VIDEO, !supports_ssaa || m_msaa_modes == 0, "SSAA setting won't work correctly");
    }
    else
    {
      choice_aamode->AppendString(std::to_string(mode) + "x MSAA");
      ++m_msaa_modes;
    }
  }

  if (supports_ssaa)
  {
    for (int mode : aa_modes)
    {
      if (mode != 1)
        choice_aamode->AppendString(std::to_string(mode) + "x SSAA");
    }
  }

  int selected_mode_index = 0;

  auto index = std::find(aa_modes.begin(), aa_modes.end(), vconfig.iMultisamples);
  if (index != aa_modes.end())
    selected_mode_index = index - aa_modes.begin();

  // Select one of the SSAA modes at the end of the list if SSAA is enabled
  if (supports_ssaa && vconfig.bSSAA && aa_modes[selected_mode_index] != 1)
    selected_mode_index += m_msaa_modes;

  choice_aamode->SetSelection(selected_mode_index);
}

template class FloatSetting<float>;
template class FloatSetting<double>;

void VideoConfigDiag::OnAAChanged(wxCommandEvent& ev)
{
  size_t mode = ev.GetInt();
  ev.Skip();

  vconfig.bSSAA = mode > m_msaa_modes;
  mode -= vconfig.bSSAA * m_msaa_modes;

  if (mode >= vconfig.backend_info.AAModes.size())
    return;

  vconfig.iMultisamples = vconfig.backend_info.AAModes[mode];
}<|MERGE_RESOLUTION|>--- conflicted
+++ resolved
@@ -271,16 +271,12 @@
                 "more RAM but fixes possible stuttering.\n\nIf unsure, leave this unchecked.");
 static wxString dump_efb_desc = wxTRANSLATE(
     "Dump the contents of EFB copies to User/Dump/Textures/.\n\nIf unsure, leave this unchecked.");
-<<<<<<< HEAD
-#if defined(HAVE_LIBAV)
-=======
 static wxString internal_resolution_frame_dumping_desc = wxTRANSLATE(
     "Create frame dumps and screenshots at the internal resolution of the renderer, rather than "
     "the size of the window it is displayed within. If the aspect ratio is widescreen, the output "
     "image will be scaled horizontally to preserve the vertical resolution.\n\nIf unsure, leave "
     "this unchecked.");
-#if defined(HAVE_LIBAV) || defined(_WIN32)
->>>>>>> 02127415
+#if defined(HAVE_LIBAV)
 static wxString use_ffv1_desc =
     wxTRANSLATE("Encode frame dumps using the FFV1 codec.\n\nIf unsure, leave this unchecked.");
 #endif
