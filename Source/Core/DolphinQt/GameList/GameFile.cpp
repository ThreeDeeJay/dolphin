--- conflicted
+++ resolved
@@ -26,11 +26,7 @@
 #include "DolphinQt/Utils/Resources.h"
 #include "DolphinQt/Utils/Utils.h"
 
-<<<<<<< HEAD
-static const u32 CACHE_REVISION = 0x004;
-=======
 static const u32 CACHE_REVISION = 0x005;
->>>>>>> a1a7bbbd
 static const u32 DATASTREAM_REVISION = 15; // Introduced in Qt 5.2
 
 static QStringList VectorToStringList(std::vector<std::string> vec, bool trim = false)
