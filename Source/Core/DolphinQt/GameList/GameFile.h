// Copyright 2014 Dolphin Emulator Project
// Licensed under GPLv2+
// Refer to the license.txt file included.

#pragma once

#include <QMap>
#include <QPixmap>
#include <QString>

#include <string>

#include "DiscIO/Volume.h"
#include "DiscIO/VolumeCreator.h"

#include "DolphinQt/Utils/Resources.h"

class GameFile final
{
public:
	GameFile(const QString& fileName);
	GameFile(const std::string& fileName) : GameFile(QString::fromStdString(fileName)) {}

	bool IsValid() const { return m_valid; }
	QString GetFileName() { return m_file_name; }
	QString GetFolderName() { return m_folder_name; }
	QString GetName(bool prefer_long, DiscIO::IVolume::ELanguage language) const;
	QString GetName(bool prefer_long) const;
	QString GetDescription(DiscIO::IVolume::ELanguage language) const;
	QString GetDescription() const;
<<<<<<< HEAD
	QString GetCompany() const;
=======
	QString GetCompany() const { return m_company; }
>>>>>>> ad978122
	u16 GetRevision() const { return m_revision; }
	const QString GetUniqueID() const { return m_unique_id; }
	const QString GetWiiFSPath() const;
	DiscIO::IVolume::ECountry GetCountry() const { return m_country; }
	DiscIO::IVolume::EPlatform GetPlatform() const { return m_platform; }
	const QString GetIssues() const { return m_issues; }
	int GetEmuState() const { return m_emu_state; }
	bool IsCompressed() const { return m_compressed; }
	u64 GetFileSize() const { return m_file_size; }
	u64 GetVolumeSize() const { return m_volume_size; }
	// 0 is the first disc, 1 is the second disc
	u8 GetDiscNumber() const { return m_disc_number; }
<<<<<<< HEAD
	const QPixmap GetBitmap() const { return m_banner; }
=======
	const QPixmap GetBitmap() const
	{
		if (m_banner.isNull())
			return Resources::GetPixmap(Resources::BANNER_MISSING);

		return m_banner;
	}
>>>>>>> ad978122

private:
	QString m_file_name;
	QString m_folder_name;

	QMap<DiscIO::IVolume::ELanguage, QString> m_short_names;
	QMap<DiscIO::IVolume::ELanguage, QString> m_long_names;
	QMap<DiscIO::IVolume::ELanguage, QString> m_descriptions;
	QString m_company;

	QString m_unique_id;

	QString m_issues;
	int m_emu_state = 0;

	quint64 m_file_size = 0;
	quint64 m_volume_size = 0;

	DiscIO::IVolume::ECountry m_country;
	DiscIO::IVolume::EPlatform m_platform;
	u16 m_revision = 0;

	QPixmap m_banner;
	bool m_valid = false;
	bool m_compressed = false;
	u8 m_disc_number = 0;

	bool LoadFromCache();
	void SaveToCache();

	QString CreateCacheFilename();

	void ReadBanner(const DiscIO::IVolume& volume);
};<|MERGE_RESOLUTION|>--- conflicted
+++ resolved
@@ -28,11 +28,7 @@
 	QString GetName(bool prefer_long) const;
 	QString GetDescription(DiscIO::IVolume::ELanguage language) const;
 	QString GetDescription() const;
-<<<<<<< HEAD
-	QString GetCompany() const;
-=======
 	QString GetCompany() const { return m_company; }
->>>>>>> ad978122
 	u16 GetRevision() const { return m_revision; }
 	const QString GetUniqueID() const { return m_unique_id; }
 	const QString GetWiiFSPath() const;
@@ -45,9 +41,6 @@
 	u64 GetVolumeSize() const { return m_volume_size; }
 	// 0 is the first disc, 1 is the second disc
 	u8 GetDiscNumber() const { return m_disc_number; }
-<<<<<<< HEAD
-	const QPixmap GetBitmap() const { return m_banner; }
-=======
 	const QPixmap GetBitmap() const
 	{
 		if (m_banner.isNull())
@@ -55,7 +48,6 @@
 
 		return m_banner;
 	}
->>>>>>> ad978122
 
 private:
 	QString m_file_name;
