// Copyright 2015 Dolphin Emulator Project
// Licensed under GPLv2+
// Refer to the license.txt file included.

#include <string>
#include <vector>

#include "Common/Common.h"
#include "Core/HotkeyManager.h"
#include "InputCommon/GCPadStatus.h"

const std::string hotkey_labels[] = {
    _trans("Open"), _trans("Change Disc"), _trans("Refresh List"),
    _trans("Toggle Pause"),
    _trans("Stop"),
    _trans("Reset"),
    _trans("Toggle Fullscreen"),
    _trans("Take Screenshot"),
    _trans("Exit"),

    _trans("Volume Down"),
    _trans("Volume Up"),
    _trans("Volume Toggle Mute"),

    _trans("Decrease Emulation Speed"),
    _trans("Increase Emulation Speed"),
    _trans("Disable Emulation Speed Limit"),

    _trans("Frame Advance"),
    _trans("Frame Advance Decrease Speed"),
    _trans("Frame Advance Increase Speed"),
    _trans("Frame Advance Reset Speed"),

    _trans("Start Recording"), _trans("Play Recording"), _trans("Export Recording"),
    _trans("Read-only mode"),

    _trans("Press Sync Button"),
    _trans("Connect Wii Remote 1"),
    _trans("Connect Wii Remote 2"),
    _trans("Connect Wii Remote 3"),
    _trans("Connect Wii Remote 4"),
    _trans("Connect Balance Board"),

    _trans("Toggle Crop"),
    _trans("Toggle Aspect Ratio"),
    _trans("Toggle EFB Copies"),
    _trans("Toggle Fog"),
    _trans("Toggle Custom Textures"),

    _trans("Increase IR"),
    _trans("Decrease IR"),

    _trans("Freelook Decrease Speed"),
    _trans("Freelook Increase Speed"),
    _trans("Freelook Reset Speed"),
    _trans("Freelook Move Up"),
    _trans("Freelook Move Down"),
    _trans("Freelook Move Left"),
    _trans("Freelook Move Right"),
    _trans("Freelook Zoom In"),
    _trans("Freelook Zoom Out"),
    _trans("Freelook Reset"),

    _trans("Toggle 3D Side-by-side"),
    _trans("Toggle 3D Top-bottom"),
    _trans("Toggle 3D Anaglyph"),
    _trans("Toggle 3D Vision"),
    _trans("Decrease Depth"),
    _trans("Increase Depth"),
    _trans("Decrease Convergence"),
    _trans("Increase Convergence"),

    _trans("Load State Slot 1"), _trans("Load State Slot 2"), _trans("Load State Slot 3"),
    _trans("Load State Slot 4"), _trans("Load State Slot 5"), _trans("Load State Slot 6"),
    _trans("Load State Slot 7"), _trans("Load State Slot 8"), _trans("Load State Slot 9"),
    _trans("Load State Slot 10"),
    _trans("Load from selected slot"),

    _trans("Save State Slot 1"), _trans("Save State Slot 2"), _trans("Save State Slot 3"),
    _trans("Save State Slot 4"), _trans("Save State Slot 5"), _trans("Save State Slot 6"),
    _trans("Save State Slot 7"), _trans("Save State Slot 8"), _trans("Save State Slot 9"),
    _trans("Save State Slot 10"),
    _trans("Save to selected slot"),

    _trans("Select State Slot 1"),
    _trans("Select State Slot 2"),
    _trans("Select State Slot 3"),
    _trans("Select State Slot 4"),
    _trans("Select State Slot 5"),
    _trans("Select State Slot 6"),
    _trans("Select State Slot 7"),
    _trans("Select State Slot 8"),
    _trans("Select State Slot 9"),
    _trans("Select State Slot 10"),

    _trans("Load State Last 1"),
    _trans("Load State Last 2"),
    _trans("Load State Last 3"),
    _trans("Load State Last 4"),
    _trans("Load State Last 5"),
    _trans("Load State Last 6"),
    _trans("Load State Last 7"),
    _trans("Load State Last 8"),
    _trans("Load State Last 9"),
    _trans("Load State Last 10"),

    _trans("Save Oldest State"),
    _trans("Undo Load State"),
    _trans("Undo Save State"),
    _trans("Save State"),
    _trans("Load State"),
    _trans("Permanent Camera Forward"),
    _trans("Permanent Camera Backward"),
    _trans("Less Units Per Metre"),
    _trans("More Units Per Metre"),
    _trans("Global Larger Scale"),
    _trans("Global Smaller Scale"),
    _trans("Tilt Camera Up"),
    _trans("Tilt Camera Down"),

    _trans("HUD Forward"), _trans("HUD Backward"), _trans("HUD Thicker"), _trans("HUD Thinner"),
    _trans("HUD 3D Items Closer"), _trans("HUD 3D Items Further"),

    _trans("2D Screen Larger"), _trans("2D Screen Smaller"), _trans("2D Camera Forward"),
    _trans("2D Camera Backward"),
    //_trans("2D Screen Left"), //Doesn't exist right now?
    //_trans("2D Screen Right"), //Doesn't exist right now?
    _trans("2D Camera Up"), _trans("2D Camera Down"), _trans("2D Camera Tilt Up"),
    _trans("2D Camera Tilt Down"), _trans("2D Screen Thicker"), _trans("2D Screen Thinner"),

    _trans("Debug Previous Layer"), _trans("Debug Next Layer"), _trans("Debug Scene"),

    _trans("Grab World"), _trans("Scale world"), _trans("Grab hud")
};
static_assert(NUM_HOTKEYS == sizeof(hotkey_labels) / sizeof(hotkey_labels[0]),
              "Wrong count of hotkey_labels");

namespace HotkeyManagerEmu
{
static u32 s_hotkeyDown[NUM_HOTKEY_GROUPS];
static HotkeyStatus s_hotkey;
static bool s_enabled;

static InputConfig s_config("Hotkeys", _trans("Hotkeys"), "Hotkeys");

InputConfig* GetConfig()
{
  return &s_config;
}

void GetStatus()
{
  s_hotkey.err = PAD_ERR_NONE;

  // Get input
  static_cast<HotkeyManager*>(s_config.GetController(0))->GetInput(&s_hotkey);
}

bool IsEnabled()
{
  return s_enabled;
}

void Enable(bool enable_toggle)
{
  s_enabled = enable_toggle;
}

bool IsPressed(int id, bool held)
{
  unsigned int group = static_cast<HotkeyManager*>(s_config.GetController(0))->FindGroupByID(id);
  unsigned int group_key =
      static_cast<HotkeyManager*>(s_config.GetController(0))->GetIndexForGroup(group, id);
  if (s_hotkey.button[group] & (1 << group_key))
  {
    bool pressed = !!(s_hotkeyDown[group] & (1 << group_key));
    s_hotkeyDown[group] |= (1 << group_key);
    if (!pressed || held)
      return true;
  }
  else
  {
    s_hotkeyDown[group] &= ~(1 << group_key);
  }

  return false;
}

void Initialize()
{
  if (s_config.ControllersNeedToBeCreated())
    s_config.CreateController<HotkeyManager>();

  g_controller_interface.RegisterHotplugCallback(LoadConfig);

  // load the saved controller config
  s_config.LoadConfig(true);

  for (u32& key : s_hotkeyDown)
    key = 0;

  s_enabled = true;
}

void LoadConfig()
{
  s_config.LoadConfig(true);
}

ControllerEmu::ControlGroup* GetHotkeyGroup(HotkeyGroup group)
{
  return static_cast<HotkeyManager*>(s_config.GetController(0))->GetHotkeyGroup(group);
}

ControllerEmu::ControlGroup* GetOptionsGroup()
{
  return static_cast<HotkeyManager*>(s_config.GetController(0))->GetOptionsGroup();
}

void Shutdown()
{
  s_config.ClearControllers();
}
}

const std::array<HotkeyGroupInfo, NUM_HOTKEY_GROUPS> groups_info = {
<<<<<<< HEAD
    {{"General", HK_OPEN, HK_EXIT},
     {"Volume", HK_VOLUME_DOWN, HK_VOLUME_TOGGLE_MUTE},
     {"Emulation speed", HK_DECREASE_EMULATION_SPEED, HK_TOGGLE_THROTTLE},
     {"Frame advance", HK_FRAME_ADVANCE, HK_FRAME_ADVANCE_RESET_SPEED},
     {"Movie", HK_START_RECORDING, HK_READ_ONLY_MODE},
     {"Wii", HK_TRIGGER_SYNC_BUTTON, HK_BALANCEBOARD_CONNECT},
     {"Graphics toggles", HK_TOGGLE_CROP, HK_TOGGLE_TEXTURES},
     {"Internal Resolution", HK_INCREASE_IR, HK_DECREASE_IR},
     {"Freelook", HK_FREELOOK_DECREASE_SPEED, HK_FREELOOK_RESET},
     {"3D", HK_TOGGLE_STEREO_SBS, HK_TOGGLE_STEREO_3DVISION},
     {"3D depth", HK_DECREASE_DEPTH, HK_INCREASE_CONVERGENCE},
     {"Load state", HK_LOAD_STATE_SLOT_1, HK_LOAD_STATE_SLOT_SELECTED},
     {"Save state", HK_SAVE_STATE_SLOT_1, HK_SAVE_STATE_SLOT_SELECTED},
     {"Select state", HK_SELECT_STATE_SLOT_1, HK_SELECT_STATE_SLOT_10},
     {"Load last state", HK_LOAD_LAST_STATE_1, HK_LOAD_LAST_STATE_10},
     {"Other state hotkeys", HK_SAVE_FIRST_STATE, HK_LOAD_STATE_FILE},
     {"VR Camera", VR_PERMANENT_CAMERA_FORWARD, VR_CAMERA_TILT_DOWN },
     {"VR HUD", VR_HUD_FORWARD, VR_HUD_3D_FURTHER },
     {"VR 2D Screen", VR_2D_SCREEN_LARGER, VR_2D_SCREEN_THINNER },
     {"VR Other", VR_DEBUG_PREVIOUS_LAYER, VR_CONTROLLER_GRAB_HUD }}};
=======
    {{_trans("General"), HK_OPEN, HK_EXIT},
     {_trans("Volume"), HK_VOLUME_DOWN, HK_VOLUME_TOGGLE_MUTE},
     {_trans("Emulation speed"), HK_DECREASE_EMULATION_SPEED, HK_TOGGLE_THROTTLE},
     {_trans("Frame advance"), HK_FRAME_ADVANCE, HK_FRAME_ADVANCE_RESET_SPEED},
     {_trans("Movie"), HK_START_RECORDING, HK_READ_ONLY_MODE},
     {_trans("Wii"), HK_TRIGGER_SYNC_BUTTON, HK_BALANCEBOARD_CONNECT},
     {_trans("Graphics toggles"), HK_TOGGLE_CROP, HK_TOGGLE_TEXTURES},
     {_trans("Internal Resolution"), HK_INCREASE_IR, HK_DECREASE_IR},
     {_trans("Freelook"), HK_FREELOOK_DECREASE_SPEED, HK_FREELOOK_RESET},
     {_trans("3D"), HK_TOGGLE_STEREO_SBS, HK_TOGGLE_STEREO_3DVISION},
     {_trans("3D depth"), HK_DECREASE_DEPTH, HK_INCREASE_CONVERGENCE},
     {_trans("Load state"), HK_LOAD_STATE_SLOT_1, HK_LOAD_STATE_SLOT_SELECTED},
     {_trans("Save state"), HK_SAVE_STATE_SLOT_1, HK_SAVE_STATE_SLOT_SELECTED},
     {_trans("Select state"), HK_SELECT_STATE_SLOT_1, HK_SELECT_STATE_SLOT_10},
     {_trans("Load last state"), HK_LOAD_LAST_STATE_1, HK_LOAD_LAST_STATE_10},
     {_trans("Other state hotkeys"), HK_SAVE_FIRST_STATE, HK_LOAD_STATE_FILE}}};
>>>>>>> 2d1bdae1

HotkeyManager::HotkeyManager()
{
  for (int group = 0; group < NUM_HOTKEY_GROUPS; group++)
  {
    m_hotkey_groups[group] = (m_keys[group] = new Buttons("Keys", groups_info[group].name));
    groups.emplace_back(m_hotkey_groups[group]);
    for (int key = groups_info[group].first; key <= groups_info[group].last; key++)
    {
      m_keys[group]->controls.emplace_back(new ControlGroup::Input(hotkey_labels[key]));
    }
  }

  groups.emplace_back(m_options = new ControlGroup(_trans("Options")));
  m_options->boolean_settings.emplace_back(
      std::make_unique<ControlGroup::BackgroundInputSetting>(_trans("Background Input")));
  m_options->boolean_settings.emplace_back(std::make_unique<ControlGroup::BooleanSetting>(
      _trans("Iterative Input"), false, ControlGroup::SettingType::VIRTUAL));
}

HotkeyManager::~HotkeyManager()
{
}

std::string HotkeyManager::GetName() const
{
  return std::string("Hotkeys") + char('1' + 0);
}

void HotkeyManager::GetInput(HotkeyStatus* const kb)
{
  auto lock = ControllerEmu::GetStateLock();
  for (int group = 0; group < NUM_HOTKEY_GROUPS; group++)
  {
    const int group_count = (groups_info[group].last - groups_info[group].first) + 1;
    std::vector<u32> bitmasks(group_count);
    for (size_t key = 0; key < bitmasks.size(); key++)
      bitmasks[key] = static_cast<u32>(1 << key);

    kb->button[group] = 0;
    m_keys[group]->GetState(&kb->button[group], bitmasks.data());
  }
}

ControllerEmu::ControlGroup* HotkeyManager::GetHotkeyGroup(HotkeyGroup group) const
{
  return m_hotkey_groups[group];
}

ControllerEmu::ControlGroup* HotkeyManager::GetOptionsGroup() const
{
  return m_options;
}

int HotkeyManager::FindGroupByID(int id) const
{
  const auto i = std::find_if(groups_info.begin(), groups_info.end(),
                              [id](const HotkeyGroupInfo& entry) { return entry.last >= id; });

  return static_cast<int>(std::distance(groups_info.begin(), i));
}

int HotkeyManager::GetIndexForGroup(int group, int id) const
{
  return id - groups_info[group].first;
}

void HotkeyManager::LoadDefaults(const ControllerInterface& ciface)
{
  ControllerEmu::LoadDefaults(ciface);

#ifdef _WIN32
  const std::string NON = "(!(LMENU | RMENU) & !(LSHIFT | RSHIFT) & !(LCONTROL | RCONTROL))";
  const std::string ALT = "((LMENU | RMENU) & !(LSHIFT | RSHIFT) & !(LCONTROL | RCONTROL))";
  const std::string SHIFT = "(!(LMENU | RMENU) & (LSHIFT | RSHIFT) & !(LCONTROL | RCONTROL))";
  const std::string CTRL = "(!(LMENU | RMENU) & !(LSHIFT | RSHIFT) & (LCONTROL | RCONTROL))";
#else
  const std::string NON = "(!`Alt_L` & !(`Shift_L` | `Shift_R`) & !(`Control_L` | `Control_R` ))";
  const std::string ALT = "(`Alt_L` & !(`Shift_L` | `Shift_R`) & !(`Control_L` | `Control_R` ))";
  const std::string SHIFT = "(!`Alt_L` & (`Shift_L` | `Shift_R`) & !(`Control_L` | `Control_R` ))";
  const std::string CTRL = "(!`Alt_L` & !(`Shift_L` | `Shift_R`) & (`Control_L` | `Control_R` ))";
#endif

  auto set_key_expression = [this](int index, const std::string& expression) {
    m_keys[FindGroupByID(index)]
        ->controls[GetIndexForGroup(FindGroupByID(index), index)]
        ->control_ref->expression = expression;
  };

  // General hotkeys
  set_key_expression(HK_OPEN, CTRL + " & O");
  set_key_expression(HK_PLAY_PAUSE, "`F10`");
#ifdef _WIN32
  set_key_expression(HK_STOP, "ESCAPE");
  set_key_expression(HK_FULLSCREEN, ALT + " & RETURN");
#else
  set_key_expression(HK_STOP, "Escape");
  set_key_expression(HK_FULLSCREEN, ALT + " & Return");
#endif
  set_key_expression(HK_SCREENSHOT, NON + " & `F9`");
  set_key_expression(HK_WIIMOTE1_CONNECT, ALT + " & `F5`");
  set_key_expression(HK_WIIMOTE2_CONNECT, ALT + " & `F6`");
  set_key_expression(HK_WIIMOTE3_CONNECT, ALT + " & `F7`");
  set_key_expression(HK_WIIMOTE4_CONNECT, ALT + " & `F8`");
  set_key_expression(HK_BALANCEBOARD_CONNECT, ALT + " & `F9`");
#ifdef _WIN32
  set_key_expression(HK_TOGGLE_THROTTLE, "TAB");
#else
  set_key_expression(HK_TOGGLE_THROTTLE, "Tab");
#endif

  // Freelook
  set_key_expression(HK_FREELOOK_DECREASE_SPEED, SHIFT + " & `1`");
  set_key_expression(HK_FREELOOK_INCREASE_SPEED, SHIFT + " & `2`");
  set_key_expression(HK_FREELOOK_RESET_SPEED, SHIFT + " & F");
  set_key_expression(HK_FREELOOK_UP, SHIFT + " & E");
  set_key_expression(HK_FREELOOK_DOWN, SHIFT + " & Q");
  set_key_expression(HK_FREELOOK_LEFT, SHIFT + " & A");
  set_key_expression(HK_FREELOOK_RIGHT, SHIFT + " & D");
  set_key_expression(HK_FREELOOK_ZOOM_IN, SHIFT + " & W");
  set_key_expression(HK_FREELOOK_ZOOM_OUT, SHIFT + " & S");
  set_key_expression(HK_FREELOOK_RESET, SHIFT + " & R");

  // VR
  set_key_expression(VR_PERMANENT_CAMERA_FORWARD, SHIFT + " & P");
  set_key_expression(VR_PERMANENT_CAMERA_BACKWARD, SHIFT + " & SEMICOLON");
  set_key_expression(VR_LARGER_SCALE, SHIFT + " & EQUALS");
  set_key_expression(VR_SMALLER_SCALE, SHIFT + " & MINUS");
  // set_key_expression(VR_GLOBAL_LARGER_SCALE, SHIFT + " & ");
  // set_key_expression(VR_GLOBAL_SMALLER_SCALE, SHIFT + " & ");
  set_key_expression(VR_CAMERA_TILT_UP, SHIFT + " & O");
  set_key_expression(VR_CAMERA_TILT_DOWN, SHIFT + " & L");

  set_key_expression(VR_HUD_FORWARD, SHIFT + " & SLASH");
  set_key_expression(VR_HUD_BACKWARD, SHIFT + " & PERIOD");
  set_key_expression(VR_HUD_THICKER, SHIFT + " & RBRACKET");
  set_key_expression(VR_HUD_THINNER, SHIFT + " & LBRACKET");
  // set_key_expression(VR_HUD_3D_CLOSER, SHIFT + " & ");
  // set_key_expression(VR_HUD_3D_FURTHER, SHIFT + " & ");

  set_key_expression(VR_2D_SCREEN_LARGER, SHIFT + " & COMMA");
  set_key_expression(VR_2D_SCREEN_SMALLER, SHIFT + " & M");
  set_key_expression(VR_2D_CAMERA_FORWARD, SHIFT + " & J");
  set_key_expression(VR_2D_CAMERA_BACKWARD, SHIFT + " & U");
  // set_key_expression(VR_2D_SCREEN_LEFT, SHIFT + " & "); //DOESN'T_EXIST_RIGHT_NOW?
  // set_key_expression(VR_2D_SCREEN_RIGHT, SHIFT + " & "); //DOESN'T_EXIST_RIGHT_NOW?
  set_key_expression(VR_2D_CAMERA_UP, SHIFT + " & H");
  set_key_expression(VR_2D_CAMERA_DOWN, SHIFT + " & Y");
  set_key_expression(VR_2D_CAMERA_TILT_UP, SHIFT + " & I");
  set_key_expression(VR_2D_CAMERA_TILT_DOWN, SHIFT + " & K");
  set_key_expression(VR_2D_SCREEN_THICKER, SHIFT + " & T");
  set_key_expression(VR_2D_SCREEN_THINNER, SHIFT + " & G");

  set_key_expression(VR_DEBUG_PREVIOUS_LAYER, SHIFT + " & B");
  set_key_expression(VR_DEBUG_NEXT_LAYER, SHIFT + " & N");
  set_key_expression(VR_DEBUG_SCENE, SHIFT + " & APOSTROPHE");

  set_key_expression(VR_CONTROLLER_GRAB_WORLD, SHIFT + " & Z");
  set_key_expression(VR_CONTROLLER_SCALE_WORLD, SHIFT + " & Z");
  set_key_expression(VR_CONTROLLER_GRAB_HUD, SHIFT + " & Z");

  // Savestates
  for (int i = 0; i < 8; i++)
  {
    set_key_expression(HK_LOAD_STATE_SLOT_1 + i,
                       StringFromFormat((NON + " & `F%d`").c_str(), i + 1));
    set_key_expression(HK_SAVE_STATE_SLOT_1 + i,
                       StringFromFormat((SHIFT + " & `F%d`").c_str(), i + 1));
  }
  set_key_expression(HK_UNDO_LOAD_STATE, NON + " & `F12`");
  set_key_expression(HK_UNDO_SAVE_STATE, SHIFT + " & `F12`");
}<|MERGE_RESOLUTION|>--- conflicted
+++ resolved
@@ -224,28 +224,6 @@
 }
 
 const std::array<HotkeyGroupInfo, NUM_HOTKEY_GROUPS> groups_info = {
-<<<<<<< HEAD
-    {{"General", HK_OPEN, HK_EXIT},
-     {"Volume", HK_VOLUME_DOWN, HK_VOLUME_TOGGLE_MUTE},
-     {"Emulation speed", HK_DECREASE_EMULATION_SPEED, HK_TOGGLE_THROTTLE},
-     {"Frame advance", HK_FRAME_ADVANCE, HK_FRAME_ADVANCE_RESET_SPEED},
-     {"Movie", HK_START_RECORDING, HK_READ_ONLY_MODE},
-     {"Wii", HK_TRIGGER_SYNC_BUTTON, HK_BALANCEBOARD_CONNECT},
-     {"Graphics toggles", HK_TOGGLE_CROP, HK_TOGGLE_TEXTURES},
-     {"Internal Resolution", HK_INCREASE_IR, HK_DECREASE_IR},
-     {"Freelook", HK_FREELOOK_DECREASE_SPEED, HK_FREELOOK_RESET},
-     {"3D", HK_TOGGLE_STEREO_SBS, HK_TOGGLE_STEREO_3DVISION},
-     {"3D depth", HK_DECREASE_DEPTH, HK_INCREASE_CONVERGENCE},
-     {"Load state", HK_LOAD_STATE_SLOT_1, HK_LOAD_STATE_SLOT_SELECTED},
-     {"Save state", HK_SAVE_STATE_SLOT_1, HK_SAVE_STATE_SLOT_SELECTED},
-     {"Select state", HK_SELECT_STATE_SLOT_1, HK_SELECT_STATE_SLOT_10},
-     {"Load last state", HK_LOAD_LAST_STATE_1, HK_LOAD_LAST_STATE_10},
-     {"Other state hotkeys", HK_SAVE_FIRST_STATE, HK_LOAD_STATE_FILE},
-     {"VR Camera", VR_PERMANENT_CAMERA_FORWARD, VR_CAMERA_TILT_DOWN },
-     {"VR HUD", VR_HUD_FORWARD, VR_HUD_3D_FURTHER },
-     {"VR 2D Screen", VR_2D_SCREEN_LARGER, VR_2D_SCREEN_THINNER },
-     {"VR Other", VR_DEBUG_PREVIOUS_LAYER, VR_CONTROLLER_GRAB_HUD }}};
-=======
     {{_trans("General"), HK_OPEN, HK_EXIT},
      {_trans("Volume"), HK_VOLUME_DOWN, HK_VOLUME_TOGGLE_MUTE},
      {_trans("Emulation speed"), HK_DECREASE_EMULATION_SPEED, HK_TOGGLE_THROTTLE},
@@ -261,8 +239,11 @@
      {_trans("Save state"), HK_SAVE_STATE_SLOT_1, HK_SAVE_STATE_SLOT_SELECTED},
      {_trans("Select state"), HK_SELECT_STATE_SLOT_1, HK_SELECT_STATE_SLOT_10},
      {_trans("Load last state"), HK_LOAD_LAST_STATE_1, HK_LOAD_LAST_STATE_10},
-     {_trans("Other state hotkeys"), HK_SAVE_FIRST_STATE, HK_LOAD_STATE_FILE}}};
->>>>>>> 2d1bdae1
+     {_trans("Other state hotkeys"), HK_SAVE_FIRST_STATE, HK_LOAD_STATE_FILE},
+     {_trans("VR Camera"), VR_PERMANENT_CAMERA_FORWARD, VR_CAMERA_TILT_DOWN },
+     {_trans("VR HUD"), VR_HUD_FORWARD, VR_HUD_3D_FURTHER },
+     {_trans("VR 2D Screen"), VR_2D_SCREEN_LARGER, VR_2D_SCREEN_THINNER },
+     {_trans("VR Other"), VR_DEBUG_PREVIOUS_LAYER, VR_CONTROLLER_GRAB_HUD }}};
 
 HotkeyManager::HotkeyManager()
 {
