--- conflicted
+++ resolved
@@ -130,12 +130,7 @@
 
     _trans("Debug Previous Layer"), _trans("Debug Next Layer"), _trans("Debug Scene"),
 
-<<<<<<< HEAD
-    _trans("Grab World"),
-    _trans("Scale world")
-=======
-	_trans("Grab World"), _trans("Scale world"), _trans("Grab hud")
->>>>>>> de8ba2c0
+    _trans("Grab World"), _trans("Scale world"), _trans("Grab hud")
 };
 static_assert(NUM_HOTKEYS == sizeof(hotkey_labels) / sizeof(hotkey_labels[0]),
               "Wrong count of hotkey_labels");
