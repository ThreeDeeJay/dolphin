// Copyright 2015 Dolphin Emulator Project
// Licensed under GPLv2+
// Refer to the license.txt file included.

#include <string>
#include <vector>

#include "Common/Common.h"
#include "Core/ConfigManager.h"
#include "Core/HotkeyManager.h"
#include "InputCommon/GCPadStatus.h"

const std::string hotkey_labels[] =
{
	_trans("Open"),
	_trans("Change Disc"),
	_trans("Refresh List"),

	_trans("Toggle Pause"),
	_trans("Stop"),
	_trans("Reset"),
	_trans("Frame Advance"),
	_trans("Frame Advance Decrease Speed"),
	_trans("Frame Advance Increase Speed"),
	_trans("Frame Advance Reset Speed"),

	_trans("Start Recording"),
	_trans("Play Recording"),
	_trans("Export Recording"),
	_trans("Read-only mode"),

	_trans("Toggle Fullscreen"),
	_trans("Take Screenshot"),
	_trans("Exit"),

	_trans("Connect Wiimote 1"),
	_trans("Connect Wiimote 2"),
	_trans("Connect Wiimote 3"),
	_trans("Connect Wiimote 4"),
	_trans("Connect Balance Board"),

	_trans("Volume Down"),
	_trans("Volume Up"),
	_trans("Volume Toggle Mute"),

	_trans("Increase IR"),
	_trans("Decrease IR"),

	_trans("Toggle Crop"),
	_trans("Toggle Aspect Ratio"),
	_trans("Toggle EFB Copies"),
	_trans("Toggle Fog"),
	_trans("Disable Emulation Speed Limit"),
	_trans("Decrease Emulation Speed"),
	_trans("Increase Emulation Speed"),

	_trans("Freelook Decrease Speed"),
	_trans("Freelook Increase Speed"),
	_trans("Freelook Reset Speed"),
	_trans("Freelook Move Up"),
	_trans("Freelook Move Down"),
	_trans("Freelook Move Left"),
	_trans("Freelook Move Right"),
	_trans("Freelook Zoom In"),
	_trans("Freelook Zoom Out"),
	_trans("Freelook Reset"),

	_trans("Toggle 3D Side-by-side"),
	_trans("Toggle 3D Top-bottom"),
	_trans("Toggle 3D Anaglyph"),
	_trans("Toggle 3D Vision"),

	_trans("Decrease Depth"),
	_trans("Increase Depth"),
	_trans("Decrease Convergence"),
	_trans("Increase Convergence"),

	_trans("Load State Slot 1"),
	_trans("Load State Slot 2"),
	_trans("Load State Slot 3"),
	_trans("Load State Slot 4"),
	_trans("Load State Slot 5"),
	_trans("Load State Slot 6"),
	_trans("Load State Slot 7"),
	_trans("Load State Slot 8"),
	_trans("Load State Slot 9"),
	_trans("Load State Slot 10"),

	_trans("Save State Slot 1"),
	_trans("Save State Slot 2"),
	_trans("Save State Slot 3"),
	_trans("Save State Slot 4"),
	_trans("Save State Slot 5"),
	_trans("Save State Slot 6"),
	_trans("Save State Slot 7"),
	_trans("Save State Slot 8"),
	_trans("Save State Slot 9"),
	_trans("Save State Slot 10"),

	_trans("Select State Slot 1"),
	_trans("Select State Slot 2"),
	_trans("Select State Slot 3"),
	_trans("Select State Slot 4"),
	_trans("Select State Slot 5"),
	_trans("Select State Slot 6"),
	_trans("Select State Slot 7"),
	_trans("Select State Slot 8"),
	_trans("Select State Slot 9"),
	_trans("Select State Slot 10"),

	_trans("Save to selected slot"),
	_trans("Load from selected slot"),

	_trans("Load State Last 1"),
	_trans("Load State Last 2"),
	_trans("Load State Last 3"),
	_trans("Load State Last 4"),
	_trans("Load State Last 5"),
	_trans("Load State Last 6"),
	_trans("Load State Last 7"),
	_trans("Load State Last 8"),
	_trans("Load State Last 9"),
	_trans("Load State Last 10"),

	_trans("Save Oldest State"),
	_trans("Undo Load State"),
	_trans("Undo Save State"),
	_trans("Save State"),
	_trans("Load State"),
<<<<<<< HEAD

	_trans("Toggle 3D Preset"),
	_trans("Use 3D Preset 1"),
	_trans("Use 3D Preset 2"),
	_trans("Use 3D Preset 3"),

	_trans("Permanent Camera Forward"),
	_trans("Permanent Camera Backward"),
	_trans("Less Units Per Metre"),
	_trans("More Units Per Metre"),
	_trans("Global Larger Scale"),
	_trans("Global Smaller Scale"),
	_trans("Tilt Camera Up"),
	_trans("Tilt Camera Down"),

	_trans("HUD Forward"),
	_trans("HUD Backward"),
	_trans("HUD Thicker"),
	_trans("HUD Thinner"),
	_trans("HUD 3D Items Closer"),
	_trans("HUD 3D Items Further"),

	_trans("2D Screen Larger"),
	_trans("2D Screen Smaller"),
	_trans("2D Camera Forward"),
	_trans("2D Camera Backward"),
	//_trans("2D Screen Left"), //Doesn't exist right now?
	//_trans("2D Screen Right"), //Doesn't exist right now?
	_trans("2D Camera Up"),
	_trans("2D Camera Down"),
	_trans("2D Camera Tilt Up"),
	_trans("2D Camera Tilt Down"),
	_trans("2D Screen Thicker"),
	_trans("2D Screen Thinner"),

	_trans("Debug Previous Layer"),
	_trans("Debug Next Layer"),
	_trans("Debug Scene"),
=======
>>>>>>> 0283ce2a
};
static_assert(NUM_HOTKEYS == sizeof(hotkey_labels) / sizeof(hotkey_labels[0]), "Wrong count of hotkey_labels");

namespace HotkeyManagerEmu
{

static u32 s_hotkeyDown[(NUM_HOTKEYS + 31) / 32];
static HotkeyStatus s_hotkey;
static bool s_enabled;

static InputConfig s_config("Hotkeys", _trans("Hotkeys"), "Hotkeys");

InputConfig* GetConfig()
{
	return &s_config;
}

void GetStatus()
{
	s_hotkey.err = PAD_ERR_NONE;

	// Get input
	static_cast<HotkeyManager*>(s_config.GetController(0))->GetInput(&s_hotkey);
}

bool IsEnabled()
{
	return s_enabled;
}

void Enable(bool enable_toggle)
{
	s_enabled = enable_toggle;
}

bool IsPressed(int Id, bool held)
{
	unsigned int set = Id / 32;
	unsigned int setKey = Id % 32;
	if (s_hotkey.button[set] & (1 << setKey))
	{
		bool pressed = !!(s_hotkeyDown[set] & (1 << setKey));
		s_hotkeyDown[set] |= (1 << setKey);
		if (!pressed || held)
			return true;
	}
	else
	{
		s_hotkeyDown[set] &= ~(1 << setKey);
	}

	return false;
}

void Initialize(void* const hwnd)
{
	if (s_config.ControllersNeedToBeCreated())
		s_config.CreateController<HotkeyManager>();

	g_controller_interface.Initialize(hwnd);

	// load the saved controller config
	s_config.LoadConfig(true);

	for (u32& key : s_hotkeyDown)
		key = 0;

	s_enabled = true;
}

void LoadConfig()
{
	s_config.LoadConfig(true);
}

void Shutdown()
{
	s_config.ClearControllers();

	g_controller_interface.Shutdown();
}

}

HotkeyManager::HotkeyManager()
{
	for (int key = 0; key < NUM_HOTKEYS; key++)
	{
		int set = key / 32;

		if (key % 32 == 0)
			groups.emplace_back(m_keys[set] = new Buttons(_trans("Keys")));

		m_keys[set]->controls.emplace_back(new ControlGroup::Input(hotkey_labels[key]));
	}

	groups.emplace_back(m_options = new ControlGroup(_trans("Options")));
	m_options->settings.emplace_back(new ControlGroup::BackgroundInputSetting(_trans("Background Input")));
	m_options->settings.emplace_back(new ControlGroup::IterateUI(_trans("Iterative Input")));
}

HotkeyManager::~HotkeyManager()
{
}

std::string HotkeyManager::GetName() const
{
	return std::string("Hotkeys") + char('1' + 0);
}

void HotkeyManager::GetInput(HotkeyStatus* const kb)
{
	for (int set = 0; set < (NUM_HOTKEYS + 31) / 32; set++)
	{
		std::vector<u32> bitmasks;
		for (int key = 0; key < std::min(32, NUM_HOTKEYS - set * 32); key++)
			bitmasks.push_back(1 << key);

		kb->button[set] = 0;
		m_keys[set]->GetState(&kb->button[set], bitmasks.data());
	}
}

void HotkeyManager::LoadDefaults(const ControllerInterface& ciface)
{
	ControllerEmu::LoadDefaults(ciface);

#ifdef _WIN32
	const std::string NON = "(!(LMENU | RMENU) & !(LSHIFT | RSHIFT) & !(LCONTROL | RCONTROL))";
	const std::string ALT = "((LMENU | RMENU) & !(LSHIFT | RSHIFT) & !(LCONTROL | RCONTROL))";
	const std::string SHIFT = "(!(LMENU | RMENU) & (LSHIFT | RSHIFT) & !(LCONTROL | RCONTROL))";
	const std::string CTRL = "(!(LMENU | RMENU) & !(LSHIFT | RSHIFT) & (LCONTROL | RCONTROL))";
#else
	const std::string NON = "(!`Alt_L` & !(`Shift_L` | `Shift_R`) & !(`Control_L` | `Control_R` ))";
	const std::string ALT = "(`Alt_L` & !(`Shift_L` | `Shift_R`) & !(`Control_L` | `Control_R` ))";
	const std::string SHIFT = "(!`Alt_L` & (`Shift_L` | `Shift_R`) & !(`Control_L` | `Control_R` ))";
	const std::string CTRL = "(!`Alt_L` & !(`Shift_L` | `Shift_R`) & (`Control_L` | `Control_R` ))";
#endif

	auto set_key_expression = [this](int index, const std::string& expression) {
		m_keys[index / 32]->controls[index % 32]->control_ref->expression = expression;
	};

	// General hotkeys
	set_key_expression(HK_OPEN, CTRL + " & O");
	set_key_expression(HK_PLAY_PAUSE, "`F10`");
#ifdef _WIN32
	set_key_expression(HK_STOP, "ESCAPE");
	set_key_expression(HK_FULLSCREEN, ALT + " & RETURN");
#else
	set_key_expression(HK_STOP, "Escape");
	set_key_expression(HK_FULLSCREEN, ALT + " & Return");
#endif
	set_key_expression(HK_SCREENSHOT, NON + " & `F9`");
	set_key_expression(HK_WIIMOTE1_CONNECT, ALT + " & `F5`");
	set_key_expression(HK_WIIMOTE2_CONNECT, ALT + " & `F6`");
	set_key_expression(HK_WIIMOTE3_CONNECT, ALT + " & `F7`");
	set_key_expression(HK_WIIMOTE4_CONNECT, ALT + " & `F8`");
	set_key_expression(HK_BALANCEBOARD_CONNECT, ALT + " & `F9`");
#ifdef _WIN32
	set_key_expression(HK_TOGGLE_THROTTLE, "TAB");
#else
	set_key_expression(HK_TOGGLE_THROTTLE, "Tab");
#endif

	// Freelook
	set_key_expression(HK_FREELOOK_DECREASE_SPEED, SHIFT + " & `1`");
	set_key_expression(HK_FREELOOK_INCREASE_SPEED, SHIFT + " & `2`");
	set_key_expression(HK_FREELOOK_RESET_SPEED, SHIFT + " & F");
	set_key_expression(HK_FREELOOK_UP, SHIFT + " & E");
	set_key_expression(HK_FREELOOK_DOWN, SHIFT + " & Q");
	set_key_expression(HK_FREELOOK_LEFT, SHIFT + " & A");
	set_key_expression(HK_FREELOOK_RIGHT, SHIFT + " & D");
	set_key_expression(HK_FREELOOK_ZOOM_IN, SHIFT + " & W");
	set_key_expression(HK_FREELOOK_ZOOM_OUT, SHIFT + " & S");
	set_key_expression(HK_FREELOOK_RESET, SHIFT + " & R");

	// VR
	set_key_expression(VR_PERMANENT_CAMERA_FORWARD, SHIFT + " & P");
	set_key_expression(VR_PERMANENT_CAMERA_BACKWARD, SHIFT + " & SEMICOLON");
	set_key_expression(VR_LARGER_SCALE, SHIFT + " & EQUALS");
	set_key_expression(VR_SMALLER_SCALE, SHIFT + " & MINUS");
	//set_key_expression(VR_GLOBAL_LARGER_SCALE, SHIFT + " & ");
	//set_key_expression(VR_GLOBAL_SMALLER_SCALE, SHIFT + " & ");
	set_key_expression(VR_CAMERA_TILT_UP, SHIFT + " & O");
	set_key_expression(VR_CAMERA_TILT_DOWN, SHIFT + " & L");
		
	set_key_expression(VR_HUD_FORWARD, SHIFT + " & SLASH");
	set_key_expression(VR_HUD_BACKWARD, SHIFT + " & PERIOD");
	set_key_expression(VR_HUD_THICKER, SHIFT + " & RBRACKET");
	set_key_expression(VR_HUD_THINNER, SHIFT + " & LBRACKET");
	//set_key_expression(VR_HUD_3D_CLOSER, SHIFT + " & ");
	//set_key_expression(VR_HUD_3D_FURTHER, SHIFT + " & ");

	set_key_expression(VR_2D_SCREEN_LARGER, SHIFT + " & COMMA");
	set_key_expression(VR_2D_SCREEN_SMALLER, SHIFT + " & M");
	set_key_expression(VR_2D_CAMERA_FORWARD, SHIFT + " & J");
	set_key_expression(VR_2D_CAMERA_BACKWARD, SHIFT + " & U");
	//set_key_expression(VR_2D_SCREEN_LEFT, SHIFT + " & "); //DOESN'T_EXIST_RIGHT_NOW?
	//set_key_expression(VR_2D_SCREEN_RIGHT, SHIFT + " & "); //DOESN'T_EXIST_RIGHT_NOW?
	set_key_expression(VR_2D_CAMERA_UP, SHIFT + " & H");
	set_key_expression(VR_2D_CAMERA_DOWN, SHIFT + " & Y");
	set_key_expression(VR_2D_CAMERA_TILT_UP, SHIFT + " & I");
	set_key_expression(VR_2D_CAMERA_TILT_DOWN, SHIFT + " & K");
	set_key_expression(VR_2D_SCREEN_THICKER, SHIFT + " & T");
	set_key_expression(VR_2D_SCREEN_THINNER, SHIFT + " & G");

	set_key_expression(VR_DEBUG_PREVIOUS_LAYER, SHIFT + " & B");
	set_key_expression(VR_DEBUG_NEXT_LAYER, SHIFT + " & N");
	set_key_expression(VR_DEBUG_SCENE, SHIFT + " & APOSTROPHE");

	// Savestates
	for (int i = 0; i < 8; i++)
	{
		set_key_expression(HK_LOAD_STATE_SLOT_1 + i, StringFromFormat((NON + " & `F%d`").c_str(), i + 1));
		set_key_expression(HK_SAVE_STATE_SLOT_1 + i, StringFromFormat((SHIFT + " & `F%d`").c_str(), i + 1));
	}
	set_key_expression(HK_UNDO_LOAD_STATE, NON + " & `F12`");
	set_key_expression(HK_UNDO_SAVE_STATE, SHIFT + " & `F12`");
}<|MERGE_RESOLUTION|>--- conflicted
+++ resolved
@@ -127,47 +127,38 @@
 	_trans("Undo Save State"),
 	_trans("Save State"),
 	_trans("Load State"),
-<<<<<<< HEAD
-
-	_trans("Toggle 3D Preset"),
-	_trans("Use 3D Preset 1"),
-	_trans("Use 3D Preset 2"),
-	_trans("Use 3D Preset 3"),
-
-	_trans("Permanent Camera Forward"),
-	_trans("Permanent Camera Backward"),
-	_trans("Less Units Per Metre"),
-	_trans("More Units Per Metre"),
-	_trans("Global Larger Scale"),
-	_trans("Global Smaller Scale"),
-	_trans("Tilt Camera Up"),
-	_trans("Tilt Camera Down"),
-
-	_trans("HUD Forward"),
-	_trans("HUD Backward"),
-	_trans("HUD Thicker"),
-	_trans("HUD Thinner"),
-	_trans("HUD 3D Items Closer"),
-	_trans("HUD 3D Items Further"),
-
-	_trans("2D Screen Larger"),
-	_trans("2D Screen Smaller"),
-	_trans("2D Camera Forward"),
-	_trans("2D Camera Backward"),
-	//_trans("2D Screen Left"), //Doesn't exist right now?
-	//_trans("2D Screen Right"), //Doesn't exist right now?
-	_trans("2D Camera Up"),
-	_trans("2D Camera Down"),
-	_trans("2D Camera Tilt Up"),
-	_trans("2D Camera Tilt Down"),
-	_trans("2D Screen Thicker"),
-	_trans("2D Screen Thinner"),
-
-	_trans("Debug Previous Layer"),
-	_trans("Debug Next Layer"),
-	_trans("Debug Scene"),
-=======
->>>>>>> 0283ce2a
+	_trans("Permanent Camera Forward"),
+	_trans("Permanent Camera Backward"),
+	_trans("Less Units Per Metre"),
+	_trans("More Units Per Metre"),
+	_trans("Global Larger Scale"),
+	_trans("Global Smaller Scale"),
+	_trans("Tilt Camera Up"),
+	_trans("Tilt Camera Down"),
+
+	_trans("HUD Forward"),
+	_trans("HUD Backward"),
+	_trans("HUD Thicker"),
+	_trans("HUD Thinner"),
+	_trans("HUD 3D Items Closer"),
+	_trans("HUD 3D Items Further"),
+
+	_trans("2D Screen Larger"),
+	_trans("2D Screen Smaller"),
+	_trans("2D Camera Forward"),
+	_trans("2D Camera Backward"),
+	//_trans("2D Screen Left"), //Doesn't exist right now?
+	//_trans("2D Screen Right"), //Doesn't exist right now?
+	_trans("2D Camera Up"),
+	_trans("2D Camera Down"),
+	_trans("2D Camera Tilt Up"),
+	_trans("2D Camera Tilt Down"),
+	_trans("2D Screen Thicker"),
+	_trans("2D Screen Thinner"),
+
+	_trans("Debug Previous Layer"),
+	_trans("Debug Next Layer"),
+	_trans("Debug Scene"),
 };
 static_assert(NUM_HOTKEYS == sizeof(hotkey_labels) / sizeof(hotkey_labels[0]), "Wrong count of hotkey_labels");
 
@@ -346,38 +337,38 @@
 	set_key_expression(HK_FREELOOK_RESET, SHIFT + " & R");
 
 	// VR
-	set_key_expression(VR_PERMANENT_CAMERA_FORWARD, SHIFT + " & P");
-	set_key_expression(VR_PERMANENT_CAMERA_BACKWARD, SHIFT + " & SEMICOLON");
-	set_key_expression(VR_LARGER_SCALE, SHIFT + " & EQUALS");
-	set_key_expression(VR_SMALLER_SCALE, SHIFT + " & MINUS");
-	//set_key_expression(VR_GLOBAL_LARGER_SCALE, SHIFT + " & ");
-	//set_key_expression(VR_GLOBAL_SMALLER_SCALE, SHIFT + " & ");
-	set_key_expression(VR_CAMERA_TILT_UP, SHIFT + " & O");
-	set_key_expression(VR_CAMERA_TILT_DOWN, SHIFT + " & L");
-		
-	set_key_expression(VR_HUD_FORWARD, SHIFT + " & SLASH");
-	set_key_expression(VR_HUD_BACKWARD, SHIFT + " & PERIOD");
-	set_key_expression(VR_HUD_THICKER, SHIFT + " & RBRACKET");
-	set_key_expression(VR_HUD_THINNER, SHIFT + " & LBRACKET");
-	//set_key_expression(VR_HUD_3D_CLOSER, SHIFT + " & ");
-	//set_key_expression(VR_HUD_3D_FURTHER, SHIFT + " & ");
-
-	set_key_expression(VR_2D_SCREEN_LARGER, SHIFT + " & COMMA");
-	set_key_expression(VR_2D_SCREEN_SMALLER, SHIFT + " & M");
-	set_key_expression(VR_2D_CAMERA_FORWARD, SHIFT + " & J");
-	set_key_expression(VR_2D_CAMERA_BACKWARD, SHIFT + " & U");
-	//set_key_expression(VR_2D_SCREEN_LEFT, SHIFT + " & "); //DOESN'T_EXIST_RIGHT_NOW?
-	//set_key_expression(VR_2D_SCREEN_RIGHT, SHIFT + " & "); //DOESN'T_EXIST_RIGHT_NOW?
-	set_key_expression(VR_2D_CAMERA_UP, SHIFT + " & H");
-	set_key_expression(VR_2D_CAMERA_DOWN, SHIFT + " & Y");
-	set_key_expression(VR_2D_CAMERA_TILT_UP, SHIFT + " & I");
-	set_key_expression(VR_2D_CAMERA_TILT_DOWN, SHIFT + " & K");
-	set_key_expression(VR_2D_SCREEN_THICKER, SHIFT + " & T");
-	set_key_expression(VR_2D_SCREEN_THINNER, SHIFT + " & G");
-
-	set_key_expression(VR_DEBUG_PREVIOUS_LAYER, SHIFT + " & B");
-	set_key_expression(VR_DEBUG_NEXT_LAYER, SHIFT + " & N");
-	set_key_expression(VR_DEBUG_SCENE, SHIFT + " & APOSTROPHE");
+	set_key_expression(VR_PERMANENT_CAMERA_FORWARD, SHIFT + " & P");
+	set_key_expression(VR_PERMANENT_CAMERA_BACKWARD, SHIFT + " & SEMICOLON");
+	set_key_expression(VR_LARGER_SCALE, SHIFT + " & EQUALS");
+	set_key_expression(VR_SMALLER_SCALE, SHIFT + " & MINUS");
+	//set_key_expression(VR_GLOBAL_LARGER_SCALE, SHIFT + " & ");
+	//set_key_expression(VR_GLOBAL_SMALLER_SCALE, SHIFT + " & ");
+	set_key_expression(VR_CAMERA_TILT_UP, SHIFT + " & O");
+	set_key_expression(VR_CAMERA_TILT_DOWN, SHIFT + " & L");
+		
+	set_key_expression(VR_HUD_FORWARD, SHIFT + " & SLASH");
+	set_key_expression(VR_HUD_BACKWARD, SHIFT + " & PERIOD");
+	set_key_expression(VR_HUD_THICKER, SHIFT + " & RBRACKET");
+	set_key_expression(VR_HUD_THINNER, SHIFT + " & LBRACKET");
+	//set_key_expression(VR_HUD_3D_CLOSER, SHIFT + " & ");
+	//set_key_expression(VR_HUD_3D_FURTHER, SHIFT + " & ");
+
+	set_key_expression(VR_2D_SCREEN_LARGER, SHIFT + " & COMMA");
+	set_key_expression(VR_2D_SCREEN_SMALLER, SHIFT + " & M");
+	set_key_expression(VR_2D_CAMERA_FORWARD, SHIFT + " & J");
+	set_key_expression(VR_2D_CAMERA_BACKWARD, SHIFT + " & U");
+	//set_key_expression(VR_2D_SCREEN_LEFT, SHIFT + " & "); //DOESN'T_EXIST_RIGHT_NOW?
+	//set_key_expression(VR_2D_SCREEN_RIGHT, SHIFT + " & "); //DOESN'T_EXIST_RIGHT_NOW?
+	set_key_expression(VR_2D_CAMERA_UP, SHIFT + " & H");
+	set_key_expression(VR_2D_CAMERA_DOWN, SHIFT + " & Y");
+	set_key_expression(VR_2D_CAMERA_TILT_UP, SHIFT + " & I");
+	set_key_expression(VR_2D_CAMERA_TILT_DOWN, SHIFT + " & K");
+	set_key_expression(VR_2D_SCREEN_THICKER, SHIFT + " & T");
+	set_key_expression(VR_2D_SCREEN_THINNER, SHIFT + " & G");
+
+	set_key_expression(VR_DEBUG_PREVIOUS_LAYER, SHIFT + " & B");
+	set_key_expression(VR_DEBUG_NEXT_LAYER, SHIFT + " & N");
+	set_key_expression(VR_DEBUG_SCENE, SHIFT + " & APOSTROPHE");
 
 	// Savestates
 	for (int i = 0; i < 8; i++)
