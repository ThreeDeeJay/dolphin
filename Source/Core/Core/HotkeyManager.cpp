--- conflicted
+++ resolved
@@ -259,25 +259,16 @@
      {_trans("Internal Resolution"), HK_INCREASE_IR, HK_DECREASE_IR},
      {_trans("Freelook"), HK_FREELOOK_DECREASE_SPEED, HK_FREELOOK_RESET},
      {_trans("3D"), HK_TOGGLE_STEREO_SBS, HK_TOGGLE_STEREO_3DVISION},
-<<<<<<< HEAD
-     {_trans("3D depth"), HK_DECREASE_DEPTH, HK_INCREASE_CONVERGENCE},
-     {_trans("Load state"), HK_LOAD_STATE_SLOT_1, HK_LOAD_STATE_SLOT_SELECTED},
-     {_trans("Save state"), HK_SAVE_STATE_SLOT_1, HK_SAVE_STATE_SLOT_SELECTED},
-     {_trans("Select state"), HK_SELECT_STATE_SLOT_1, HK_SELECT_STATE_SLOT_10},
-     {_trans("Load last state"), HK_LOAD_LAST_STATE_1, HK_LOAD_LAST_STATE_10},
-     {_trans("Other state hotkeys"), HK_SAVE_FIRST_STATE, HK_LOAD_STATE_FILE},
-     {_trans("VR Camera"), VR_PERMANENT_CAMERA_FORWARD, VR_CAMERA_TILT_DOWN },
-     {_trans("VR HUD"), VR_HUD_FORWARD, VR_HUD_3D_FURTHER },
-     {_trans("VR 2D Screen"), VR_2D_SCREEN_LARGER, VR_2D_SCREEN_THINNER },
-     {_trans("VR Other"), VR_DEBUG_PREVIOUS_LAYER, VR_CONTROLLER_GRAB_HUD }}};
-=======
      {_trans("3D Depth"), HK_DECREASE_DEPTH, HK_INCREASE_CONVERGENCE},
      {_trans("Load State"), HK_LOAD_STATE_SLOT_1, HK_LOAD_STATE_SLOT_SELECTED},
      {_trans("Save State"), HK_SAVE_STATE_SLOT_1, HK_SAVE_STATE_SLOT_SELECTED},
      {_trans("Select State"), HK_SELECT_STATE_SLOT_1, HK_SELECT_STATE_SLOT_10},
      {_trans("Load Last State"), HK_LOAD_LAST_STATE_1, HK_LOAD_LAST_STATE_10},
-     {_trans("Other State Hotkeys"), HK_SAVE_FIRST_STATE, HK_LOAD_STATE_FILE}}};
->>>>>>> 5c29ea54
+     {_trans("Other State Hotkeys"), HK_SAVE_FIRST_STATE, HK_LOAD_STATE_FILE},
+     {_trans("VR Camera"), VR_PERMANENT_CAMERA_FORWARD, VR_CAMERA_TILT_DOWN },
+     {_trans("VR HUD"), VR_HUD_FORWARD, VR_HUD_3D_FURTHER },
+     {_trans("VR 2D Screen"), VR_2D_SCREEN_LARGER, VR_2D_SCREEN_THINNER },
+     {_trans("VR Other"), VR_DEBUG_PREVIOUS_LAYER, VR_CONTROLLER_GRAB_HUD }}};
 
 HotkeyManager::HotkeyManager()
 {
