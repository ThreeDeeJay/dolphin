--- conflicted
+++ resolved
@@ -2,18 +2,15 @@
 // Licensed under GPLv2+
 // Refer to the license.txt file included.
 
-<<<<<<< HEAD
 #ifdef _WIN32
 #include <direct.h>
 #else
 #include <sys/stat.h>
 #endif
 
-=======
 #include "Core/Boot/Boot.h"
 
 #include <string>
->>>>>>> d1ade5de
 #include <vector>
 
 #include <zlib.h>
@@ -26,11 +23,7 @@
 #include "Common/MsgHandler.h"
 #include "Common/StringUtil.h"
 
-<<<<<<< HEAD
 #include "Core/ARBruteForcer.h"
-#include "Core/Boot/Boot.h"
-=======
->>>>>>> d1ade5de
 #include "Core/Boot/Boot_DOL.h"
 #include "Core/ConfigManager.h"
 #include "Core/Core.h"
@@ -293,17 +286,14 @@
       PanicAlertT("Warning - starting ISO in wrong console mode!");
     }
 
-<<<<<<< HEAD
     std::string game_id = DVDInterface::GetVolume().GetGameID();
 
     if (ARBruteForcer::ch_bruteforce)
       ARBruteForcer::ParseMapFile(game_id);
 
-    if (game_id.size() >= 4)
-      VideoInterface::SetRegionReg(game_id.at(3));
-
-=======
->>>>>>> d1ade5de
+    //if (game_id.size() >= 4)
+    //  VideoInterface::SetRegionReg(game_id.at(3));
+
     std::vector<u8> tmd_buffer = pVolume.GetTMD();
     if (!tmd_buffer.empty())
     {
