// Copyright 2013 Dolphin Emulator Project
// Licensed under GPLv2
// Refer to the license.txt file included.

#include "Common/FileUtil.h"

#include "Core/Boot/Boot.h"
#include "Core/Boot/ElfReader.h"
#include "Core/HLE/HLE.h"
#include "Core/PowerPC/PowerPC.h"

bool CBoot::IsElfWii(const std::string& filename)
{
	/* We already check if filename existed before we called this function, so
	   there is no need for another check, just read the file right away */

	const u64 filesize = File::GetSize(filename);
	std::vector<u8> mem((size_t)filesize);

	{
	File::IOFile f(filename, "rb");
	f.ReadBytes(mem.data(), (size_t)filesize);
	}

	// Use the same method as the DOL loader uses: search for mfspr from HID4,
	// which should only be used in Wii ELFs.
	//
	// Likely to have some false positives/negatives, patches implementing a
	// better heuristic are welcome.

	u32 HID4_pattern = 0x7c13fba6;
	u32 HID4_mask = 0xfc1fffff;
	ElfReader reader(mem.data());

	// WiiU is not a Wii
	if (reader.is_rpx)
	{
		isWii = false;
	}
	else
	{
		for (int i = 0; i < reader.GetNumSections(); ++i)
		{
			if (reader.IsCodeSection(i))
			{
				for (unsigned int j = 0; j < reader.GetSectionSize(i) / sizeof (u32); ++j)
				{
<<<<<<< HEAD
					u32 word = Common::swap32(((u32*)reader.GetSectionDataPtr(i))[j]);
					if ((word & HID4_mask) == HID4_pattern)
					{
						isWii = true;
						break;
					}
=======
					return true;
>>>>>>> 8ff1dc9c
				}
			}
		}
	}

	return false;
}

// Thanks to Tom
// returns 1 iff str ends with suffix 
int str_ends_with(const char * str, const char * suffix)
{
	if (str == NULL || suffix == NULL)
		return 0;

	size_t str_len = strlen(str);
	size_t suffix_len = strlen(suffix);

	if (suffix_len > str_len)
		return 0;

	return 0 == strncmp(str + str_len - suffix_len, suffix, suffix_len);
}

bool CBoot::IsElfWiiU(const std::string& filename)
{
	/* We already check if filename existed before we called this function, so
	there is no need for another check, just read the file right away */

	const u64 filesize = File::GetSize(filename);
	u8 *const mem = new u8[(size_t)filesize];

	{
		File::IOFile f(filename, "rb");
		f.ReadBytes(mem, (size_t)filesize);
	}

	ElfReader reader(mem);
	bool isWiiU = false;

	if (reader.is_rpx)
	{
		isWiiU = true;
	}
	else
	{
		for (int i = 0; i < reader.GetNumSections(); ++i)
		{
			if (str_ends_with(reader.GetSectionName(i), ".rpl"))
			{
				isWiiU = true;
				break;
			}
		}
	}
	delete[] mem;
	return isWiiU;
}


bool CBoot::Boot_ELF(const std::string& filename)
{
	const u64 filesize = File::GetSize(filename);
	std::vector<u8> mem((size_t)filesize);

	{
	File::IOFile f(filename, "rb");
	f.ReadBytes(mem.data(), (size_t)filesize);
	}

	ElfReader reader(mem.data());
	reader.LoadInto(0x80000000);
	if (!reader.LoadSymbols())
	{
		if (LoadMapFromFilename())
			HLE::PatchFunctions();
	}
	else
	{
		HLE::PatchFunctions();
	}

	PC = reader.GetEntryPoint();

	return true;
}<|MERGE_RESOLUTION|>--- conflicted
+++ resolved
@@ -35,7 +35,7 @@
 	// WiiU is not a Wii
 	if (reader.is_rpx)
 	{
-		isWii = false;
+		return false;
 	}
 	else
 	{
@@ -45,16 +45,11 @@
 			{
 				for (unsigned int j = 0; j < reader.GetSectionSize(i) / sizeof (u32); ++j)
 				{
-<<<<<<< HEAD
 					u32 word = Common::swap32(((u32*)reader.GetSectionDataPtr(i))[j]);
 					if ((word & HID4_mask) == HID4_pattern)
 					{
-						isWii = true;
-						break;
+						return true;
 					}
-=======
-					return true;
->>>>>>> 8ff1dc9c
 				}
 			}
 		}
