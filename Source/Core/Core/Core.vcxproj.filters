<<<<<<< HEAD
﻿<?xml version="1.0" encoding="utf-8"?>
<Project ToolsVersion="4.0" xmlns="http://schemas.microsoft.com/developer/msbuild/2003">
  <ItemGroup>
    <Filter Include="ActionReplay">
      <UniqueIdentifier>{e0d231ab-7a66-45ce-a8e4-c0225308f763}</UniqueIdentifier>
    </Filter>
    <Filter Include="Boot">
      <UniqueIdentifier>{2472fb36-5473-4d49-ad2d-3699b78ab6e2}</UniqueIdentifier>
    </Filter>
    <Filter Include="Debugger">
      <UniqueIdentifier>{ed683a12-55f0-49cb-918b-c7edbcf57268}</UniqueIdentifier>
    </Filter>
    <Filter Include="DSPCore">
      <UniqueIdentifier>{35594696-15a6-44cb-b811-04e3195eecf5}</UniqueIdentifier>
    </Filter>
    <Filter Include="FifoPlayer">
      <UniqueIdentifier>{659f0a99-77cf-46a0-a7a3-95afdd99be72}</UniqueIdentifier>
    </Filter>
    <Filter Include="GeckoCode">
      <UniqueIdentifier>{c1c76a12-b4f3-4a46-84e6-e11980b2e997}</UniqueIdentifier>
    </Filter>
    <Filter Include="HLE">
      <UniqueIdentifier>{256586c3-3a1b-4d7b-9f4a-2f7ffac9d23e}</UniqueIdentifier>
    </Filter>
    <Filter Include="HW %28Flipper/Hollywood%29">
      <UniqueIdentifier>{d060b137-c211-44eb-9cad-fc12dedbea73}</UniqueIdentifier>
    </Filter>
    <Filter Include="PowerPC">
      <UniqueIdentifier>{ebd24590-dfdc-433e-a411-21723e4b7cb5}</UniqueIdentifier>
    </Filter>
    <Filter Include="PowerPC\Cached Interpreter">
      <UniqueIdentifier>{d6410c05-51f9-422a-83d5-f0723e34b607}</UniqueIdentifier>
    </Filter>
    <Filter Include="PowerPC\Interpreter">
      <UniqueIdentifier>{523f8d77-4aa6-4762-8f27-96f02b5070b4}</UniqueIdentifier>
    </Filter>
    <Filter Include="PowerPC\Jit64">
      <UniqueIdentifier>{c67be826-2935-4d25-a213-e132fa2e63ef}</UniqueIdentifier>
    </Filter>
    <Filter Include="PowerPC\JitCommon">
      <UniqueIdentifier>{c88ec388-371f-4401-851c-a32dcdc0b88b}</UniqueIdentifier>
    </Filter>
    <Filter Include="PowerPC\JitIL">
      <UniqueIdentifier>{f26d3866-92d1-4623-9445-caf9a065ed74}</UniqueIdentifier>
    </Filter>
    <Filter Include="DSPCore\Interpreter">
      <UniqueIdentifier>{6204f663-bbd0-4eb5-bc15-e3778d8b6091}</UniqueIdentifier>
    </Filter>
    <Filter Include="DSPCore\Jit">
      <UniqueIdentifier>{7042fb6f-9284-4469-bc7c-9302e0d984aa}</UniqueIdentifier>
    </Filter>
    <Filter Include="HW %28Flipper/Hollywood%29\AI - Audio Interface">
      <UniqueIdentifier>{d657188a-426d-46c8-af0a-caa148c6ed1b}</UniqueIdentifier>
    </Filter>
    <Filter Include="HW %28Flipper/Hollywood%29\DI - Drive Interface">
      <UniqueIdentifier>{2832269e-5c7d-47f8-b212-afcd9145e427}</UniqueIdentifier>
    </Filter>
    <Filter Include="HW %28Flipper/Hollywood%29\DSP Interface + HLE">
      <UniqueIdentifier>{9a10faaa-40c3-446c-81b6-5fc7a79d5329}</UniqueIdentifier>
    </Filter>
    <Filter Include="HW %28Flipper/Hollywood%29\DSP Interface + HLE\HLE">
      <UniqueIdentifier>{7a29a81c-1fee-4e5b-bfe1-5f941837bdc9}</UniqueIdentifier>
    </Filter>
    <Filter Include="HW %28Flipper/Hollywood%29\DSP Interface + HLE\HLE\uCodes">
      <UniqueIdentifier>{0eecffe7-f680-4d21-a05f-2f12c8244833}</UniqueIdentifier>
    </Filter>
    <Filter Include="HW %28Flipper/Hollywood%29\DSP Interface + HLE\LLE">
      <UniqueIdentifier>{9fcd7c03-c4be-477b-9c15-5f096ab9d0f6}</UniqueIdentifier>
    </Filter>
    <Filter Include="HW %28Flipper/Hollywood%29\Wiimote">
      <UniqueIdentifier>{69d8dcb1-f22b-47af-b1e4-f700b1a42e77}</UniqueIdentifier>
    </Filter>
    <Filter Include="HW %28Flipper/Hollywood%29\Wiimote\Emu">
      <UniqueIdentifier>{079f3720-45c8-4c54-8589-b7d00a8bc1ac}</UniqueIdentifier>
    </Filter>
    <Filter Include="HW %28Flipper/Hollywood%29\Wiimote\Real">
      <UniqueIdentifier>{bc3e845a-3d01-4713-aa32-f27110838d0c}</UniqueIdentifier>
    </Filter>
    <Filter Include="HW %28Flipper/Hollywood%29\Wiimote\Emu\Attachment">
      <UniqueIdentifier>{cdbd65da-541f-47d2-8fdc-e99e73e98e69}</UniqueIdentifier>
    </Filter>
    <Filter Include="HW %28Flipper/Hollywood%29\EXI - Expansion Interface">
      <UniqueIdentifier>{d19f1218-0e28-4f24-a4b3-33fac750a899}</UniqueIdentifier>
    </Filter>
    <Filter Include="HW %28Flipper/Hollywood%29\GCKeyboard">
      <UniqueIdentifier>{15452851-6ca5-4520-bbf1-d4b810317be3}</UniqueIdentifier>
    </Filter>
    <Filter Include="HW %28Flipper/Hollywood%29\GCMemcard">
      <UniqueIdentifier>{d7b3050d-3dd9-4284-969c-c5ad3b3662d9}</UniqueIdentifier>
    </Filter>
    <Filter Include="HW %28Flipper/Hollywood%29\GCPad">
      <UniqueIdentifier>{15452851-6ca5-4520-bbf1-d4b810317be2}</UniqueIdentifier>
    </Filter>
    <Filter Include="HW %28Flipper/Hollywood%29\GP - Gather Pipe Fifo">
      <UniqueIdentifier>{2ef543bc-8125-4b96-9627-6d8c15a5b36a}</UniqueIdentifier>
    </Filter>
    <Filter Include="HW %28Flipper/Hollywood%29\MI - Memory Interface">
      <UniqueIdentifier>{dea96a0c-0274-4c9f-915e-97472e7f4578}</UniqueIdentifier>
    </Filter>
    <Filter Include="HW %28Flipper/Hollywood%29\PI - Processor Interface">
      <UniqueIdentifier>{9fbdb5b5-9179-4488-b0bf-75c1ccdb3a61}</UniqueIdentifier>
    </Filter>
    <Filter Include="HW %28Flipper/Hollywood%29\SI - Serial Interface">
      <UniqueIdentifier>{11385524-b10b-419b-8390-710791c53550}</UniqueIdentifier>
    </Filter>
    <Filter Include="HW %28Flipper/Hollywood%29\VI - Video Interface">
      <UniqueIdentifier>{fa27e799-34c8-440a-9de3-6720df6022e7}</UniqueIdentifier>
    </Filter>
    <Filter Include="HW %28Flipper/Hollywood%29\Wii IPC">
      <UniqueIdentifier>{2b41ab45-ba8c-45dc-92cc-9107c1fa3e36}</UniqueIdentifier>
    </Filter>
    <Filter Include="PowerPC\JitILCommon">
      <UniqueIdentifier>{827afa93-1a80-4835-93ae-b5516d95867f}</UniqueIdentifier>
    </Filter>
    <Filter Include="PowerPC\Jit64Common">
      <UniqueIdentifier>{81956f71-d9fe-454f-96a6-855195d611c4}</UniqueIdentifier>
    </Filter>
    <Filter Include="IOS">
      <UniqueIdentifier>{e14b3339-dc23-46d6-845d-7206dc4f88c3}</UniqueIdentifier>
    </Filter>
    <Filter Include="IOS\USB">
      <UniqueIdentifier>{c1e2e0dc-30ac-44cd-9909-e5b594647a04}</UniqueIdentifier>
    </Filter>
    <Filter Include="IOS\USB\Bluetooth">
      <UniqueIdentifier>{5846b261-397e-4e2a-89e3-88d22ab927c5}</UniqueIdentifier>
    </Filter>
    <Filter Include="IOS\Network">
      <UniqueIdentifier>{ab9cdd90-54d7-4f42-9248-d7903ce52cc8}</UniqueIdentifier>
    </Filter>
    <Filter Include="IOS\Network\IP">
      <UniqueIdentifier>{f20fc3ea-846b-4629-b86c-fd7860f73ee9}</UniqueIdentifier>
    </Filter>
    <Filter Include="IOS\Network\KD">
      <UniqueIdentifier>{165768ae-ee50-4789-8051-5c5b7023fa4b}</UniqueIdentifier>
    </Filter>
    <Filter Include="IOS\Network\NCD">
      <UniqueIdentifier>{a749993a-d2cf-46b6-9f7f-f76294e9ad02}</UniqueIdentifier>
    </Filter>
    <Filter Include="IOS\Network\WD">
      <UniqueIdentifier>{fc3080d6-d99a-44c6-bdd4-140cec1c6bf0}</UniqueIdentifier>
    </Filter>
    <Filter Include="IOS\DI">
      <UniqueIdentifier>{3db8c364-1d72-4660-9179-86d1c46904b9}</UniqueIdentifier>
    </Filter>
    <Filter Include="IOS\FS">
      <UniqueIdentifier>{75be4669-90fe-4280-b0ea-df350f481357}</UniqueIdentifier>
    </Filter>
    <Filter Include="IOS\ES">
      <UniqueIdentifier>{7fae98ef-4b62-4701-8f08-c496bd1ce2a7}</UniqueIdentifier>
    </Filter>
    <Filter Include="IOS\SDIO">
      <UniqueIdentifier>{b132ac6a-a02e-429e-858b-bfbc3fdc1851}</UniqueIdentifier>
    </Filter>
    <Filter Include="IOS\STM">
      <UniqueIdentifier>{2bfd4ecc-7225-48f0-91b9-efb42aaf71bf}</UniqueIdentifier>
    </Filter>
    <Filter Include="IOS\WFS">
      <UniqueIdentifier>{1fa9df3e-6741-4045-b2f6-457b4a0540a9}</UniqueIdentifier>
    </Filter>
  </ItemGroup>
  <ItemGroup>
    <ClCompile Include="BootManager.cpp" />
    <ClCompile Include="ConfigManager.cpp" />
    <ClCompile Include="Core.cpp" />
    <ClCompile Include="CoreTiming.cpp" />
    <ClCompile Include="ec_wii.cpp" />
    <ClCompile Include="HotkeyManager.cpp" />
    <ClCompile Include="MemTools.cpp" />
    <ClCompile Include="Movie.cpp" />
    <ClCompile Include="NetPlayClient.cpp" />
    <ClCompile Include="NetPlayServer.cpp" />
    <ClCompile Include="PatchEngine.cpp" />
    <ClCompile Include="ConfigLoaders\BaseConfigLoader.cpp" />
    <ClCompile Include="ConfigLoaders\GameConfigLoader.cpp" />
    <ClCompile Include="ConfigLoaders\MovieConfigLoader.cpp" />
    <ClCompile Include="ConfigLoaders\NetPlayConfigLoader.cpp" />
    <ClCompile Include="State.cpp" />
    <ClCompile Include="WiiRoot.cpp" />
    <ClCompile Include="ActionReplay.cpp">
      <Filter>ActionReplay</Filter>
    </ClCompile>
    <ClCompile Include="ARDecrypt.cpp">
      <Filter>ActionReplay</Filter>
    </ClCompile>
    <ClCompile Include="Boot\Boot.cpp">
      <Filter>Boot</Filter>
    </ClCompile>
    <ClCompile Include="Boot\Boot_BS2Emu.cpp">
      <Filter>Boot</Filter>
    </ClCompile>
    <ClCompile Include="Boot\Boot_DOL.cpp">
      <Filter>Boot</Filter>
    </ClCompile>
    <ClCompile Include="Boot\Boot_ELF.cpp">
      <Filter>Boot</Filter>
    </ClCompile>
    <ClCompile Include="Boot\Boot_WiiWAD.cpp">
      <Filter>Boot</Filter>
    </ClCompile>
    <ClCompile Include="Boot\ElfReader.cpp">
      <Filter>Boot</Filter>
    </ClCompile>
    <ClCompile Include="Debugger\Debugger_SymbolMap.cpp">
      <Filter>Debugger</Filter>
    </ClCompile>
    <ClCompile Include="Debugger\Dump.cpp">
      <Filter>Debugger</Filter>
    </ClCompile>
    <ClCompile Include="Debugger\PPCDebugInterface.cpp">
      <Filter>Debugger</Filter>
    </ClCompile>
    <ClCompile Include="DSP\Interpreter\DSPIntArithmetic.cpp">
      <Filter>DSPCore\Interpreter</Filter>
    </ClCompile>
    <ClCompile Include="DSP\Interpreter\DSPIntBranch.cpp">
      <Filter>DSPCore\Interpreter</Filter>
    </ClCompile>
    <ClCompile Include="DSP\Interpreter\DSPIntCCUtil.cpp">
      <Filter>DSPCore\Interpreter</Filter>
    </ClCompile>
    <ClCompile Include="DSP\Interpreter\DSPInterpreter.cpp">
      <Filter>DSPCore\Interpreter</Filter>
    </ClCompile>
    <ClCompile Include="DSP\Interpreter\DSPIntExtOps.cpp">
      <Filter>DSPCore\Interpreter</Filter>
    </ClCompile>
    <ClCompile Include="DSP\Interpreter\DSPIntLoadStore.cpp">
      <Filter>DSPCore\Interpreter</Filter>
    </ClCompile>
    <ClCompile Include="DSP\Interpreter\DSPIntMisc.cpp">
      <Filter>DSPCore\Interpreter</Filter>
    </ClCompile>
    <ClCompile Include="DSP\Interpreter\DSPIntMultiplier.cpp">
      <Filter>DSPCore\Interpreter</Filter>
    </ClCompile>
    <ClCompile Include="DSP\Jit\DSPEmitter.cpp">
      <Filter>DSPCore\Jit</Filter>
    </ClCompile>
    <ClCompile Include="DSP\Jit\DSPJitArithmetic.cpp">
      <Filter>DSPCore\Jit</Filter>
    </ClCompile>
    <ClCompile Include="DSP\Jit\DSPJitBranch.cpp">
      <Filter>DSPCore\Jit</Filter>
    </ClCompile>
    <ClCompile Include="DSP\Jit\DSPJitCCUtil.cpp">
      <Filter>DSPCore\Jit</Filter>
    </ClCompile>
    <ClCompile Include="DSP\Jit\DSPJitExtOps.cpp">
      <Filter>DSPCore\Jit</Filter>
    </ClCompile>
    <ClCompile Include="DSP\Jit\DSPJitLoadStore.cpp">
      <Filter>DSPCore\Jit</Filter>
    </ClCompile>
    <ClCompile Include="DSP\Jit\DSPJitMisc.cpp">
      <Filter>DSPCore\Jit</Filter>
    </ClCompile>
    <ClCompile Include="DSP\Jit\DSPJitMultiplier.cpp">
      <Filter>DSPCore\Jit</Filter>
    </ClCompile>
    <ClCompile Include="DSP\Jit\DSPJitRegCache.cpp">
      <Filter>DSPCore\Jit</Filter>
    </ClCompile>
    <ClCompile Include="DSP\Jit\DSPJitUtil.cpp">
      <Filter>DSPCore\Jit</Filter>
    </ClCompile>
    <ClCompile Include="FifoPlayer\FifoAnalyzer.cpp">
      <Filter>FifoPlayer</Filter>
    </ClCompile>
    <ClCompile Include="FifoPlayer\FifoDataFile.cpp">
      <Filter>FifoPlayer</Filter>
    </ClCompile>
    <ClCompile Include="FifoPlayer\FifoPlaybackAnalyzer.cpp">
      <Filter>FifoPlayer</Filter>
    </ClCompile>
    <ClCompile Include="FifoPlayer\FifoPlayer.cpp">
      <Filter>FifoPlayer</Filter>
    </ClCompile>
    <ClCompile Include="FifoPlayer\FifoRecordAnalyzer.cpp">
      <Filter>FifoPlayer</Filter>
    </ClCompile>
    <ClCompile Include="FifoPlayer\FifoRecorder.cpp">
      <Filter>FifoPlayer</Filter>
    </ClCompile>
    <ClCompile Include="GeckoCode.cpp">
      <Filter>GeckoCode</Filter>
    </ClCompile>
    <ClCompile Include="GeckoCodeConfig.cpp">
      <Filter>GeckoCode</Filter>
    </ClCompile>
    <ClCompile Include="HLE\HLE.cpp">
      <Filter>HLE</Filter>
    </ClCompile>
    <ClCompile Include="HLE\HLE_Misc.cpp">
      <Filter>HLE</Filter>
    </ClCompile>
    <ClCompile Include="HLE\HLE_OS.cpp">
      <Filter>HLE</Filter>
    </ClCompile>
    <ClCompile Include="PowerPC\BreakPoints.cpp">
      <Filter>PowerPC</Filter>
    </ClCompile>
    <ClCompile Include="PowerPC\CachedInterpreter\CachedInterpreter.cpp">
      <Filter>PowerPC\Cached Interpreter</Filter>
    </ClCompile>
    <ClCompile Include="PowerPC\CachedInterpreter\InterpreterBlockCache.cpp">
      <Filter>PowerPC\Cached Interpreter</Filter>
    </ClCompile>
    <ClCompile Include="PowerPC\Interpreter\Interpreter.cpp">
      <Filter>PowerPC\Interpreter</Filter>
    </ClCompile>
    <ClCompile Include="PowerPC\Interpreter\Interpreter_Branch.cpp">
      <Filter>PowerPC\Interpreter</Filter>
    </ClCompile>
    <ClCompile Include="PowerPC\Interpreter\Interpreter_FloatingPoint.cpp">
      <Filter>PowerPC\Interpreter</Filter>
    </ClCompile>
    <ClCompile Include="PowerPC\Interpreter\Interpreter_Integer.cpp">
      <Filter>PowerPC\Interpreter</Filter>
    </ClCompile>
    <ClCompile Include="PowerPC\Interpreter\Interpreter_LoadStore.cpp">
      <Filter>PowerPC\Interpreter</Filter>
    </ClCompile>
    <ClCompile Include="PowerPC\Interpreter\Interpreter_LoadStorePaired.cpp">
      <Filter>PowerPC\Interpreter</Filter>
    </ClCompile>
    <ClCompile Include="PowerPC\Interpreter\Interpreter_Paired.cpp">
      <Filter>PowerPC\Interpreter</Filter>
    </ClCompile>
    <ClCompile Include="PowerPC\Interpreter\Interpreter_SystemRegisters.cpp">
      <Filter>PowerPC\Interpreter</Filter>
    </ClCompile>
    <ClCompile Include="PowerPC\Interpreter\Interpreter_Tables.cpp">
      <Filter>PowerPC\Interpreter</Filter>
    </ClCompile>
    <ClCompile Include="PowerPC\Jit64\Jit.cpp">
      <Filter>PowerPC\Jit64</Filter>
    </ClCompile>
    <ClCompile Include="PowerPC\Jit64\Jit64_Tables.cpp">
      <Filter>PowerPC\Jit64</Filter>
    </ClCompile>
    <ClCompile Include="HW\AudioInterface.cpp">
      <Filter>HW %28Flipper/Hollywood%29\AI - Audio Interface</Filter>
    </ClCompile>
    <ClCompile Include="HW\StreamADPCM.cpp">
      <Filter>HW %28Flipper/Hollywood%29\AI - Audio Interface</Filter>
    </ClCompile>
    <ClCompile Include="HW\DVD\DVDInterface.cpp">
      <Filter>HW %28Flipper/Hollywood%29\DI - Drive Interface</Filter>
    </ClCompile>
    <ClCompile Include="HW\DVD\DVDMath.cpp">
=======
﻿<?xml version="1.0" encoding="utf-8"?>
<Project ToolsVersion="4.0" xmlns="http://schemas.microsoft.com/developer/msbuild/2003">
  <ItemGroup>
    <Filter Include="ActionReplay">
      <UniqueIdentifier>{e0d231ab-7a66-45ce-a8e4-c0225308f763}</UniqueIdentifier>
    </Filter>
    <Filter Include="Boot">
      <UniqueIdentifier>{2472fb36-5473-4d49-ad2d-3699b78ab6e2}</UniqueIdentifier>
    </Filter>
    <Filter Include="Debugger">
      <UniqueIdentifier>{ed683a12-55f0-49cb-918b-c7edbcf57268}</UniqueIdentifier>
    </Filter>
    <Filter Include="DSPCore">
      <UniqueIdentifier>{35594696-15a6-44cb-b811-04e3195eecf5}</UniqueIdentifier>
    </Filter>
    <Filter Include="FifoPlayer">
      <UniqueIdentifier>{659f0a99-77cf-46a0-a7a3-95afdd99be72}</UniqueIdentifier>
    </Filter>
    <Filter Include="GeckoCode">
      <UniqueIdentifier>{c1c76a12-b4f3-4a46-84e6-e11980b2e997}</UniqueIdentifier>
    </Filter>
    <Filter Include="HLE">
      <UniqueIdentifier>{256586c3-3a1b-4d7b-9f4a-2f7ffac9d23e}</UniqueIdentifier>
    </Filter>
    <Filter Include="HW %28Flipper/Hollywood%29">
      <UniqueIdentifier>{d060b137-c211-44eb-9cad-fc12dedbea73}</UniqueIdentifier>
    </Filter>
    <Filter Include="PowerPC">
      <UniqueIdentifier>{ebd24590-dfdc-433e-a411-21723e4b7cb5}</UniqueIdentifier>
    </Filter>
    <Filter Include="PowerPC\Cached Interpreter">
      <UniqueIdentifier>{d6410c05-51f9-422a-83d5-f0723e34b607}</UniqueIdentifier>
    </Filter>
    <Filter Include="PowerPC\Interpreter">
      <UniqueIdentifier>{523f8d77-4aa6-4762-8f27-96f02b5070b4}</UniqueIdentifier>
    </Filter>
    <Filter Include="PowerPC\Jit64">
      <UniqueIdentifier>{c67be826-2935-4d25-a213-e132fa2e63ef}</UniqueIdentifier>
    </Filter>
    <Filter Include="PowerPC\JitCommon">
      <UniqueIdentifier>{c88ec388-371f-4401-851c-a32dcdc0b88b}</UniqueIdentifier>
    </Filter>
    <Filter Include="PowerPC\JitIL">
      <UniqueIdentifier>{f26d3866-92d1-4623-9445-caf9a065ed74}</UniqueIdentifier>
    </Filter>
    <Filter Include="DSPCore\Interpreter">
      <UniqueIdentifier>{6204f663-bbd0-4eb5-bc15-e3778d8b6091}</UniqueIdentifier>
    </Filter>
    <Filter Include="DSPCore\Jit">
      <UniqueIdentifier>{7042fb6f-9284-4469-bc7c-9302e0d984aa}</UniqueIdentifier>
    </Filter>
    <Filter Include="HW %28Flipper/Hollywood%29\AI - Audio Interface">
      <UniqueIdentifier>{d657188a-426d-46c8-af0a-caa148c6ed1b}</UniqueIdentifier>
    </Filter>
    <Filter Include="HW %28Flipper/Hollywood%29\DI - Drive Interface">
      <UniqueIdentifier>{2832269e-5c7d-47f8-b212-afcd9145e427}</UniqueIdentifier>
    </Filter>
    <Filter Include="HW %28Flipper/Hollywood%29\DSP Interface + HLE">
      <UniqueIdentifier>{9a10faaa-40c3-446c-81b6-5fc7a79d5329}</UniqueIdentifier>
    </Filter>
    <Filter Include="HW %28Flipper/Hollywood%29\DSP Interface + HLE\HLE">
      <UniqueIdentifier>{7a29a81c-1fee-4e5b-bfe1-5f941837bdc9}</UniqueIdentifier>
    </Filter>
    <Filter Include="HW %28Flipper/Hollywood%29\DSP Interface + HLE\HLE\uCodes">
      <UniqueIdentifier>{0eecffe7-f680-4d21-a05f-2f12c8244833}</UniqueIdentifier>
    </Filter>
    <Filter Include="HW %28Flipper/Hollywood%29\DSP Interface + HLE\LLE">
      <UniqueIdentifier>{9fcd7c03-c4be-477b-9c15-5f096ab9d0f6}</UniqueIdentifier>
    </Filter>
    <Filter Include="HW %28Flipper/Hollywood%29\Wiimote">
      <UniqueIdentifier>{69d8dcb1-f22b-47af-b1e4-f700b1a42e77}</UniqueIdentifier>
    </Filter>
    <Filter Include="HW %28Flipper/Hollywood%29\Wiimote\Emu">
      <UniqueIdentifier>{079f3720-45c8-4c54-8589-b7d00a8bc1ac}</UniqueIdentifier>
    </Filter>
    <Filter Include="HW %28Flipper/Hollywood%29\Wiimote\Real">
      <UniqueIdentifier>{bc3e845a-3d01-4713-aa32-f27110838d0c}</UniqueIdentifier>
    </Filter>
    <Filter Include="HW %28Flipper/Hollywood%29\Wiimote\Emu\Attachment">
      <UniqueIdentifier>{cdbd65da-541f-47d2-8fdc-e99e73e98e69}</UniqueIdentifier>
    </Filter>
    <Filter Include="HW %28Flipper/Hollywood%29\EXI - Expansion Interface">
      <UniqueIdentifier>{d19f1218-0e28-4f24-a4b3-33fac750a899}</UniqueIdentifier>
    </Filter>
    <Filter Include="HW %28Flipper/Hollywood%29\GCKeyboard">
      <UniqueIdentifier>{15452851-6ca5-4520-bbf1-d4b810317be3}</UniqueIdentifier>
    </Filter>
    <Filter Include="HW %28Flipper/Hollywood%29\GCMemcard">
      <UniqueIdentifier>{d7b3050d-3dd9-4284-969c-c5ad3b3662d9}</UniqueIdentifier>
    </Filter>
    <Filter Include="HW %28Flipper/Hollywood%29\GCPad">
      <UniqueIdentifier>{15452851-6ca5-4520-bbf1-d4b810317be2}</UniqueIdentifier>
    </Filter>
    <Filter Include="HW %28Flipper/Hollywood%29\GP - Gather Pipe Fifo">
      <UniqueIdentifier>{2ef543bc-8125-4b96-9627-6d8c15a5b36a}</UniqueIdentifier>
    </Filter>
    <Filter Include="HW %28Flipper/Hollywood%29\MI - Memory Interface">
      <UniqueIdentifier>{dea96a0c-0274-4c9f-915e-97472e7f4578}</UniqueIdentifier>
    </Filter>
    <Filter Include="HW %28Flipper/Hollywood%29\PI - Processor Interface">
      <UniqueIdentifier>{9fbdb5b5-9179-4488-b0bf-75c1ccdb3a61}</UniqueIdentifier>
    </Filter>
    <Filter Include="HW %28Flipper/Hollywood%29\SI - Serial Interface">
      <UniqueIdentifier>{11385524-b10b-419b-8390-710791c53550}</UniqueIdentifier>
    </Filter>
    <Filter Include="HW %28Flipper/Hollywood%29\VI - Video Interface">
      <UniqueIdentifier>{fa27e799-34c8-440a-9de3-6720df6022e7}</UniqueIdentifier>
    </Filter>
    <Filter Include="HW %28Flipper/Hollywood%29\Wii IPC">
      <UniqueIdentifier>{2b41ab45-ba8c-45dc-92cc-9107c1fa3e36}</UniqueIdentifier>
    </Filter>
    <Filter Include="PowerPC\JitILCommon">
      <UniqueIdentifier>{827afa93-1a80-4835-93ae-b5516d95867f}</UniqueIdentifier>
    </Filter>
    <Filter Include="PowerPC\Jit64Common">
      <UniqueIdentifier>{81956f71-d9fe-454f-96a6-855195d611c4}</UniqueIdentifier>
    </Filter>
    <Filter Include="IOS">
      <UniqueIdentifier>{e14b3339-dc23-46d6-845d-7206dc4f88c3}</UniqueIdentifier>
    </Filter>
    <Filter Include="IOS\USB">
      <UniqueIdentifier>{c1e2e0dc-30ac-44cd-9909-e5b594647a04}</UniqueIdentifier>
    </Filter>
    <Filter Include="IOS\USB\Bluetooth">
      <UniqueIdentifier>{5846b261-397e-4e2a-89e3-88d22ab927c5}</UniqueIdentifier>
    </Filter>
    <Filter Include="IOS\Network">
      <UniqueIdentifier>{ab9cdd90-54d7-4f42-9248-d7903ce52cc8}</UniqueIdentifier>
    </Filter>
    <Filter Include="IOS\Network\IP">
      <UniqueIdentifier>{f20fc3ea-846b-4629-b86c-fd7860f73ee9}</UniqueIdentifier>
    </Filter>
    <Filter Include="IOS\Network\KD">
      <UniqueIdentifier>{165768ae-ee50-4789-8051-5c5b7023fa4b}</UniqueIdentifier>
    </Filter>
    <Filter Include="IOS\Network\NCD">
      <UniqueIdentifier>{a749993a-d2cf-46b6-9f7f-f76294e9ad02}</UniqueIdentifier>
    </Filter>
    <Filter Include="IOS\Network\WD">
      <UniqueIdentifier>{fc3080d6-d99a-44c6-bdd4-140cec1c6bf0}</UniqueIdentifier>
    </Filter>
    <Filter Include="IOS\DI">
      <UniqueIdentifier>{3db8c364-1d72-4660-9179-86d1c46904b9}</UniqueIdentifier>
    </Filter>
    <Filter Include="IOS\FS">
      <UniqueIdentifier>{75be4669-90fe-4280-b0ea-df350f481357}</UniqueIdentifier>
    </Filter>
    <Filter Include="IOS\ES">
      <UniqueIdentifier>{7fae98ef-4b62-4701-8f08-c496bd1ce2a7}</UniqueIdentifier>
    </Filter>
    <Filter Include="IOS\SDIO">
      <UniqueIdentifier>{b132ac6a-a02e-429e-858b-bfbc3fdc1851}</UniqueIdentifier>
    </Filter>
    <Filter Include="IOS\STM">
      <UniqueIdentifier>{2bfd4ecc-7225-48f0-91b9-efb42aaf71bf}</UniqueIdentifier>
    </Filter>
    <Filter Include="IOS\WFS">
      <UniqueIdentifier>{1fa9df3e-6741-4045-b2f6-457b4a0540a9}</UniqueIdentifier>
    </Filter>
  </ItemGroup>
  <ItemGroup>
    <ClCompile Include="BootManager.cpp" />
    <ClCompile Include="ConfigManager.cpp" />
    <ClCompile Include="Core.cpp" />
    <ClCompile Include="CoreTiming.cpp" />
    <ClCompile Include="ec_wii.cpp" />
    <ClCompile Include="HotkeyManager.cpp" />
    <ClCompile Include="MemTools.cpp" />
    <ClCompile Include="Movie.cpp" />
    <ClCompile Include="NetPlayClient.cpp" />
    <ClCompile Include="NetPlayServer.cpp" />
    <ClCompile Include="PatchEngine.cpp" />
    <ClCompile Include="ConfigLoaders\BaseConfigLoader.cpp" />
    <ClCompile Include="ConfigLoaders\GameConfigLoader.cpp" />
    <ClCompile Include="ConfigLoaders\MovieConfigLoader.cpp" />
    <ClCompile Include="ConfigLoaders\NetPlayConfigLoader.cpp" />
    <ClCompile Include="State.cpp" />
    <ClCompile Include="WiiRoot.cpp" />
    <ClCompile Include="ActionReplay.cpp">
      <Filter>ActionReplay</Filter>
    </ClCompile>
    <ClCompile Include="ARDecrypt.cpp">
      <Filter>ActionReplay</Filter>
    </ClCompile>
    <ClCompile Include="Boot\Boot.cpp">
      <Filter>Boot</Filter>
    </ClCompile>
    <ClCompile Include="Boot\Boot_BS2Emu.cpp">
      <Filter>Boot</Filter>
    </ClCompile>
    <ClCompile Include="Boot\Boot_DOL.cpp">
      <Filter>Boot</Filter>
    </ClCompile>
    <ClCompile Include="Boot\Boot_ELF.cpp">
      <Filter>Boot</Filter>
    </ClCompile>
    <ClCompile Include="Boot\Boot_WiiWAD.cpp">
      <Filter>Boot</Filter>
    </ClCompile>
    <ClCompile Include="Boot\ElfReader.cpp">
      <Filter>Boot</Filter>
    </ClCompile>
    <ClCompile Include="Debugger\Debugger_SymbolMap.cpp">
      <Filter>Debugger</Filter>
    </ClCompile>
    <ClCompile Include="Debugger\Dump.cpp">
      <Filter>Debugger</Filter>
    </ClCompile>
    <ClCompile Include="Debugger\PPCDebugInterface.cpp">
      <Filter>Debugger</Filter>
    </ClCompile>
    <ClCompile Include="Debugger\RSO.cpp">
      <Filter>Debugger</Filter>
    </ClCompile>
    <ClCompile Include="DSP\Interpreter\DSPIntArithmetic.cpp">
      <Filter>DSPCore\Interpreter</Filter>
    </ClCompile>
    <ClCompile Include="DSP\Interpreter\DSPIntBranch.cpp">
      <Filter>DSPCore\Interpreter</Filter>
    </ClCompile>
    <ClCompile Include="DSP\Interpreter\DSPIntCCUtil.cpp">
      <Filter>DSPCore\Interpreter</Filter>
    </ClCompile>
    <ClCompile Include="DSP\Interpreter\DSPInterpreter.cpp">
      <Filter>DSPCore\Interpreter</Filter>
    </ClCompile>
    <ClCompile Include="DSP\Interpreter\DSPIntExtOps.cpp">
      <Filter>DSPCore\Interpreter</Filter>
    </ClCompile>
    <ClCompile Include="DSP\Interpreter\DSPIntLoadStore.cpp">
      <Filter>DSPCore\Interpreter</Filter>
    </ClCompile>
    <ClCompile Include="DSP\Interpreter\DSPIntMisc.cpp">
      <Filter>DSPCore\Interpreter</Filter>
    </ClCompile>
    <ClCompile Include="DSP\Interpreter\DSPIntMultiplier.cpp">
      <Filter>DSPCore\Interpreter</Filter>
    </ClCompile>
    <ClCompile Include="DSP\Jit\DSPEmitter.cpp">
      <Filter>DSPCore\Jit</Filter>
    </ClCompile>
    <ClCompile Include="DSP\Jit\DSPJitArithmetic.cpp">
      <Filter>DSPCore\Jit</Filter>
    </ClCompile>
    <ClCompile Include="DSP\Jit\DSPJitBranch.cpp">
      <Filter>DSPCore\Jit</Filter>
    </ClCompile>
    <ClCompile Include="DSP\Jit\DSPJitCCUtil.cpp">
      <Filter>DSPCore\Jit</Filter>
    </ClCompile>
    <ClCompile Include="DSP\Jit\DSPJitExtOps.cpp">
      <Filter>DSPCore\Jit</Filter>
    </ClCompile>
    <ClCompile Include="DSP\Jit\DSPJitLoadStore.cpp">
      <Filter>DSPCore\Jit</Filter>
    </ClCompile>
    <ClCompile Include="DSP\Jit\DSPJitMisc.cpp">
      <Filter>DSPCore\Jit</Filter>
    </ClCompile>
    <ClCompile Include="DSP\Jit\DSPJitMultiplier.cpp">
      <Filter>DSPCore\Jit</Filter>
    </ClCompile>
    <ClCompile Include="DSP\Jit\DSPJitRegCache.cpp">
      <Filter>DSPCore\Jit</Filter>
    </ClCompile>
    <ClCompile Include="DSP\Jit\DSPJitUtil.cpp">
      <Filter>DSPCore\Jit</Filter>
    </ClCompile>
    <ClCompile Include="FifoPlayer\FifoAnalyzer.cpp">
      <Filter>FifoPlayer</Filter>
    </ClCompile>
    <ClCompile Include="FifoPlayer\FifoDataFile.cpp">
      <Filter>FifoPlayer</Filter>
    </ClCompile>
    <ClCompile Include="FifoPlayer\FifoPlaybackAnalyzer.cpp">
      <Filter>FifoPlayer</Filter>
    </ClCompile>
    <ClCompile Include="FifoPlayer\FifoPlayer.cpp">
      <Filter>FifoPlayer</Filter>
    </ClCompile>
    <ClCompile Include="FifoPlayer\FifoRecordAnalyzer.cpp">
      <Filter>FifoPlayer</Filter>
    </ClCompile>
    <ClCompile Include="FifoPlayer\FifoRecorder.cpp">
      <Filter>FifoPlayer</Filter>
    </ClCompile>
    <ClCompile Include="GeckoCode.cpp">
      <Filter>GeckoCode</Filter>
    </ClCompile>
    <ClCompile Include="GeckoCodeConfig.cpp">
      <Filter>GeckoCode</Filter>
    </ClCompile>
    <ClCompile Include="HLE\HLE.cpp">
      <Filter>HLE</Filter>
    </ClCompile>
    <ClCompile Include="HLE\HLE_Misc.cpp">
      <Filter>HLE</Filter>
    </ClCompile>
    <ClCompile Include="HLE\HLE_OS.cpp">
      <Filter>HLE</Filter>
    </ClCompile>
    <ClCompile Include="PowerPC\BreakPoints.cpp">
      <Filter>PowerPC</Filter>
    </ClCompile>
    <ClCompile Include="PowerPC\CachedInterpreter\CachedInterpreter.cpp">
      <Filter>PowerPC\Cached Interpreter</Filter>
    </ClCompile>
    <ClCompile Include="PowerPC\CachedInterpreter\InterpreterBlockCache.cpp">
      <Filter>PowerPC\Cached Interpreter</Filter>
    </ClCompile>
    <ClCompile Include="PowerPC\Interpreter\Interpreter.cpp">
      <Filter>PowerPC\Interpreter</Filter>
    </ClCompile>
    <ClCompile Include="PowerPC\Interpreter\Interpreter_Branch.cpp">
      <Filter>PowerPC\Interpreter</Filter>
    </ClCompile>
    <ClCompile Include="PowerPC\Interpreter\Interpreter_FloatingPoint.cpp">
      <Filter>PowerPC\Interpreter</Filter>
    </ClCompile>
    <ClCompile Include="PowerPC\Interpreter\Interpreter_Integer.cpp">
      <Filter>PowerPC\Interpreter</Filter>
    </ClCompile>
    <ClCompile Include="PowerPC\Interpreter\Interpreter_LoadStore.cpp">
      <Filter>PowerPC\Interpreter</Filter>
    </ClCompile>
    <ClCompile Include="PowerPC\Interpreter\Interpreter_LoadStorePaired.cpp">
      <Filter>PowerPC\Interpreter</Filter>
    </ClCompile>
    <ClCompile Include="PowerPC\Interpreter\Interpreter_Paired.cpp">
      <Filter>PowerPC\Interpreter</Filter>
    </ClCompile>
    <ClCompile Include="PowerPC\Interpreter\Interpreter_SystemRegisters.cpp">
      <Filter>PowerPC\Interpreter</Filter>
    </ClCompile>
    <ClCompile Include="PowerPC\Interpreter\Interpreter_Tables.cpp">
      <Filter>PowerPC\Interpreter</Filter>
    </ClCompile>
    <ClCompile Include="PowerPC\Jit64\Jit.cpp">
      <Filter>PowerPC\Jit64</Filter>
    </ClCompile>
    <ClCompile Include="PowerPC\Jit64\Jit64_Tables.cpp">
      <Filter>PowerPC\Jit64</Filter>
    </ClCompile>
    <ClCompile Include="HW\AudioInterface.cpp">
      <Filter>HW %28Flipper/Hollywood%29\AI - Audio Interface</Filter>
    </ClCompile>
    <ClCompile Include="HW\StreamADPCM.cpp">
      <Filter>HW %28Flipper/Hollywood%29\AI - Audio Interface</Filter>
    </ClCompile>
    <ClCompile Include="HW\DVD\DVDInterface.cpp">
>>>>>>> e9ad0ec6
      <Filter>HW %28Flipper/Hollywood%29\DI - Drive Interface</Filter>
    </ClCompile>
    <ClCompile Include="HW\DVD\DVDThread.cpp">
      <Filter>HW %28Flipper/Hollywood%29\DI - Drive Interface</Filter>
    </ClCompile>
    <ClCompile Include="HW\DVD\FileMonitor.cpp">
      <Filter>HW %28Flipper/Hollywood%29\DI - Drive Interface</Filter>
    </ClCompile>
    <ClCompile Include="HW\DSPHLE\UCodes\AX.cpp">
      <Filter>HW %28Flipper/Hollywood%29\DSP Interface + HLE\HLE\uCodes</Filter>
    </ClCompile>
    <ClCompile Include="HW\DSPHLE\UCodes\AXWii.cpp">
      <Filter>HW %28Flipper/Hollywood%29\DSP Interface + HLE\HLE\uCodes</Filter>
    </ClCompile>
    <ClCompile Include="HW\DSPHLE\UCodes\CARD.cpp">
      <Filter>HW %28Flipper/Hollywood%29\DSP Interface + HLE\HLE\uCodes</Filter>
    </ClCompile>
    <ClCompile Include="HW\DSPHLE\UCodes\GBA.cpp">
      <Filter>HW %28Flipper/Hollywood%29\DSP Interface + HLE\HLE\uCodes</Filter>
    </ClCompile>
    <ClCompile Include="HW\DSPHLE\UCodes\INIT.cpp">
      <Filter>HW %28Flipper/Hollywood%29\DSP Interface + HLE\HLE\uCodes</Filter>
    </ClCompile>
    <ClCompile Include="HW\DSPHLE\UCodes\ROM.cpp">
      <Filter>HW %28Flipper/Hollywood%29\DSP Interface + HLE\HLE\uCodes</Filter>
    </ClCompile>
    <ClCompile Include="HW\DSPHLE\UCodes\Zelda.cpp">
      <Filter>HW %28Flipper/Hollywood%29\DSP Interface + HLE\HLE\uCodes</Filter>
    </ClCompile>
    <ClCompile Include="HW\DSPHLE\UCodes\UCodes.cpp">
      <Filter>HW %28Flipper/Hollywood%29\DSP Interface + HLE\HLE\uCodes</Filter>
    </ClCompile>
    <ClCompile Include="HW\DSPHLE\DSPHLE.cpp">
      <Filter>HW %28Flipper/Hollywood%29\DSP Interface + HLE\HLE</Filter>
    </ClCompile>
    <ClCompile Include="HW\DSPHLE\MailHandler.cpp">
      <Filter>HW %28Flipper/Hollywood%29\DSP Interface + HLE\HLE</Filter>
    </ClCompile>
    <ClCompile Include="HW\DSPLLE\DSPDebugInterface.cpp">
      <Filter>HW %28Flipper/Hollywood%29\DSP Interface + HLE\LLE</Filter>
    </ClCompile>
    <ClCompile Include="HW\DSPLLE\DSPHost.cpp">
      <Filter>HW %28Flipper/Hollywood%29\DSP Interface + HLE\LLE</Filter>
    </ClCompile>
    <ClCompile Include="HW\DSPLLE\DSPLLE.cpp">
      <Filter>HW %28Flipper/Hollywood%29\DSP Interface + HLE\LLE</Filter>
    </ClCompile>
    <ClCompile Include="HW\DSPLLE\DSPLLEGlobals.cpp">
      <Filter>HW %28Flipper/Hollywood%29\DSP Interface + HLE\LLE</Filter>
    </ClCompile>
    <ClCompile Include="HW\DSPLLE\DSPLLETools.cpp">
      <Filter>HW %28Flipper/Hollywood%29\DSP Interface + HLE\LLE</Filter>
    </ClCompile>
    <ClCompile Include="HW\DSPLLE\DSPSymbols.cpp">
      <Filter>HW %28Flipper/Hollywood%29\DSP Interface + HLE\LLE</Filter>
    </ClCompile>
    <ClCompile Include="HW\DSP.cpp">
      <Filter>HW %28Flipper/Hollywood%29\DSP Interface + HLE</Filter>
    </ClCompile>
    <ClCompile Include="HW\EXI\EXI.cpp">
      <Filter>HW %28Flipper/Hollywood%29\EXI - Expansion Interface</Filter>
    </ClCompile>
    <ClCompile Include="HW\EXI\EXI_Channel.cpp">
      <Filter>HW %28Flipper/Hollywood%29\EXI - Expansion Interface</Filter>
    </ClCompile>
    <ClCompile Include="HW\EXI\EXI_Device.cpp">
      <Filter>HW %28Flipper/Hollywood%29\EXI - Expansion Interface</Filter>
    </ClCompile>
    <ClCompile Include="HW\EXI\EXI_DeviceAD16.cpp">
      <Filter>HW %28Flipper/Hollywood%29\EXI - Expansion Interface</Filter>
    </ClCompile>
    <ClCompile Include="HW\EXI\EXI_DeviceAGP.cpp">
      <Filter>HW %28Flipper/Hollywood%29\EXI - Expansion Interface</Filter>
    </ClCompile>
    <ClCompile Include="HW\EXI\EXI_DeviceDummy.cpp">
      <Filter>HW %28Flipper/Hollywood%29\EXI - Expansion Interface</Filter>
    </ClCompile>
    <ClCompile Include="HW\EXI\EXI_DeviceEthernet.cpp">
      <Filter>HW %28Flipper/Hollywood%29\EXI - Expansion Interface</Filter>
    </ClCompile>
    <ClCompile Include="HW\EXI\EXI_DeviceGecko.cpp">
      <Filter>HW %28Flipper/Hollywood%29\EXI - Expansion Interface</Filter>
    </ClCompile>
    <ClCompile Include="HW\EXI\EXI_DeviceIPL.cpp">
      <Filter>HW %28Flipper/Hollywood%29\EXI - Expansion Interface</Filter>
    </ClCompile>
    <ClCompile Include="HW\EXI\EXI_DeviceMemoryCard.cpp">
      <Filter>HW %28Flipper/Hollywood%29\EXI - Expansion Interface</Filter>
    </ClCompile>
    <ClCompile Include="HW\EXI\EXI_DeviceMic.cpp">
      <Filter>HW %28Flipper/Hollywood%29\EXI - Expansion Interface</Filter>
    </ClCompile>
    <ClCompile Include="HW\EXI\BBA-TAP\TAP_Win32.cpp">
      <Filter>HW %28Flipper/Hollywood%29\EXI - Expansion Interface</Filter>
    </ClCompile>
    <ClCompile Include="HW\Sram.cpp">
      <Filter>HW %28Flipper/Hollywood%29\EXI - Expansion Interface</Filter>
    </ClCompile>
    <ClCompile Include="HW\GCMemcard\GCMemcard.cpp">
      <Filter>HW %28Flipper/Hollywood%29\GCMemcard</Filter>
    </ClCompile>
    <ClCompile Include="HW\GCMemcard\GCMemcardDirectory.cpp">
      <Filter>HW %28Flipper/Hollywood%29\GCMemcard</Filter>
    </ClCompile>
    <ClCompile Include="HW\GCMemcard\GCMemcardRaw.cpp">
      <Filter>HW %28Flipper/Hollywood%29\GCMemcard</Filter>
    </ClCompile>
    <ClCompile Include="HW\GCPad.cpp">
      <Filter>HW %28Flipper/Hollywood%29\GCPad</Filter>
    </ClCompile>
    <ClCompile Include="HW\GCPadEmu.cpp">
      <Filter>HW %28Flipper/Hollywood%29\GCPad</Filter>
    </ClCompile>
    <ClCompile Include="HW\GPFifo.cpp">
      <Filter>HW %28Flipper/Hollywood%29\GP - Gather Pipe Fifo</Filter>
    </ClCompile>
    <ClCompile Include="HW\MemoryInterface.cpp">
      <Filter>HW %28Flipper/Hollywood%29\MI - Memory Interface</Filter>
    </ClCompile>
    <ClCompile Include="HW\ProcessorInterface.cpp">
      <Filter>HW %28Flipper/Hollywood%29\PI - Processor Interface</Filter>
    </ClCompile>
    <ClCompile Include="HW\SI\SI.cpp">
      <Filter>HW %28Flipper/Hollywood%29\SI - Serial Interface</Filter>
    </ClCompile>
    <ClCompile Include="HW\SI\SI_Device.cpp">
      <Filter>HW %28Flipper/Hollywood%29\SI - Serial Interface</Filter>
    </ClCompile>
    <ClCompile Include="HW\SI\SI_DeviceDanceMat.cpp">
      <Filter>HW %28Flipper/Hollywood%29\SI - Serial Interface</Filter>
    </ClCompile>
    <ClCompile Include="HW\SI\SI_DeviceGBA.cpp">
      <Filter>HW %28Flipper/Hollywood%29\SI - Serial Interface</Filter>
    </ClCompile>
    <ClCompile Include="HW\SI\SI_DeviceGCAdapter.cpp">
      <Filter>HW %28Flipper/Hollywood%29\SI - Serial Interface</Filter>
    </ClCompile>
<<<<<<< HEAD
    <ClCompile Include="HW\SI\SI_DeviceGCController.cpp">
      <Filter>HW %28Flipper/Hollywood%29\SI - Serial Interface</Filter>
    </ClCompile>
    <ClCompile Include="HW\SI\SI_DeviceGCSteeringWheel.cpp">
      <Filter>HW %28Flipper/Hollywood%29\SI - Serial Interface</Filter>
    </ClCompile>
    <ClCompile Include="HW\SI\SI_DeviceKeyboard.cpp">
      <Filter>HW %28Flipper/Hollywood%29\SI - Serial Interface</Filter>
    </ClCompile>
    <ClCompile Include="HW\SI\SI_DeviceNull.cpp">
      <Filter>HW %28Flipper/Hollywood%29\SI - Serial Interface</Filter>
    </ClCompile>
    <ClCompile Include="HW\VideoInterface.cpp">
      <Filter>HW %28Flipper/Hollywood%29\VI - Video Interface</Filter>
    </ClCompile>
    <ClCompile Include="HW\WiimoteEmu\Attachment\Attachment.cpp">
      <Filter>HW %28Flipper/Hollywood%29\Wiimote\Emu\Attachment</Filter>
    </ClCompile>
    <ClCompile Include="HW\WiimoteEmu\Attachment\Classic.cpp">
      <Filter>HW %28Flipper/Hollywood%29\Wiimote\Emu\Attachment</Filter>
    </ClCompile>
    <ClCompile Include="HW\WiimoteEmu\Attachment\Drums.cpp">
      <Filter>HW %28Flipper/Hollywood%29\Wiimote\Emu\Attachment</Filter>
    </ClCompile>
    <ClCompile Include="HW\WiimoteEmu\Attachment\Guitar.cpp">
      <Filter>HW %28Flipper/Hollywood%29\Wiimote\Emu\Attachment</Filter>
    </ClCompile>
    <ClCompile Include="HW\WiimoteEmu\Attachment\Nunchuk.cpp">
      <Filter>HW %28Flipper/Hollywood%29\Wiimote\Emu\Attachment</Filter>
    </ClCompile>
    <ClCompile Include="HW\WiimoteEmu\Attachment\Turntable.cpp">
      <Filter>HW %28Flipper/Hollywood%29\Wiimote\Emu\Attachment</Filter>
    </ClCompile>
    <ClCompile Include="HW\WiimoteEmu\EmuSubroutines.cpp">
      <Filter>HW %28Flipper/Hollywood%29\Wiimote\Emu</Filter>
    </ClCompile>
    <ClCompile Include="HW\WiimoteEmu\Encryption.cpp">
      <Filter>HW %28Flipper/Hollywood%29\Wiimote\Emu</Filter>
    </ClCompile>
    <ClCompile Include="HW\WiimoteEmu\Speaker.cpp">
      <Filter>HW %28Flipper/Hollywood%29\Wiimote\Emu</Filter>
    </ClCompile>
    <ClCompile Include="HW\WiimoteEmu\WiimoteEmu.cpp">
      <Filter>HW %28Flipper/Hollywood%29\Wiimote\Emu</Filter>
    </ClCompile>
    <ClCompile Include="HW\WiimoteReal\IOWin.cpp">
      <Filter>HW %28Flipper/Hollywood%29\Wiimote\Real</Filter>
    </ClCompile>
    <ClCompile Include="HW\WiimoteReal\WiimoteReal.cpp">
      <Filter>HW %28Flipper/Hollywood%29\Wiimote\Real</Filter>
    </ClCompile>
    <ClCompile Include="HW\WII_IPC.cpp">
      <Filter>HW %28Flipper/Hollywood%29\Wii IPC</Filter>
    </ClCompile>
    <ClCompile Include="HW\CPU.cpp">
      <Filter>HW %28Flipper/Hollywood%29</Filter>
    </ClCompile>
    <ClCompile Include="HW\HW.cpp">
      <Filter>HW %28Flipper/Hollywood%29</Filter>
    </ClCompile>
    <ClCompile Include="HW\Memmap.cpp">
      <Filter>HW %28Flipper/Hollywood%29</Filter>
    </ClCompile>
    <ClCompile Include="HW\MMIO.cpp">
      <Filter>HW %28Flipper/Hollywood%29</Filter>
    </ClCompile>
    <ClCompile Include="HW\SystemTimers.cpp">
      <Filter>HW %28Flipper/Hollywood%29</Filter>
    </ClCompile>
    <ClCompile Include="HW\WiiSaveCrypted.cpp">
      <Filter>HW %28Flipper/Hollywood%29</Filter>
    </ClCompile>
    <ClCompile Include="DSP\DSPAssembler.cpp">
      <Filter>DSPCore</Filter>
    </ClCompile>
    <ClCompile Include="DSP\DSPAccelerator.cpp">
      <Filter>DSPCore</Filter>
    </ClCompile>
    <ClCompile Include="DSP\DSPAnalyzer.cpp">
      <Filter>DSPCore</Filter>
    </ClCompile>
    <ClCompile Include="DSP\DSPCaptureLogger.cpp">
      <Filter>DSPCore</Filter>
    </ClCompile>
    <ClCompile Include="DSP\DSPCodeUtil.cpp">
      <Filter>DSPCore</Filter>
    </ClCompile>
    <ClCompile Include="DSP\DSPCore.cpp">
      <Filter>DSPCore</Filter>
    </ClCompile>
    <ClCompile Include="DSP\DSPDisassembler.cpp">
      <Filter>DSPCore</Filter>
    </ClCompile>
    <ClCompile Include="DSPEmulator.cpp">
      <Filter>DSPCore</Filter>
    </ClCompile>
    <ClCompile Include="DSP\DSPHWInterface.cpp">
      <Filter>DSPCore</Filter>
    </ClCompile>
    <ClCompile Include="DSP\DSPMemoryMap.cpp">
      <Filter>DSPCore</Filter>
    </ClCompile>
    <ClCompile Include="DSP\DSPStacks.cpp">
      <Filter>DSPCore</Filter>
    </ClCompile>
    <ClCompile Include="DSP\DSPTables.cpp">
      <Filter>DSPCore</Filter>
    </ClCompile>
    <ClCompile Include="DSP\LabelMap.cpp">
      <Filter>DSPCore</Filter>
    </ClCompile>
    <ClCompile Include="HW\Wiimote.cpp">
      <Filter>HW %28Flipper/Hollywood%29\Wiimote</Filter>
    </ClCompile>
    <ClCompile Include="PowerPC\JitInterface.cpp">
      <Filter>PowerPC</Filter>
    </ClCompile>
    <ClCompile Include="PowerPC\PowerPC.cpp">
      <Filter>PowerPC</Filter>
    </ClCompile>
    <ClCompile Include="PowerPC\PPCAnalyst.cpp">
      <Filter>PowerPC</Filter>
    </ClCompile>
    <ClCompile Include="PowerPC\PPCCache.cpp">
      <Filter>PowerPC</Filter>
    </ClCompile>
    <ClCompile Include="PowerPC\PPCSymbolDB.cpp">
      <Filter>PowerPC</Filter>
    </ClCompile>
    <ClCompile Include="PowerPC\PPCTables.cpp">
      <Filter>PowerPC</Filter>
    </ClCompile>
    <ClCompile Include="PowerPC\Profiler.cpp">
      <Filter>PowerPC</Filter>
    </ClCompile>
    <ClCompile Include="PowerPC\JitCommon\JitAsmCommon.cpp">
      <Filter>PowerPC\JitCommon</Filter>
    </ClCompile>
    <ClCompile Include="PowerPC\JitCommon\JitBase.cpp">
      <Filter>PowerPC\JitCommon</Filter>
    </ClCompile>
    <ClCompile Include="PowerPC\JitCommon\JitCache.cpp">
      <Filter>PowerPC\JitCommon</Filter>
    </ClCompile>
    <ClCompile Include="PowerPC\Jit64IL\IR_X86.cpp">
      <Filter>PowerPC\JitIL</Filter>
    </ClCompile>
    <ClCompile Include="PowerPC\Jit64IL\JitIL.cpp">
      <Filter>PowerPC\JitIL</Filter>
    </ClCompile>
    <ClCompile Include="PowerPC\Jit64IL\JitIL_Tables.cpp">
      <Filter>PowerPC\JitIL</Filter>
    </ClCompile>
    <ClCompile Include="PowerPC\Jit64\FPURegCache.cpp">
      <Filter>PowerPC\Jit64</Filter>
    </ClCompile>
    <ClCompile Include="PowerPC\Jit64\GPRRegCache.cpp">
      <Filter>PowerPC\Jit64</Filter>
    </ClCompile>
    <ClCompile Include="PowerPC\Jit64\Jit_Branch.cpp">
      <Filter>PowerPC\Jit64</Filter>
    </ClCompile>
    <ClCompile Include="PowerPC\Jit64\Jit_SystemRegisters.cpp">
      <Filter>PowerPC\Jit64</Filter>
    </ClCompile>
    <ClCompile Include="PowerPC\Jit64\Jit_FloatingPoint.cpp">
      <Filter>PowerPC\Jit64</Filter>
    </ClCompile>
    <ClCompile Include="PowerPC\Jit64\Jit_Integer.cpp">
      <Filter>PowerPC\Jit64</Filter>
    </ClCompile>
    <ClCompile Include="PowerPC\Jit64\Jit_LoadStore.cpp">
      <Filter>PowerPC\Jit64</Filter>
    </ClCompile>
    <ClCompile Include="PowerPC\Jit64\Jit_LoadStoreFloating.cpp">
      <Filter>PowerPC\Jit64</Filter>
    </ClCompile>
    <ClCompile Include="PowerPC\Jit64\Jit_LoadStorePaired.cpp">
      <Filter>PowerPC\Jit64</Filter>
    </ClCompile>
    <ClCompile Include="PowerPC\Jit64\Jit_Paired.cpp">
      <Filter>PowerPC\Jit64</Filter>
    </ClCompile>
    <ClCompile Include="PowerPC\Jit64\JitAsm.cpp">
      <Filter>PowerPC\Jit64</Filter>
    </ClCompile>
    <ClCompile Include="PowerPC\Jit64\JitRegCache.cpp">
      <Filter>PowerPC\Jit64</Filter>
    </ClCompile>
    <ClCompile Include="PowerPC\JitILCommon\JitILBase_Branch.cpp">
      <Filter>PowerPC\JitILCommon</Filter>
    </ClCompile>
    <ClCompile Include="PowerPC\JitILCommon\JitILBase_FloatingPoint.cpp">
      <Filter>PowerPC\JitILCommon</Filter>
    </ClCompile>
    <ClCompile Include="PowerPC\JitILCommon\JitILBase_Integer.cpp">
      <Filter>PowerPC\JitILCommon</Filter>
    </ClCompile>
    <ClCompile Include="PowerPC\JitILCommon\JitILBase_LoadStore.cpp">
      <Filter>PowerPC\JitILCommon</Filter>
    </ClCompile>
    <ClCompile Include="PowerPC\JitILCommon\JitILBase_LoadStoreFloating.cpp">
      <Filter>PowerPC\JitILCommon</Filter>
    </ClCompile>
    <ClCompile Include="PowerPC\JitILCommon\JitILBase_LoadStorePaired.cpp">
      <Filter>PowerPC\JitILCommon</Filter>
    </ClCompile>
    <ClCompile Include="PowerPC\JitILCommon\JitILBase_Paired.cpp">
      <Filter>PowerPC\JitILCommon</Filter>
    </ClCompile>
    <ClCompile Include="PowerPC\JitILCommon\JitILBase_SystemRegisters.cpp">
      <Filter>PowerPC\JitILCommon</Filter>
    </ClCompile>
    <ClCompile Include="PowerPC\JitILCommon\IR.cpp">
      <Filter>PowerPC\JitILCommon</Filter>
    </ClCompile>
    <ClCompile Include="HW\GCKeyboardEmu.cpp">
      <Filter>HW %28Flipper/Hollywood%29\GCKeyboard</Filter>
    </ClCompile>
    <ClCompile Include="HW\GCKeyboard.cpp">
      <Filter>HW %28Flipper/Hollywood%29\GCKeyboard</Filter>
    </ClCompile>
    <ClCompile Include="PowerPC\MMU.cpp">
      <Filter>PowerPC</Filter>
    </ClCompile>
    <ClCompile Include="HW\WiimoteEmu\HydraTLayer.cpp">
      <Filter>HW %28Flipper/Hollywood%29\Wiimote\Emu</Filter>
    </ClCompile>
    <ClCompile Include="PowerPC\Jit64Common\BlockCache.cpp">
      <Filter>PowerPC\Jit64Common</Filter>
    </ClCompile>
    <ClCompile Include="PowerPC\Jit64Common\EmuCodeBlock.cpp">
      <Filter>PowerPC\Jit64Common</Filter>
    </ClCompile>
    <ClCompile Include="PowerPC\Jit64Common\FarCodeCache.cpp">
      <Filter>PowerPC\Jit64Common</Filter>
    </ClCompile>
    <ClCompile Include="PowerPC\Jit64Common\Jit64AsmCommon.cpp">
      <Filter>PowerPC\Jit64Common</Filter>
    </ClCompile>
    <ClCompile Include="PowerPC\Jit64Common\Jit64Base.cpp">
      <Filter>PowerPC\Jit64Common</Filter>
    </ClCompile>
    <ClCompile Include="PowerPC\Jit64Common\TrampolineCache.cpp">
      <Filter>PowerPC\Jit64Common</Filter>
    </ClCompile>
    <ClCompile Include="Analytics.cpp" />
    <ClCompile Include="PowerPC\SignatureDB\CSVSignatureDB.cpp" />
    <ClCompile Include="PowerPC\SignatureDB\DSYSignatureDB.cpp" />
    <ClCompile Include="PowerPC\SignatureDB\MEGASignatureDB.cpp" />
    <ClCompile Include="PowerPC\SignatureDB\SignatureDB.cpp" />
    <ClCompile Include="IOS\USB\Bluetooth\BTBase.cpp">
      <Filter>IOS\USB\Bluetooth</Filter>
    </ClCompile>
    <ClCompile Include="IOS\USB\Bluetooth\BTEmu.cpp">
      <Filter>IOS\USB\Bluetooth</Filter>
    </ClCompile>
    <ClCompile Include="IOS\USB\Bluetooth\BTReal.cpp">
      <Filter>IOS\USB\Bluetooth</Filter>
    </ClCompile>
    <ClCompile Include="IOS\USB\Bluetooth\BTStub.cpp">
      <Filter>IOS\USB\Bluetooth</Filter>
    </ClCompile>
    <ClCompile Include="ARBruteForcer.cpp">
      <Filter>ActionReplay</Filter>
    </ClCompile>
    <ClCompile Include="IOS\Device.cpp">
      <Filter>IOS</Filter>
    </ClCompile>
    <ClCompile Include="IOS\DeviceStub.cpp">
      <Filter>IOS</Filter>
    </ClCompile>
    <ClCompile Include="IOS\DI\DI.cpp">
      <Filter>IOS\DI</Filter>
    </ClCompile>
    <ClCompile Include="IOS\FS\FileIO.cpp">
      <Filter>IOS\FS</Filter>
    </ClCompile>
    <ClCompile Include="IOS\ES\ES.cpp">
      <Filter>IOS\ES</Filter>
    </ClCompile>
    <ClCompile Include="IOS\ES\Formats.cpp">
      <Filter>IOS\ES</Filter>
    </ClCompile>
    <ClCompile Include="IOS\ES\Identity.cpp">
      <Filter>IOS\ES</Filter>
    </ClCompile>
    <ClCompile Include="IOS\ES\NandUtils.cpp">
      <Filter>IOS\ES</Filter>
    </ClCompile>
    <ClCompile Include="IOS\ES\TitleContents.cpp">
      <Filter>IOS\ES</Filter>
    </ClCompile>
    <ClCompile Include="IOS\ES\TitleInformation.cpp">
      <Filter>IOS\ES</Filter>
    </ClCompile>
    <ClCompile Include="IOS\ES\TitleManagement.cpp">
      <Filter>IOS\ES</Filter>
    </ClCompile>
    <ClCompile Include="IOS\ES\Views.cpp">
      <Filter>IOS\ES</Filter>
    </ClCompile>
    <ClCompile Include="IOS\FS\FS.cpp">
      <Filter>IOS\FS</Filter>
    </ClCompile>
    <ClCompile Include="IOS\Network\ICMPLin.cpp">
      <Filter>IOS\Network</Filter>
    </ClCompile>
    <ClCompile Include="IOS\IPC.cpp">
      <Filter>IOS</Filter>
    </ClCompile>
    <ClCompile Include="IOS\MIOS.cpp">
      <Filter>IOS</Filter>
    </ClCompile>
    <ClCompile Include="IOS\Network\MACUtils.cpp">
      <Filter>IOS\Network</Filter>
    </ClCompile>
    <ClCompile Include="IOS\Network\Socket.cpp">
      <Filter>IOS\Network</Filter>
    </ClCompile>
    <ClCompile Include="IOS\Network\SSL.cpp">
      <Filter>IOS\Network</Filter>
    </ClCompile>
    <ClCompile Include="IOS\Network\IP\Top.cpp">
      <Filter>IOS\Network\IP</Filter>
    </ClCompile>
    <ClCompile Include="IOS\Network\KD\NetKDRequest.cpp">
      <Filter>IOS\Network\KD</Filter>
    </ClCompile>
    <ClCompile Include="IOS\Network\KD\NetKDTime.cpp">
      <Filter>IOS\Network\KD</Filter>
    </ClCompile>
    <ClCompile Include="IOS\Network\KD\NWC24Config.cpp">
      <Filter>IOS\Network\KD</Filter>
    </ClCompile>
    <ClCompile Include="IOS\Network\NCD\Config.cpp">
      <Filter>IOS\Network\NCD</Filter>
    </ClCompile>
    <ClCompile Include="IOS\Network\NCD\Manage.cpp">
      <Filter>IOS\Network\NCD</Filter>
    </ClCompile>
    <ClCompile Include="IOS\Network\WD\Command.cpp">
      <Filter>IOS\Network\WD</Filter>
    </ClCompile>
    <ClCompile Include="IOS\SDIO\SDIOSlot0.cpp">
      <Filter>IOS\SDIO</Filter>
    </ClCompile>
    <ClCompile Include="IOS\STM\STM.cpp">
      <Filter>IOS\STM</Filter>
    </ClCompile>
    <ClCompile Include="IOS\USB\Common.cpp">
      <Filter>IOS\USB</Filter>
    </ClCompile>
    <ClCompile Include="IOS\USB\LibusbDevice.cpp">
      <Filter>IOS\USB</Filter>
    </ClCompile>
    <ClCompile Include="IOS\USB\Host.cpp">
      <Filter>IOS\USB</Filter>
    </ClCompile>
    <ClCompile Include="IOS\USB\OH0\OH0.cpp">
      <Filter>IOS\USB</Filter>
    </ClCompile>
    <ClCompile Include="IOS\USB\OH0\OH0Device.cpp">
      <Filter>IOS\USB</Filter>
    </ClCompile>
    <ClCompile Include="IOS\USB\USB_HID\HIDv4.cpp">
      <Filter>IOS\USB</Filter>
    </ClCompile>
    <ClCompile Include="IOS\USB\USB_VEN\VEN.cpp">
      <Filter>IOS\USB</Filter>
    </ClCompile>
    <ClCompile Include="IOS\USB\USBV0.cpp">
      <Filter>IOS\USB</Filter>
    </ClCompile>
    <ClCompile Include="IOS\USB\USBV4.cpp">
      <Filter>IOS\USB</Filter>
    </ClCompile>
    <ClCompile Include="IOS\USB\USBV5.cpp">
      <Filter>IOS\USB</Filter>
    </ClCompile>
    <ClCompile Include="IOS\USB\USB_KBD.cpp">
      <Filter>IOS\USB</Filter>
    </ClCompile>
    <ClCompile Include="IOS\WFS\WFSI.cpp">
      <Filter>IOS\WFS</Filter>
    </ClCompile>
    <ClCompile Include="IOS\WFS\WFSSRV.cpp">
      <Filter>IOS\WFS</Filter>
    </ClCompile>
    <ClCompile Include="IOS\USB\Bluetooth\WiimoteDevice.cpp">
      <Filter>IOS\USB\Bluetooth</Filter>
    </ClCompile>
    <ClCompile Include="IOS\USB\Bluetooth\WiimoteHIDAttr.cpp">
      <Filter>IOS\USB\Bluetooth</Filter>
    </ClCompile>
    <ClCompile Include="PowerPC\Jit64Common\ConstantPool.cpp">
      <Filter>PowerPC\Jit64Common</Filter>
    </ClCompile>
  </ItemGroup>
  <ItemGroup>
    <ClInclude Include="BootManager.h" />
    <ClInclude Include="ConfigManager.h" />
    <ClInclude Include="Core.h" />
    <ClInclude Include="CoreTiming.h" />
    <ClInclude Include="ec_wii.h" />
    <ClInclude Include="Host.h" />
    <ClInclude Include="HotkeyManager.h" />
    <ClInclude Include="MemTools.h" />
    <ClInclude Include="Movie.h" />
    <ClInclude Include="NetPlayClient.h" />
    <ClInclude Include="NetPlayProto.h" />
    <ClInclude Include="NetPlayServer.h" />
    <ClInclude Include="PatchEngine.h" />
    <ClInclude Include="ConfigLoaders\BaseConfigLoader.h" />
    <ClInclude Include="ConfigLoaders\GameConfigLoader.h" />
    <ClInclude Include="ConfigLoaders\MovieConfigLoader.h" />
    <ClInclude Include="ConfigLoaders\NetPlayConfigLoader.h" />
    <ClInclude Include="State.h" />
    <ClInclude Include="WiiRoot.h" />
    <ClInclude Include="ActionReplay.h">
      <Filter>ActionReplay</Filter>
    </ClInclude>
    <ClInclude Include="ARDecrypt.h">
      <Filter>ActionReplay</Filter>
    </ClInclude>
    <ClInclude Include="Boot\Boot.h">
      <Filter>Boot</Filter>
    </ClInclude>
    <ClInclude Include="Boot\Boot_DOL.h">
      <Filter>Boot</Filter>
    </ClInclude>
    <ClInclude Include="Boot\ElfReader.h">
      <Filter>Boot</Filter>
    </ClInclude>
    <ClInclude Include="Boot\ElfTypes.h">
      <Filter>Boot</Filter>
    </ClInclude>
    <ClInclude Include="Debugger\Debugger_SymbolMap.h">
      <Filter>Debugger</Filter>
    </ClInclude>
    <ClInclude Include="Debugger\Dump.h">
      <Filter>Debugger</Filter>
    </ClInclude>
    <ClInclude Include="Debugger\GCELF.h">
      <Filter>Debugger</Filter>
    </ClInclude>
    <ClInclude Include="Debugger\PPCDebugInterface.h">
      <Filter>Debugger</Filter>
    </ClInclude>
    <ClInclude Include="DSP\Interpreter\DSPIntCCUtil.h">
      <Filter>DSPCore\Interpreter</Filter>
    </ClInclude>
    <ClInclude Include="DSP\Interpreter\DSPInterpreter.h">
      <Filter>DSPCore\Interpreter</Filter>
    </ClInclude>
    <ClInclude Include="DSP\Interpreter\DSPIntExtOps.h">
      <Filter>DSPCore\Interpreter</Filter>
    </ClInclude>
    <ClInclude Include="DSP\Interpreter\DSPIntUtil.h">
      <Filter>DSPCore\Interpreter</Filter>
    </ClInclude>
    <ClInclude Include="DSP\Jit\DSPEmitter.h">
      <Filter>DSPCore\Jit</Filter>
    </ClInclude>
    <ClInclude Include="DSP\Jit\DSPJitRegCache.h">
      <Filter>DSPCore\Jit</Filter>
    </ClInclude>
    <ClInclude Include="FifoPlayer\FifoAnalyzer.h">
      <Filter>FifoPlayer</Filter>
    </ClInclude>
    <ClInclude Include="FifoPlayer\FifoDataFile.h">
      <Filter>FifoPlayer</Filter>
    </ClInclude>
    <ClInclude Include="FifoPlayer\FifoFileStruct.h">
      <Filter>FifoPlayer</Filter>
    </ClInclude>
    <ClInclude Include="FifoPlayer\FifoPlaybackAnalyzer.h">
      <Filter>FifoPlayer</Filter>
    </ClInclude>
    <ClInclude Include="FifoPlayer\FifoPlayer.h">
      <Filter>FifoPlayer</Filter>
    </ClInclude>
    <ClInclude Include="FifoPlayer\FifoRecordAnalyzer.h">
      <Filter>FifoPlayer</Filter>
    </ClInclude>
    <ClInclude Include="FifoPlayer\FifoRecorder.h">
      <Filter>FifoPlayer</Filter>
    </ClInclude>
    <ClInclude Include="GeckoCode.h">
      <Filter>GeckoCode</Filter>
    </ClInclude>
    <ClInclude Include="GeckoCodeConfig.h">
      <Filter>GeckoCode</Filter>
    </ClInclude>
    <ClInclude Include="HLE\HLE.h">
      <Filter>HLE</Filter>
    </ClInclude>
    <ClInclude Include="HLE\HLE_Misc.h">
      <Filter>HLE</Filter>
    </ClInclude>
    <ClInclude Include="HLE\HLE_OS.h">
      <Filter>HLE</Filter>
    </ClInclude>
    <ClInclude Include="PowerPC\CachedInterpreter\CachedInterpreter.h">
      <Filter>PowerPC\Cached Interpreter</Filter>
    </ClInclude>
    <ClInclude Include="PowerPC\CachedInterpreter\InterpreterBlockCache.h">
      <Filter>PowerPC\Cached Interpreter</Filter>
    </ClInclude>
    <ClInclude Include="PowerPC\Interpreter\Interpreter.h">
      <Filter>PowerPC\Interpreter</Filter>
    </ClInclude>
    <ClInclude Include="PowerPC\Interpreter\Interpreter_FPUtils.h">
      <Filter>PowerPC\Interpreter</Filter>
    </ClInclude>
    <ClInclude Include="PowerPC\Jit64\Jit.h">
      <Filter>PowerPC\Jit64</Filter>
    </ClInclude>
    <ClInclude Include="HW\AudioInterface.h">
      <Filter>HW %28Flipper/Hollywood%29\AI - Audio Interface</Filter>
    </ClInclude>
    <ClInclude Include="HW\StreamADPCM.h">
      <Filter>HW %28Flipper/Hollywood%29\AI - Audio Interface</Filter>
    </ClInclude>
    <ClInclude Include="HW\DVD\DVDInterface.h">
      <Filter>HW %28Flipper/Hollywood%29\DI - Drive Interface</Filter>
    </ClInclude>
    <ClInclude Include="HW\DVD\DVDMath.h">
      <Filter>HW %28Flipper/Hollywood%29\DI - Drive Interface</Filter>
=======
    <ClCompile Include="HW\SI\SI_DeviceGCAdapter.cpp">
      <Filter>HW %28Flipper/Hollywood%29\SI - Serial Interface</Filter>
    </ClCompile>
    <ClCompile Include="HW\SI\SI_DeviceGCController.cpp">
      <Filter>HW %28Flipper/Hollywood%29\SI - Serial Interface</Filter>
    </ClCompile>
    <ClCompile Include="HW\SI\SI_DeviceGCSteeringWheel.cpp">
      <Filter>HW %28Flipper/Hollywood%29\SI - Serial Interface</Filter>
    </ClCompile>
    <ClCompile Include="HW\SI\SI_DeviceKeyboard.cpp">
      <Filter>HW %28Flipper/Hollywood%29\SI - Serial Interface</Filter>
    </ClCompile>
    <ClCompile Include="HW\SI\SI_DeviceNull.cpp">
      <Filter>HW %28Flipper/Hollywood%29\SI - Serial Interface</Filter>
    </ClCompile>
    <ClCompile Include="HW\VideoInterface.cpp">
      <Filter>HW %28Flipper/Hollywood%29\VI - Video Interface</Filter>
    </ClCompile>
    <ClCompile Include="HW\WiimoteEmu\Attachment\Attachment.cpp">
      <Filter>HW %28Flipper/Hollywood%29\Wiimote\Emu\Attachment</Filter>
    </ClCompile>
    <ClCompile Include="HW\WiimoteEmu\Attachment\Classic.cpp">
      <Filter>HW %28Flipper/Hollywood%29\Wiimote\Emu\Attachment</Filter>
    </ClCompile>
    <ClCompile Include="HW\WiimoteEmu\Attachment\Drums.cpp">
      <Filter>HW %28Flipper/Hollywood%29\Wiimote\Emu\Attachment</Filter>
    </ClCompile>
    <ClCompile Include="HW\WiimoteEmu\Attachment\Guitar.cpp">
      <Filter>HW %28Flipper/Hollywood%29\Wiimote\Emu\Attachment</Filter>
    </ClCompile>
    <ClCompile Include="HW\WiimoteEmu\Attachment\Nunchuk.cpp">
      <Filter>HW %28Flipper/Hollywood%29\Wiimote\Emu\Attachment</Filter>
    </ClCompile>
    <ClCompile Include="HW\WiimoteEmu\Attachment\Turntable.cpp">
      <Filter>HW %28Flipper/Hollywood%29\Wiimote\Emu\Attachment</Filter>
    </ClCompile>
    <ClCompile Include="HW\WiimoteEmu\EmuSubroutines.cpp">
      <Filter>HW %28Flipper/Hollywood%29\Wiimote\Emu</Filter>
    </ClCompile>
    <ClCompile Include="HW\WiimoteEmu\Encryption.cpp">
      <Filter>HW %28Flipper/Hollywood%29\Wiimote\Emu</Filter>
    </ClCompile>
    <ClCompile Include="HW\WiimoteEmu\Speaker.cpp">
      <Filter>HW %28Flipper/Hollywood%29\Wiimote\Emu</Filter>
    </ClCompile>
    <ClCompile Include="HW\WiimoteEmu\WiimoteEmu.cpp">
      <Filter>HW %28Flipper/Hollywood%29\Wiimote\Emu</Filter>
    </ClCompile>
    <ClCompile Include="HW\WiimoteReal\IOWin.cpp">
      <Filter>HW %28Flipper/Hollywood%29\Wiimote\Real</Filter>
    </ClCompile>
    <ClCompile Include="HW\WiimoteReal\WiimoteReal.cpp">
      <Filter>HW %28Flipper/Hollywood%29\Wiimote\Real</Filter>
    </ClCompile>
    <ClCompile Include="HW\WII_IPC.cpp">
      <Filter>HW %28Flipper/Hollywood%29\Wii IPC</Filter>
    </ClCompile>
    <ClCompile Include="HW\CPU.cpp">
      <Filter>HW %28Flipper/Hollywood%29</Filter>
    </ClCompile>
    <ClCompile Include="HW\HW.cpp">
      <Filter>HW %28Flipper/Hollywood%29</Filter>
    </ClCompile>
    <ClCompile Include="HW\Memmap.cpp">
      <Filter>HW %28Flipper/Hollywood%29</Filter>
    </ClCompile>
    <ClCompile Include="HW\MMIO.cpp">
      <Filter>HW %28Flipper/Hollywood%29</Filter>
    </ClCompile>
    <ClCompile Include="HW\SystemTimers.cpp">
      <Filter>HW %28Flipper/Hollywood%29</Filter>
    </ClCompile>
    <ClCompile Include="HW\WiiSaveCrypted.cpp">
      <Filter>HW %28Flipper/Hollywood%29</Filter>
    </ClCompile>
    <ClCompile Include="DSP\DSPAssembler.cpp">
      <Filter>DSPCore</Filter>
    </ClCompile>
    <ClCompile Include="DSP\DSPAccelerator.cpp">
      <Filter>DSPCore</Filter>
    </ClCompile>
    <ClCompile Include="DSP\DSPAnalyzer.cpp">
      <Filter>DSPCore</Filter>
    </ClCompile>
    <ClCompile Include="DSP\DSPCaptureLogger.cpp">
      <Filter>DSPCore</Filter>
    </ClCompile>
    <ClCompile Include="DSP\DSPCodeUtil.cpp">
      <Filter>DSPCore</Filter>
    </ClCompile>
    <ClCompile Include="DSP\DSPCore.cpp">
      <Filter>DSPCore</Filter>
    </ClCompile>
    <ClCompile Include="DSP\DSPDisassembler.cpp">
      <Filter>DSPCore</Filter>
    </ClCompile>
    <ClCompile Include="DSPEmulator.cpp">
      <Filter>DSPCore</Filter>
    </ClCompile>
    <ClCompile Include="DSP\DSPHWInterface.cpp">
      <Filter>DSPCore</Filter>
    </ClCompile>
    <ClCompile Include="DSP\DSPMemoryMap.cpp">
      <Filter>DSPCore</Filter>
    </ClCompile>
    <ClCompile Include="DSP\DSPStacks.cpp">
      <Filter>DSPCore</Filter>
    </ClCompile>
    <ClCompile Include="DSP\DSPTables.cpp">
      <Filter>DSPCore</Filter>
    </ClCompile>
    <ClCompile Include="DSP\LabelMap.cpp">
      <Filter>DSPCore</Filter>
    </ClCompile>
    <ClCompile Include="HW\Wiimote.cpp">
      <Filter>HW %28Flipper/Hollywood%29\Wiimote</Filter>
    </ClCompile>
    <ClCompile Include="PowerPC\JitInterface.cpp">
      <Filter>PowerPC</Filter>
    </ClCompile>
    <ClCompile Include="PowerPC\PowerPC.cpp">
      <Filter>PowerPC</Filter>
    </ClCompile>
    <ClCompile Include="PowerPC\PPCAnalyst.cpp">
      <Filter>PowerPC</Filter>
    </ClCompile>
    <ClCompile Include="PowerPC\PPCCache.cpp">
      <Filter>PowerPC</Filter>
    </ClCompile>
    <ClCompile Include="PowerPC\PPCSymbolDB.cpp">
      <Filter>PowerPC</Filter>
    </ClCompile>
    <ClCompile Include="PowerPC\PPCTables.cpp">
      <Filter>PowerPC</Filter>
    </ClCompile>
    <ClCompile Include="PowerPC\Profiler.cpp">
      <Filter>PowerPC</Filter>
    </ClCompile>
    <ClCompile Include="PowerPC\JitCommon\JitAsmCommon.cpp">
      <Filter>PowerPC\JitCommon</Filter>
    </ClCompile>
    <ClCompile Include="PowerPC\JitCommon\JitBase.cpp">
      <Filter>PowerPC\JitCommon</Filter>
    </ClCompile>
    <ClCompile Include="PowerPC\JitCommon\JitCache.cpp">
      <Filter>PowerPC\JitCommon</Filter>
    </ClCompile>
    <ClCompile Include="PowerPC\Jit64IL\IR_X86.cpp">
      <Filter>PowerPC\JitIL</Filter>
    </ClCompile>
    <ClCompile Include="PowerPC\Jit64IL\JitIL.cpp">
      <Filter>PowerPC\JitIL</Filter>
    </ClCompile>
    <ClCompile Include="PowerPC\Jit64IL\JitIL_Tables.cpp">
      <Filter>PowerPC\JitIL</Filter>
    </ClCompile>
    <ClCompile Include="PowerPC\Jit64\FPURegCache.cpp">
      <Filter>PowerPC\Jit64</Filter>
    </ClCompile>
    <ClCompile Include="PowerPC\Jit64\GPRRegCache.cpp">
      <Filter>PowerPC\Jit64</Filter>
    </ClCompile>
    <ClCompile Include="PowerPC\Jit64\Jit_Branch.cpp">
      <Filter>PowerPC\Jit64</Filter>
    </ClCompile>
    <ClCompile Include="PowerPC\Jit64\Jit_SystemRegisters.cpp">
      <Filter>PowerPC\Jit64</Filter>
    </ClCompile>
    <ClCompile Include="PowerPC\Jit64\Jit_FloatingPoint.cpp">
      <Filter>PowerPC\Jit64</Filter>
    </ClCompile>
    <ClCompile Include="PowerPC\Jit64\Jit_Integer.cpp">
      <Filter>PowerPC\Jit64</Filter>
    </ClCompile>
    <ClCompile Include="PowerPC\Jit64\Jit_LoadStore.cpp">
      <Filter>PowerPC\Jit64</Filter>
    </ClCompile>
    <ClCompile Include="PowerPC\Jit64\Jit_LoadStoreFloating.cpp">
      <Filter>PowerPC\Jit64</Filter>
    </ClCompile>
    <ClCompile Include="PowerPC\Jit64\Jit_LoadStorePaired.cpp">
      <Filter>PowerPC\Jit64</Filter>
    </ClCompile>
    <ClCompile Include="PowerPC\Jit64\Jit_Paired.cpp">
      <Filter>PowerPC\Jit64</Filter>
    </ClCompile>
    <ClCompile Include="PowerPC\Jit64\JitAsm.cpp">
      <Filter>PowerPC\Jit64</Filter>
    </ClCompile>
    <ClCompile Include="PowerPC\Jit64\JitRegCache.cpp">
      <Filter>PowerPC\Jit64</Filter>
    </ClCompile>
    <ClCompile Include="PowerPC\JitILCommon\JitILBase_Branch.cpp">
      <Filter>PowerPC\JitILCommon</Filter>
    </ClCompile>
    <ClCompile Include="PowerPC\JitILCommon\JitILBase_FloatingPoint.cpp">
      <Filter>PowerPC\JitILCommon</Filter>
    </ClCompile>
    <ClCompile Include="PowerPC\JitILCommon\JitILBase_Integer.cpp">
      <Filter>PowerPC\JitILCommon</Filter>
    </ClCompile>
    <ClCompile Include="PowerPC\JitILCommon\JitILBase_LoadStore.cpp">
      <Filter>PowerPC\JitILCommon</Filter>
    </ClCompile>
    <ClCompile Include="PowerPC\JitILCommon\JitILBase_LoadStoreFloating.cpp">
      <Filter>PowerPC\JitILCommon</Filter>
    </ClCompile>
    <ClCompile Include="PowerPC\JitILCommon\JitILBase_LoadStorePaired.cpp">
      <Filter>PowerPC\JitILCommon</Filter>
    </ClCompile>
    <ClCompile Include="PowerPC\JitILCommon\JitILBase_Paired.cpp">
      <Filter>PowerPC\JitILCommon</Filter>
    </ClCompile>
    <ClCompile Include="PowerPC\JitILCommon\JitILBase_SystemRegisters.cpp">
      <Filter>PowerPC\JitILCommon</Filter>
    </ClCompile>
    <ClCompile Include="PowerPC\JitILCommon\IR.cpp">
      <Filter>PowerPC\JitILCommon</Filter>
    </ClCompile>
    <ClCompile Include="HW\GCKeyboardEmu.cpp">
      <Filter>HW %28Flipper/Hollywood%29\GCKeyboard</Filter>
    </ClCompile>
    <ClCompile Include="HW\GCKeyboard.cpp">
      <Filter>HW %28Flipper/Hollywood%29\GCKeyboard</Filter>
    </ClCompile>
    <ClCompile Include="PowerPC\MMU.cpp">
      <Filter>PowerPC</Filter>
    </ClCompile>
    <ClCompile Include="PowerPC\Jit64Common\BlockCache.cpp">
      <Filter>PowerPC\Jit64Common</Filter>
    </ClCompile>
    <ClCompile Include="PowerPC\Jit64Common\EmuCodeBlock.cpp">
      <Filter>PowerPC\Jit64Common</Filter>
    </ClCompile>
    <ClCompile Include="PowerPC\Jit64Common\FarCodeCache.cpp">
      <Filter>PowerPC\Jit64Common</Filter>
    </ClCompile>
    <ClCompile Include="PowerPC\Jit64Common\Jit64AsmCommon.cpp">
      <Filter>PowerPC\Jit64Common</Filter>
    </ClCompile>
    <ClCompile Include="PowerPC\Jit64Common\Jit64Base.cpp">
      <Filter>PowerPC\Jit64Common</Filter>
    </ClCompile>
    <ClCompile Include="PowerPC\Jit64Common\TrampolineCache.cpp">
      <Filter>PowerPC\Jit64Common</Filter>
    </ClCompile>
    <ClCompile Include="Analytics.cpp" />
    <ClCompile Include="PowerPC\SignatureDB\CSVSignatureDB.cpp" />
    <ClCompile Include="PowerPC\SignatureDB\DSYSignatureDB.cpp" />
    <ClCompile Include="PowerPC\SignatureDB\MEGASignatureDB.cpp" />
    <ClCompile Include="PowerPC\SignatureDB\SignatureDB.cpp" />
    <ClCompile Include="IOS\USB\Bluetooth\BTBase.cpp">
      <Filter>IOS\USB\Bluetooth</Filter>
    </ClCompile>
    <ClCompile Include="IOS\USB\Bluetooth\BTEmu.cpp">
      <Filter>IOS\USB\Bluetooth</Filter>
    </ClCompile>
    <ClCompile Include="IOS\USB\Bluetooth\BTReal.cpp">
      <Filter>IOS\USB\Bluetooth</Filter>
    </ClCompile>
    <ClCompile Include="IOS\USB\Bluetooth\BTStub.cpp">
      <Filter>IOS\USB\Bluetooth</Filter>
    </ClCompile>
    <ClCompile Include="IOS\Device.cpp">
      <Filter>IOS</Filter>
    </ClCompile>
    <ClCompile Include="IOS\DeviceStub.cpp">
      <Filter>IOS</Filter>
    </ClCompile>
    <ClCompile Include="IOS\DI\DI.cpp">
      <Filter>IOS\DI</Filter>
    </ClCompile>
    <ClCompile Include="IOS\FS\FileIO.cpp">
      <Filter>IOS\FS</Filter>
    </ClCompile>
    <ClCompile Include="IOS\ES\ES.cpp">
      <Filter>IOS\ES</Filter>
    </ClCompile>
    <ClCompile Include="IOS\ES\Formats.cpp">
      <Filter>IOS\ES</Filter>
    </ClCompile>
    <ClCompile Include="IOS\ES\Identity.cpp">
      <Filter>IOS\ES</Filter>
    </ClCompile>
    <ClCompile Include="IOS\ES\NandUtils.cpp">
      <Filter>IOS\ES</Filter>
    </ClCompile>
    <ClCompile Include="IOS\ES\TitleContents.cpp">
      <Filter>IOS\ES</Filter>
    </ClCompile>
    <ClCompile Include="IOS\ES\TitleInformation.cpp">
      <Filter>IOS\ES</Filter>
    </ClCompile>
    <ClCompile Include="IOS\ES\TitleManagement.cpp">
      <Filter>IOS\ES</Filter>
    </ClCompile>
    <ClCompile Include="IOS\ES\Views.cpp">
      <Filter>IOS\ES</Filter>
    </ClCompile>
    <ClCompile Include="IOS\FS\FS.cpp">
      <Filter>IOS\FS</Filter>
    </ClCompile>
    <ClCompile Include="IOS\Network\ICMPLin.cpp">
      <Filter>IOS\Network</Filter>
    </ClCompile>
    <ClCompile Include="IOS\IOS.cpp">
      <Filter>IOS</Filter>
    </ClCompile>
    <ClCompile Include="IOS\MemoryValues.cpp">
      <Filter>IOS</Filter>
    </ClCompile>
    <ClCompile Include="IOS\MIOS.cpp">
      <Filter>IOS</Filter>
    </ClCompile>
    <ClCompile Include="IOS\Network\MACUtils.cpp">
      <Filter>IOS\Network</Filter>
    </ClCompile>
    <ClCompile Include="IOS\Network\Socket.cpp">
      <Filter>IOS\Network</Filter>
    </ClCompile>
    <ClCompile Include="IOS\Network\SSL.cpp">
      <Filter>IOS\Network</Filter>
    </ClCompile>
    <ClCompile Include="IOS\Network\IP\Top.cpp">
      <Filter>IOS\Network\IP</Filter>
    </ClCompile>
    <ClCompile Include="IOS\Network\KD\NetKDRequest.cpp">
      <Filter>IOS\Network\KD</Filter>
    </ClCompile>
    <ClCompile Include="IOS\Network\KD\NetKDTime.cpp">
      <Filter>IOS\Network\KD</Filter>
    </ClCompile>
    <ClCompile Include="IOS\Network\KD\NWC24Config.cpp">
      <Filter>IOS\Network\KD</Filter>
    </ClCompile>
    <ClCompile Include="IOS\Network\NCD\Config.cpp">
      <Filter>IOS\Network\NCD</Filter>
    </ClCompile>
    <ClCompile Include="IOS\Network\NCD\Manage.cpp">
      <Filter>IOS\Network\NCD</Filter>
    </ClCompile>
    <ClCompile Include="IOS\Network\WD\Command.cpp">
      <Filter>IOS\Network\WD</Filter>
    </ClCompile>
    <ClCompile Include="IOS\SDIO\SDIOSlot0.cpp">
      <Filter>IOS\SDIO</Filter>
    </ClCompile>
    <ClCompile Include="IOS\STM\STM.cpp">
      <Filter>IOS\STM</Filter>
    </ClCompile>
    <ClCompile Include="IOS\USB\Common.cpp">
      <Filter>IOS\USB</Filter>
    </ClCompile>
    <ClCompile Include="IOS\USB\LibusbDevice.cpp">
      <Filter>IOS\USB</Filter>
    </ClCompile>
    <ClCompile Include="IOS\USB\Host.cpp">
      <Filter>IOS\USB</Filter>
    </ClCompile>
    <ClCompile Include="IOS\USB\OH0\OH0.cpp">
      <Filter>IOS\USB</Filter>
    </ClCompile>
    <ClCompile Include="IOS\USB\OH0\OH0Device.cpp">
      <Filter>IOS\USB</Filter>
    </ClCompile>
    <ClCompile Include="IOS\USB\USB_HID\HIDv4.cpp">
      <Filter>IOS\USB</Filter>
    </ClCompile>
    <ClCompile Include="IOS\USB\USB_VEN\VEN.cpp">
      <Filter>IOS\USB</Filter>
    </ClCompile>
    <ClCompile Include="IOS\USB\USBV0.cpp">
      <Filter>IOS\USB</Filter>
    </ClCompile>
    <ClCompile Include="IOS\USB\USBV4.cpp">
      <Filter>IOS\USB</Filter>
    </ClCompile>
    <ClCompile Include="IOS\USB\USBV5.cpp">
      <Filter>IOS\USB</Filter>
    </ClCompile>
    <ClCompile Include="IOS\USB\USB_KBD.cpp">
      <Filter>IOS\USB</Filter>
    </ClCompile>
    <ClCompile Include="IOS\WFS\WFSI.cpp">
      <Filter>IOS\WFS</Filter>
    </ClCompile>
    <ClCompile Include="IOS\WFS\WFSSRV.cpp">
      <Filter>IOS\WFS</Filter>
    </ClCompile>
    <ClCompile Include="IOS\USB\Bluetooth\WiimoteDevice.cpp">
      <Filter>IOS\USB\Bluetooth</Filter>
    </ClCompile>
    <ClCompile Include="IOS\USB\Bluetooth\WiimoteHIDAttr.cpp">
      <Filter>IOS\USB\Bluetooth</Filter>
    </ClCompile>
    <ClCompile Include="PowerPC\Jit64Common\ConstantPool.cpp">
      <Filter>PowerPC\Jit64Common</Filter>
    </ClCompile>
  </ItemGroup>
  <ItemGroup>
    <ClInclude Include="BootManager.h" />
    <ClInclude Include="ConfigManager.h" />
    <ClInclude Include="Core.h" />
    <ClInclude Include="CoreTiming.h" />
    <ClInclude Include="ec_wii.h" />
    <ClInclude Include="Host.h" />
    <ClInclude Include="HotkeyManager.h" />
    <ClInclude Include="MemTools.h" />
    <ClInclude Include="Movie.h" />
    <ClInclude Include="NetPlayClient.h" />
    <ClInclude Include="NetPlayProto.h" />
    <ClInclude Include="NetPlayServer.h" />
    <ClInclude Include="PatchEngine.h" />
    <ClInclude Include="ConfigLoaders\BaseConfigLoader.h" />
    <ClInclude Include="ConfigLoaders\GameConfigLoader.h" />
    <ClInclude Include="ConfigLoaders\MovieConfigLoader.h" />
    <ClInclude Include="ConfigLoaders\NetPlayConfigLoader.h" />
    <ClInclude Include="State.h" />
    <ClInclude Include="WiiRoot.h" />
    <ClInclude Include="ActionReplay.h">
      <Filter>ActionReplay</Filter>
    </ClInclude>
    <ClInclude Include="ARDecrypt.h">
      <Filter>ActionReplay</Filter>
    </ClInclude>
    <ClInclude Include="Boot\Boot.h">
      <Filter>Boot</Filter>
    </ClInclude>
    <ClInclude Include="Boot\Boot_DOL.h">
      <Filter>Boot</Filter>
    </ClInclude>
    <ClInclude Include="Boot\ElfReader.h">
      <Filter>Boot</Filter>
    </ClInclude>
    <ClInclude Include="Boot\ElfTypes.h">
      <Filter>Boot</Filter>
    </ClInclude>
    <ClInclude Include="Debugger\Debugger_SymbolMap.h">
      <Filter>Debugger</Filter>
    </ClInclude>
    <ClInclude Include="Debugger\Dump.h">
      <Filter>Debugger</Filter>
    </ClInclude>
    <ClInclude Include="Debugger\GCELF.h">
      <Filter>Debugger</Filter>
    </ClInclude>
    <ClInclude Include="Debugger\PPCDebugInterface.h">
      <Filter>Debugger</Filter>
    </ClInclude>
    <ClInclude Include="Debugger\RSO.h">
      <Filter>Debugger</Filter>
    </ClInclude>
    <ClInclude Include="DSP\Interpreter\DSPIntCCUtil.h">
      <Filter>DSPCore\Interpreter</Filter>
    </ClInclude>
    <ClInclude Include="DSP\Interpreter\DSPInterpreter.h">
      <Filter>DSPCore\Interpreter</Filter>
    </ClInclude>
    <ClInclude Include="DSP\Interpreter\DSPIntExtOps.h">
      <Filter>DSPCore\Interpreter</Filter>
    </ClInclude>
    <ClInclude Include="DSP\Interpreter\DSPIntUtil.h">
      <Filter>DSPCore\Interpreter</Filter>
    </ClInclude>
    <ClInclude Include="DSP\Jit\DSPEmitter.h">
      <Filter>DSPCore\Jit</Filter>
    </ClInclude>
    <ClInclude Include="DSP\Jit\DSPJitRegCache.h">
      <Filter>DSPCore\Jit</Filter>
    </ClInclude>
    <ClInclude Include="FifoPlayer\FifoAnalyzer.h">
      <Filter>FifoPlayer</Filter>
    </ClInclude>
    <ClInclude Include="FifoPlayer\FifoDataFile.h">
      <Filter>FifoPlayer</Filter>
    </ClInclude>
    <ClInclude Include="FifoPlayer\FifoPlaybackAnalyzer.h">
      <Filter>FifoPlayer</Filter>
    </ClInclude>
    <ClInclude Include="FifoPlayer\FifoPlayer.h">
      <Filter>FifoPlayer</Filter>
    </ClInclude>
    <ClInclude Include="FifoPlayer\FifoRecordAnalyzer.h">
      <Filter>FifoPlayer</Filter>
    </ClInclude>
    <ClInclude Include="FifoPlayer\FifoRecorder.h">
      <Filter>FifoPlayer</Filter>
    </ClInclude>
    <ClInclude Include="GeckoCode.h">
      <Filter>GeckoCode</Filter>
    </ClInclude>
    <ClInclude Include="GeckoCodeConfig.h">
      <Filter>GeckoCode</Filter>
    </ClInclude>
    <ClInclude Include="HLE\HLE.h">
      <Filter>HLE</Filter>
    </ClInclude>
    <ClInclude Include="HLE\HLE_Misc.h">
      <Filter>HLE</Filter>
    </ClInclude>
    <ClInclude Include="HLE\HLE_OS.h">
      <Filter>HLE</Filter>
    </ClInclude>
    <ClInclude Include="PowerPC\CachedInterpreter\CachedInterpreter.h">
      <Filter>PowerPC\Cached Interpreter</Filter>
    </ClInclude>
    <ClInclude Include="PowerPC\CachedInterpreter\InterpreterBlockCache.h">
      <Filter>PowerPC\Cached Interpreter</Filter>
    </ClInclude>
    <ClInclude Include="PowerPC\Interpreter\Interpreter.h">
      <Filter>PowerPC\Interpreter</Filter>
    </ClInclude>
    <ClInclude Include="PowerPC\Interpreter\Interpreter_FPUtils.h">
      <Filter>PowerPC\Interpreter</Filter>
    </ClInclude>
    <ClInclude Include="PowerPC\Jit64\Jit.h">
      <Filter>PowerPC\Jit64</Filter>
    </ClInclude>
    <ClInclude Include="HW\AudioInterface.h">
      <Filter>HW %28Flipper/Hollywood%29\AI - Audio Interface</Filter>
    </ClInclude>
    <ClInclude Include="HW\StreamADPCM.h">
      <Filter>HW %28Flipper/Hollywood%29\AI - Audio Interface</Filter>
    </ClInclude>
    <ClInclude Include="HW\DVD\DVDInterface.h">
      <Filter>HW %28Flipper/Hollywood%29\DI - Drive Interface</Filter>
    </ClInclude>
    <ClInclude Include="HW\DVD\DVDMath.h">
      <Filter>HW %28Flipper/Hollywood%29\DI - Drive Interface</Filter>
    </ClInclude>
    <ClInclude Include="HW\DVD\DVDThread.h">
      <Filter>HW %28Flipper/Hollywood%29\DI - Drive Interface</Filter>
    </ClInclude>
    <ClInclude Include="HW\DVD\FileMonitor.h">
      <Filter>HW %28Flipper/Hollywood%29\DI - Drive Interface</Filter>
    </ClInclude>
    <ClInclude Include="HW\DSPHLE\UCodes\AX.h">
      <Filter>HW %28Flipper/Hollywood%29\DSP Interface + HLE\HLE\uCodes</Filter>
>>>>>>> e9ad0ec6
    </ClInclude>
    <ClInclude Include="HW\DVD\DVDThread.h">
      <Filter>HW %28Flipper/Hollywood%29\DI - Drive Interface</Filter>
    </ClInclude>
    <ClInclude Include="HW\DVD\FileMonitor.h">
      <Filter>HW %28Flipper/Hollywood%29\DI - Drive Interface</Filter>
    </ClInclude>
    <ClInclude Include="HW\DSPHLE\UCodes\AX.h">
      <Filter>HW %28Flipper/Hollywood%29\DSP Interface + HLE\HLE\uCodes</Filter>
    </ClInclude>
    <ClInclude Include="HW\DSPHLE\UCodes\AXVoice.h">
      <Filter>HW %28Flipper/Hollywood%29\DSP Interface + HLE\HLE\uCodes</Filter>
    </ClInclude>
    <ClInclude Include="HW\DSPHLE\UCodes\AXStructs.h">
      <Filter>HW %28Flipper/Hollywood%29\DSP Interface + HLE\HLE\uCodes</Filter>
    </ClInclude>
    <ClInclude Include="HW\DSPHLE\UCodes\AXWii.h">
      <Filter>HW %28Flipper/Hollywood%29\DSP Interface + HLE\HLE\uCodes</Filter>
    </ClInclude>
    <ClInclude Include="HW\DSPHLE\UCodes\CARD.h">
      <Filter>HW %28Flipper/Hollywood%29\DSP Interface + HLE\HLE\uCodes</Filter>
    </ClInclude>
    <ClInclude Include="HW\DSPHLE\UCodes\GBA.h">
      <Filter>HW %28Flipper/Hollywood%29\DSP Interface + HLE\HLE\uCodes</Filter>
    </ClInclude>
    <ClInclude Include="HW\DSPHLE\UCodes\INIT.h">
      <Filter>HW %28Flipper/Hollywood%29\DSP Interface + HLE\HLE\uCodes</Filter>
    </ClInclude>
    <ClInclude Include="HW\DSPHLE\UCodes\ROM.h">
      <Filter>HW %28Flipper/Hollywood%29\DSP Interface + HLE\HLE\uCodes</Filter>
    </ClInclude>
    <ClInclude Include="HW\DSPHLE\UCodes\Zelda.h">
      <Filter>HW %28Flipper/Hollywood%29\DSP Interface + HLE\HLE\uCodes</Filter>
    </ClInclude>
    <ClInclude Include="HW\DSPHLE\UCodes\UCodes.h">
      <Filter>HW %28Flipper/Hollywood%29\DSP Interface + HLE\HLE\uCodes</Filter>
    </ClInclude>
    <ClInclude Include="HW\DSPHLE\DSPHLE.h">
      <Filter>HW %28Flipper/Hollywood%29\DSP Interface + HLE\HLE</Filter>
    </ClInclude>
    <ClInclude Include="HW\DSPHLE\MailHandler.h">
      <Filter>HW %28Flipper/Hollywood%29\DSP Interface + HLE\HLE</Filter>
    </ClInclude>
    <ClInclude Include="HW\DSPLLE\DSPDebugInterface.h">
      <Filter>HW %28Flipper/Hollywood%29\DSP Interface + HLE\LLE</Filter>
    </ClInclude>
    <ClInclude Include="DSP\DSPHost.h">
      <Filter>HW %28Flipper/Hollywood%29\DSP Interface + HLE\LLE</Filter>
    </ClInclude>
    <ClInclude Include="HW\DSPLLE\DSPLLE.h">
      <Filter>HW %28Flipper/Hollywood%29\DSP Interface + HLE\LLE</Filter>
    </ClInclude>
    <ClInclude Include="HW\DSPLLE\DSPLLEGlobals.h">
      <Filter>HW %28Flipper/Hollywood%29\DSP Interface + HLE\LLE</Filter>
    </ClInclude>
    <ClInclude Include="HW\DSPLLE\DSPLLETools.h">
      <Filter>HW %28Flipper/Hollywood%29\DSP Interface + HLE\LLE</Filter>
    </ClInclude>
    <ClInclude Include="HW\DSPLLE\DSPSymbols.h">
      <Filter>HW %28Flipper/Hollywood%29\DSP Interface + HLE\LLE</Filter>
    </ClInclude>
    <ClInclude Include="HW\DSP.h">
      <Filter>HW %28Flipper/Hollywood%29\DSP Interface + HLE</Filter>
    </ClInclude>
    <ClInclude Include="HW\EXI\EXI.h">
      <Filter>HW %28Flipper/Hollywood%29\EXI - Expansion Interface</Filter>
    </ClInclude>
    <ClInclude Include="HW\EXI\EXI_Channel.h">
      <Filter>HW %28Flipper/Hollywood%29\EXI - Expansion Interface</Filter>
    </ClInclude>
    <ClInclude Include="HW\EXI\EXI_Device.h">
      <Filter>HW %28Flipper/Hollywood%29\EXI - Expansion Interface</Filter>
    </ClInclude>
    <ClInclude Include="HW\EXI\EXI_DeviceAD16.h">
      <Filter>HW %28Flipper/Hollywood%29\EXI - Expansion Interface</Filter>
    </ClInclude>
    <ClInclude Include="HW\EXI\EXI_DeviceAGP.h">
      <Filter>HW %28Flipper/Hollywood%29\EXI - Expansion Interface</Filter>
    </ClInclude>
    <ClInclude Include="HW\EXI\EXI_DeviceDummy.h">
      <Filter>HW %28Flipper/Hollywood%29\EXI - Expansion Interface</Filter>
    </ClInclude>
    <ClInclude Include="HW\EXI\EXI_DeviceEthernet.h">
      <Filter>HW %28Flipper/Hollywood%29\EXI - Expansion Interface</Filter>
    </ClInclude>
    <ClInclude Include="HW\EXI\EXI_DeviceGecko.h">
      <Filter>HW %28Flipper/Hollywood%29\EXI - Expansion Interface</Filter>
    </ClInclude>
    <ClInclude Include="HW\EXI\EXI_DeviceIPL.h">
      <Filter>HW %28Flipper/Hollywood%29\EXI - Expansion Interface</Filter>
    </ClInclude>
    <ClInclude Include="HW\EXI\EXI_DeviceMemoryCard.h">
      <Filter>HW %28Flipper/Hollywood%29\EXI - Expansion Interface</Filter>
    </ClInclude>
    <ClInclude Include="HW\EXI\EXI_DeviceMic.h">
      <Filter>HW %28Flipper/Hollywood%29\EXI - Expansion Interface</Filter>
    </ClInclude>
    <ClInclude Include="HW\EXI\BBA-TAP\TAP_Win32.h">
      <Filter>HW %28Flipper/Hollywood%29\EXI - Expansion Interface</Filter>
    </ClInclude>
    <ClInclude Include="HW\Sram.h">
      <Filter>HW %28Flipper/Hollywood%29\EXI - Expansion Interface</Filter>
    </ClInclude>
    <ClInclude Include="HW\GCMemcard\GCMemcard.h">
      <Filter>HW %28Flipper/Hollywood%29\GCMemcard</Filter>
    </ClInclude>
    <ClInclude Include="HW\GCMemcard\GCMemcardDirectory.h">
      <Filter>HW %28Flipper/Hollywood%29\GCMemcard</Filter>
    </ClInclude>
    <ClInclude Include="HW\GCMemcard\GCMemcardRaw.h">
      <Filter>HW %28Flipper/Hollywood%29\GCMemcard</Filter>
    </ClInclude>
    <ClInclude Include="HW\GCPadEmu.h">
      <Filter>HW %28Flipper/Hollywood%29\GCPad</Filter>
    </ClInclude>
    <ClInclude Include="HW\GCPad.h">
      <Filter>HW %28Flipper/Hollywood%29\GCPad</Filter>
    </ClInclude>
    <ClInclude Include="HW\GPFifo.h">
      <Filter>HW %28Flipper/Hollywood%29\GP - Gather Pipe Fifo</Filter>
    </ClInclude>
    <ClInclude Include="HW\MemoryInterface.h">
      <Filter>HW %28Flipper/Hollywood%29\MI - Memory Interface</Filter>
    </ClInclude>
    <ClInclude Include="HW\ProcessorInterface.h">
      <Filter>HW %28Flipper/Hollywood%29\PI - Processor Interface</Filter>
    </ClInclude>
    <ClInclude Include="HW\SI\SI.h">
      <Filter>HW %28Flipper/Hollywood%29\SI - Serial Interface</Filter>
    </ClInclude>
    <ClInclude Include="HW\SI\SI_Device.h">
      <Filter>HW %28Flipper/Hollywood%29\SI - Serial Interface</Filter>
    </ClInclude>
    <ClInclude Include="HW\SI\SI_DeviceDanceMat.h">
      <Filter>HW %28Flipper/Hollywood%29\SI - Serial Interface</Filter>
    </ClInclude>
    <ClInclude Include="HW\SI\SI_DeviceGBA.h">
      <Filter>HW %28Flipper/Hollywood%29\SI - Serial Interface</Filter>
    </ClInclude>
    <ClInclude Include="HW\SI\SI_DeviceGCAdapter.h">
      <Filter>HW %28Flipper/Hollywood%29\SI - Serial Interface</Filter>
    </ClInclude>
<<<<<<< HEAD
    <ClInclude Include="HW\SI\SI_DeviceGCController.h">
      <Filter>HW %28Flipper/Hollywood%29\SI - Serial Interface</Filter>
    </ClInclude>
    <ClInclude Include="HW\SI\SI_DeviceGCSteeringWheel.h">
      <Filter>HW %28Flipper/Hollywood%29\SI - Serial Interface</Filter>
    </ClInclude>
    <ClInclude Include="HW\SI\SI_DeviceKeyboard.h">
      <Filter>HW %28Flipper/Hollywood%29\SI - Serial Interface</Filter>
    </ClInclude>
    <ClInclude Include="HW\SI\SI_DeviceNull.h">
      <Filter>HW %28Flipper/Hollywood%29\SI - Serial Interface</Filter>
    </ClInclude>
    <ClInclude Include="HW\VideoInterface.h">
      <Filter>HW %28Flipper/Hollywood%29\VI - Video Interface</Filter>
    </ClInclude>
    <ClInclude Include="HW\WiimoteEmu\Attachment\Attachment.h">
      <Filter>HW %28Flipper/Hollywood%29\Wiimote\Emu\Attachment</Filter>
    </ClInclude>
    <ClInclude Include="HW\WiimoteEmu\Attachment\Classic.h">
      <Filter>HW %28Flipper/Hollywood%29\Wiimote\Emu\Attachment</Filter>
    </ClInclude>
    <ClInclude Include="HW\WiimoteEmu\Attachment\Drums.h">
      <Filter>HW %28Flipper/Hollywood%29\Wiimote\Emu\Attachment</Filter>
    </ClInclude>
    <ClInclude Include="HW\WiimoteEmu\Attachment\Guitar.h">
      <Filter>HW %28Flipper/Hollywood%29\Wiimote\Emu\Attachment</Filter>
    </ClInclude>
    <ClInclude Include="HW\WiimoteEmu\Attachment\Nunchuk.h">
      <Filter>HW %28Flipper/Hollywood%29\Wiimote\Emu\Attachment</Filter>
    </ClInclude>
    <ClInclude Include="HW\WiimoteEmu\Attachment\Turntable.h">
      <Filter>HW %28Flipper/Hollywood%29\Wiimote\Emu\Attachment</Filter>
    </ClInclude>
    <ClInclude Include="HW\WiimoteEmu\Encryption.h">
      <Filter>HW %28Flipper/Hollywood%29\Wiimote\Emu</Filter>
    </ClInclude>
    <ClInclude Include="HW\WiimoteEmu\MatrixMath.h">
      <Filter>HW %28Flipper/Hollywood%29\Wiimote\Emu</Filter>
    </ClInclude>
    <ClInclude Include="HW\WiimoteEmu\WiimoteEmu.h">
      <Filter>HW %28Flipper/Hollywood%29\Wiimote\Emu</Filter>
    </ClInclude>
    <ClInclude Include="HW\WiimoteEmu\WiimoteHid.h">
      <Filter>HW %28Flipper/Hollywood%29\Wiimote\Emu</Filter>
    </ClInclude>
    <ClInclude Include="HW\WiimoteReal\WiimoteReal.h">
      <Filter>HW %28Flipper/Hollywood%29\Wiimote\Real</Filter>
    </ClInclude>
    <ClInclude Include="HW\WiimoteReal\WiimoteRealBase.h">
      <Filter>HW %28Flipper/Hollywood%29\Wiimote\Real</Filter>
    </ClInclude>
    <ClInclude Include="HW\WII_IPC.h">
      <Filter>HW %28Flipper/Hollywood%29\Wii IPC</Filter>
    </ClInclude>
    <ClInclude Include="HW\CPU.h">
      <Filter>HW %28Flipper/Hollywood%29</Filter>
    </ClInclude>
    <ClInclude Include="HW\HW.h">
      <Filter>HW %28Flipper/Hollywood%29</Filter>
    </ClInclude>
    <ClInclude Include="HW\Memmap.h">
      <Filter>HW %28Flipper/Hollywood%29</Filter>
    </ClInclude>
    <ClInclude Include="HW\MMIO.h">
      <Filter>HW %28Flipper/Hollywood%29</Filter>
    </ClInclude>
    <ClInclude Include="HW\MMIOHandlers.h">
      <Filter>HW %28Flipper/Hollywood%29</Filter>
    </ClInclude>
    <ClInclude Include="HW\SystemTimers.h">
      <Filter>HW %28Flipper/Hollywood%29</Filter>
    </ClInclude>
    <ClInclude Include="HW\WiiSaveCrypted.h">
      <Filter>HW %28Flipper/Hollywood%29</Filter>
    </ClInclude>
    <ClInclude Include="DSP\DSPAssembler.h">
      <Filter>DSPCore</Filter>
    </ClInclude>
    <ClInclude Include="DSP\DSPAccelerator.h">
      <Filter>DSPCore</Filter>
    </ClInclude>
    <ClInclude Include="DSP\DSPAnalyzer.h">
      <Filter>DSPCore</Filter>
    </ClInclude>
    <ClInclude Include="DSP\DSPBreakpoints.h">
      <Filter>DSPCore</Filter>
    </ClInclude>
    <ClInclude Include="DSP\DSPCaptureLogger.h">
      <Filter>DSPCore</Filter>
    </ClInclude>
    <ClInclude Include="DSP\DSPCodeUtil.h">
      <Filter>DSPCore</Filter>
    </ClInclude>
    <ClInclude Include="DSP\DSPCommon.h">
      <Filter>DSPCore</Filter>
    </ClInclude>
    <ClInclude Include="DSP\DSPCore.h">
      <Filter>DSPCore</Filter>
    </ClInclude>
    <ClInclude Include="DSP\DSPDisassembler.h">
      <Filter>DSPCore</Filter>
    </ClInclude>
    <ClInclude Include="DSPEmulator.h">
      <Filter>DSPCore</Filter>
    </ClInclude>
    <ClInclude Include="DSP\DSPHWInterface.h">
      <Filter>DSPCore</Filter>
    </ClInclude>
    <ClInclude Include="DSP\DSPMemoryMap.h">
      <Filter>DSPCore</Filter>
    </ClInclude>
    <ClInclude Include="DSP\DSPStacks.h">
      <Filter>DSPCore</Filter>
    </ClInclude>
    <ClInclude Include="DSP\DSPTables.h">
      <Filter>DSPCore</Filter>
    </ClInclude>
    <ClInclude Include="DSP\LabelMap.h">
      <Filter>DSPCore</Filter>
    </ClInclude>
    <ClInclude Include="HW\Wiimote.h">
      <Filter>HW %28Flipper/Hollywood%29\Wiimote</Filter>
    </ClInclude>
    <ClInclude Include="PowerPC\BreakPoints.h">
      <Filter>PowerPC</Filter>
    </ClInclude>
    <ClInclude Include="PowerPC\CPUCoreBase.h">
      <Filter>PowerPC</Filter>
    </ClInclude>
    <ClInclude Include="PowerPC\Gekko.h">
      <Filter>PowerPC</Filter>
    </ClInclude>
    <ClInclude Include="PowerPC\JitInterface.h">
      <Filter>PowerPC</Filter>
    </ClInclude>
    <ClInclude Include="PowerPC\PowerPC.h">
      <Filter>PowerPC</Filter>
    </ClInclude>
    <ClInclude Include="PowerPC\PPCAnalyst.h">
      <Filter>PowerPC</Filter>
    </ClInclude>
    <ClInclude Include="PowerPC\PPCCache.h">
      <Filter>PowerPC</Filter>
    </ClInclude>
    <ClInclude Include="PowerPC\PPCSymbolDB.h">
      <Filter>PowerPC</Filter>
    </ClInclude>
    <ClInclude Include="PowerPC\PPCTables.h">
      <Filter>PowerPC</Filter>
    </ClInclude>
    <ClInclude Include="PowerPC\Profiler.h">
      <Filter>PowerPC</Filter>
    </ClInclude>
    <ClInclude Include="PowerPC\JitCommon\JitAsmCommon.h">
      <Filter>PowerPC\JitCommon</Filter>
    </ClInclude>
    <ClInclude Include="PowerPC\JitCommon\JitBase.h">
      <Filter>PowerPC\JitCommon</Filter>
    </ClInclude>
    <ClInclude Include="PowerPC\JitCommon\JitCache.h">
      <Filter>PowerPC\JitCommon</Filter>
    </ClInclude>
    <ClInclude Include="PowerPC\Jit64IL\JitIL.h">
      <Filter>PowerPC\JitIL</Filter>
    </ClInclude>
    <ClInclude Include="PowerPC\Jit64\FPURegCache.h">
      <Filter>PowerPC\Jit64</Filter>
    </ClInclude>
    <ClInclude Include="PowerPC\Jit64\GPRRegCache.h">
      <Filter>PowerPC\Jit64</Filter>
    </ClInclude>
    <ClInclude Include="PowerPC\Jit64\JitRegCache.h">
      <Filter>PowerPC\Jit64</Filter>
    </ClInclude>
    <ClInclude Include="PowerPC\Jit64\JitAsm.h">
      <Filter>PowerPC\Jit64</Filter>
    </ClInclude>
    <ClInclude Include="PowerPC\JitILCommon\JitILBase.h">
      <Filter>PowerPC\JitILCommon</Filter>
    </ClInclude>
    <ClInclude Include="PowerPC\JitILCommon\IR.h">
      <Filter>PowerPC\JitILCommon</Filter>
    </ClInclude>
    <ClInclude Include="MachineContext.h" />
    <ClInclude Include="HW\GCKeyboardEmu.h">
      <Filter>HW %28Flipper/Hollywood%29\GCKeyboard</Filter>
    </ClInclude>
    <ClInclude Include="HW\GCKeyboard.h">
      <Filter>HW %28Flipper/Hollywood%29\GCKeyboard</Filter>
    </ClInclude>
    <ClInclude Include="PowerPC\Jit64Common\BlockCache.h">
      <Filter>PowerPC\Jit64Common</Filter>
    </ClInclude>
    <ClInclude Include="PowerPC\Jit64Common\EmuCodeBlock.h">
      <Filter>PowerPC\Jit64Common</Filter>
    </ClInclude>
    <ClInclude Include="PowerPC\Jit64Common\FarCodeCache.h">
      <Filter>PowerPC\Jit64Common</Filter>
    </ClInclude>
    <ClInclude Include="PowerPC\Jit64Common\Jit64AsmCommon.h">
      <Filter>PowerPC\Jit64Common</Filter>
    </ClInclude>
    <ClInclude Include="PowerPC\Jit64Common\Jit64Base.h">
      <Filter>PowerPC\Jit64Common</Filter>
    </ClInclude>
    <ClInclude Include="PowerPC\Jit64Common\Jit64PowerPCState.h">
      <Filter>PowerPC\Jit64Common</Filter>
    </ClInclude>
    <ClInclude Include="PowerPC\Jit64Common\TrampolineCache.h">
      <Filter>PowerPC\Jit64Common</Filter>
    </ClInclude>
    <ClInclude Include="PowerPC\Jit64Common\TrampolineInfo.h">
      <Filter>PowerPC\Jit64Common</Filter>
    </ClInclude>
    <ClInclude Include="Analytics.h" />
    <ClInclude Include="PowerPC\SignatureDB\CSVSignatureDB.h" />
    <ClInclude Include="PowerPC\SignatureDB\DSYSignatureDB.h" />
    <ClCompile Include="PowerPC\SignatureDB\MEGASignatureDB.h" />
    <ClInclude Include="PowerPC\SignatureDB\SignatureDB.h" />
    <ClInclude Include="IOS\USB\Bluetooth\BTBase.h">
      <Filter>IOS\USB\Bluetooth</Filter>
    </ClInclude>
    <ClInclude Include="IOS\USB\Bluetooth\BTEmu.h">
      <Filter>IOS\USB\Bluetooth</Filter>
    </ClInclude>
    <ClInclude Include="IOS\USB\Bluetooth\BTReal.h">
      <Filter>IOS\USB\Bluetooth</Filter>
    </ClInclude>
    <ClInclude Include="IOS\USB\Bluetooth\BTStub.h">
      <Filter>IOS\USB\Bluetooth</Filter>
    </ClInclude>
    <ClInclude Include="IOS\DeviceStub.h">
      <Filter>IOS</Filter>
    </ClInclude>
    <ClInclude Include="IOS\DI\DI.h">
      <Filter>IOS\DI</Filter>
    </ClInclude>
    <ClInclude Include="IOS\ES\ES.h">
      <Filter>IOS\ES</Filter>
    </ClInclude>
    <ClInclude Include="IOS\ES\NandUtils.h">
      <Filter>IOS\ES</Filter>
    </ClInclude>
    <ClInclude Include="IOS\FS\FileIO.h">
      <Filter>IOS\FS</Filter>
    </ClInclude>
    <ClInclude Include="IOS\ES\Formats.h">
      <Filter>IOS\ES</Filter>
    </ClInclude>
    <ClInclude Include="IOS\FS\FS.h">
      <Filter>IOS\FS</Filter>
    </ClInclude>
    <ClInclude Include="IOS\USB\Bluetooth\hci.h">
      <Filter>IOS\USB\Bluetooth</Filter>
    </ClInclude>
    <ClInclude Include="IOS\USB\Bluetooth\l2cap.h">
      <Filter>IOS\USB\Bluetooth</Filter>
    </ClInclude>
    <ClInclude Include="IOS\Network\ICMP.h">
      <Filter>IOS\Network</Filter>
    </ClInclude>
    <ClInclude Include="IOS\Network\ICMPLin.h">
      <Filter>IOS\Network</Filter>
    </ClInclude>
    <ClInclude Include="IOS\Network\MACUtils.h">
      <Filter>IOS\Network</Filter>
    </ClInclude>
    <ClInclude Include="IOS\Network\Socket.h">
      <Filter>IOS\Network</Filter>
    </ClInclude>
    <ClInclude Include="IOS\Network\SSL.h">
      <Filter>IOS\Network</Filter>
    </ClInclude>
    <ClInclude Include="IOS\Network\IP\Top.h">
      <Filter>IOS\Network\IP</Filter>
    </ClInclude>
    <ClInclude Include="IOS\Network\KD\NetKDRequest.h">
      <Filter>IOS\Network\KD</Filter>
    </ClInclude>
    <ClInclude Include="IOS\Network\KD\NetKDTime.h">
      <Filter>IOS\Network\KD</Filter>
    </ClInclude>
    <ClInclude Include="IOS\Network\KD\NWC24Config.h">
      <Filter>IOS\Network\KD</Filter>
    </ClInclude>
    <ClInclude Include="IOS\Network\NCD\Config.h">
      <Filter>IOS\Network\NCD</Filter>
    </ClInclude>
    <ClInclude Include="IOS\Network\NCD\Manage.h">
      <Filter>IOS\Network\NCD</Filter>
    </ClInclude>
    <ClInclude Include="IOS\Network\WD\Command.h">
      <Filter>IOS\Network\WD</Filter>
    </ClInclude>
    <ClInclude Include="IOS\SDIO\SDIOSlot0.h">
      <Filter>IOS\SDIO</Filter>
    </ClInclude>
    <ClInclude Include="IOS\STM\STM.h">
      <Filter>IOS\STM</Filter>
    </ClInclude>
    <ClInclude Include="IOS\USB\Common.h">
      <Filter>IOS\USB</Filter>
    </ClInclude>
    <ClInclude Include="IOS\USB\LibusbDevice.h">
      <Filter>IOS\USB</Filter>
    </ClInclude>
    <ClInclude Include="IOS\USB\Host.h">
      <Filter>IOS\USB</Filter>
    </ClInclude>
    <ClInclude Include="IOS\USB\OH0\OH0.h">
      <Filter>IOS\USB</Filter>
    </ClInclude>
    <ClInclude Include="IOS\USB\OH0\OH0Device.h">
      <Filter>IOS\USB</Filter>
    </ClInclude>
    <ClInclude Include="IOS\USB\USB_HID\HIDv4.h">
      <Filter>IOS\USB</Filter>
    </ClInclude>
    <ClInclude Include="IOS\USB\USB_VEN\VEN.h">
      <Filter>IOS\USB</Filter>
    </ClInclude>
    <ClInclude Include="IOS\USB\USBV0.h">
      <Filter>IOS\USB</Filter>
    </ClInclude>
    <ClInclude Include="IOS\USB\USBV4.h">
      <Filter>IOS\USB</Filter>
    </ClInclude>
    <ClInclude Include="IOS\USB\USBV5.h">
      <Filter>IOS\USB</Filter>
    </ClInclude>
    <ClInclude Include="IOS\USB\USB_KBD.h">
      <Filter>IOS\USB</Filter>
    </ClInclude>
    <ClInclude Include="IOS\WFS\WFSI.h">
      <Filter>IOS\WFS</Filter>
    </ClInclude>
    <ClInclude Include="IOS\WFS\WFSSRV.h">
      <Filter>IOS\WFS</Filter>
    </ClInclude>
    <ClInclude Include="IOS\USB\Bluetooth\WiimoteDevice.h">
      <Filter>IOS\USB\Bluetooth</Filter>
    </ClInclude>
    <ClInclude Include="IOS\USB\Bluetooth\WiimoteHIDAttr.h">
      <Filter>IOS\USB\Bluetooth</Filter>
    </ClInclude>
    <ClInclude Include="IOS\Device.h">
      <Filter>IOS</Filter>
    </ClInclude>
    <ClInclude Include="IOS\IPC.h">
      <Filter>IOS</Filter>
    </ClInclude>
    <ClInclude Include="IOS\MIOS.h">
      <Filter>IOS</Filter>
    </ClInclude>
    <ClInclude Include="PowerPC\Jit64Common\ConstantPool.h">
      <Filter>PowerPC\Jit64Common</Filter>
    </ClInclude>
  </ItemGroup>
  <ItemGroup>
    <Text Include="CMakeLists.txt" />
  </ItemGroup>
</Project>
=======
    <ClInclude Include="HW\SI\SI_DeviceGCSteeringWheel.h">
      <Filter>HW %28Flipper/Hollywood%29\SI - Serial Interface</Filter>
    </ClInclude>
    <ClInclude Include="HW\SI\SI_DeviceKeyboard.h">
      <Filter>HW %28Flipper/Hollywood%29\SI - Serial Interface</Filter>
    </ClInclude>
    <ClInclude Include="HW\SI\SI_DeviceNull.h">
      <Filter>HW %28Flipper/Hollywood%29\SI - Serial Interface</Filter>
    </ClInclude>
    <ClInclude Include="HW\VideoInterface.h">
      <Filter>HW %28Flipper/Hollywood%29\VI - Video Interface</Filter>
    </ClInclude>
    <ClInclude Include="HW\WiimoteEmu\Attachment\Attachment.h">
      <Filter>HW %28Flipper/Hollywood%29\Wiimote\Emu\Attachment</Filter>
    </ClInclude>
    <ClInclude Include="HW\WiimoteEmu\Attachment\Classic.h">
      <Filter>HW %28Flipper/Hollywood%29\Wiimote\Emu\Attachment</Filter>
    </ClInclude>
    <ClInclude Include="HW\WiimoteEmu\Attachment\Drums.h">
      <Filter>HW %28Flipper/Hollywood%29\Wiimote\Emu\Attachment</Filter>
    </ClInclude>
    <ClInclude Include="HW\WiimoteEmu\Attachment\Guitar.h">
      <Filter>HW %28Flipper/Hollywood%29\Wiimote\Emu\Attachment</Filter>
    </ClInclude>
    <ClInclude Include="HW\WiimoteEmu\Attachment\Nunchuk.h">
      <Filter>HW %28Flipper/Hollywood%29\Wiimote\Emu\Attachment</Filter>
    </ClInclude>
    <ClInclude Include="HW\WiimoteEmu\Attachment\Turntable.h">
      <Filter>HW %28Flipper/Hollywood%29\Wiimote\Emu\Attachment</Filter>
    </ClInclude>
    <ClInclude Include="HW\WiimoteEmu\Encryption.h">
      <Filter>HW %28Flipper/Hollywood%29\Wiimote\Emu</Filter>
    </ClInclude>
    <ClInclude Include="HW\WiimoteEmu\MatrixMath.h">
      <Filter>HW %28Flipper/Hollywood%29\Wiimote\Emu</Filter>
    </ClInclude>
    <ClInclude Include="HW\WiimoteEmu\WiimoteEmu.h">
      <Filter>HW %28Flipper/Hollywood%29\Wiimote\Emu</Filter>
    </ClInclude>
    <ClInclude Include="HW\WiimoteEmu\WiimoteHid.h">
      <Filter>HW %28Flipper/Hollywood%29\Wiimote\Emu</Filter>
    </ClInclude>
    <ClInclude Include="HW\WiimoteReal\WiimoteReal.h">
      <Filter>HW %28Flipper/Hollywood%29\Wiimote\Real</Filter>
    </ClInclude>
    <ClInclude Include="HW\WiimoteReal\WiimoteRealBase.h">
      <Filter>HW %28Flipper/Hollywood%29\Wiimote\Real</Filter>
    </ClInclude>
    <ClInclude Include="HW\WII_IPC.h">
      <Filter>HW %28Flipper/Hollywood%29\Wii IPC</Filter>
    </ClInclude>
    <ClInclude Include="HW\CPU.h">
      <Filter>HW %28Flipper/Hollywood%29</Filter>
    </ClInclude>
    <ClInclude Include="HW\HW.h">
      <Filter>HW %28Flipper/Hollywood%29</Filter>
    </ClInclude>
    <ClInclude Include="HW\Memmap.h">
      <Filter>HW %28Flipper/Hollywood%29</Filter>
    </ClInclude>
    <ClInclude Include="HW\MMIO.h">
      <Filter>HW %28Flipper/Hollywood%29</Filter>
    </ClInclude>
    <ClInclude Include="HW\MMIOHandlers.h">
      <Filter>HW %28Flipper/Hollywood%29</Filter>
    </ClInclude>
    <ClInclude Include="HW\SystemTimers.h">
      <Filter>HW %28Flipper/Hollywood%29</Filter>
    </ClInclude>
    <ClInclude Include="HW\WiiSaveCrypted.h">
      <Filter>HW %28Flipper/Hollywood%29</Filter>
    </ClInclude>
    <ClInclude Include="DSP\DSPAssembler.h">
      <Filter>DSPCore</Filter>
    </ClInclude>
    <ClInclude Include="DSP\DSPAccelerator.h">
      <Filter>DSPCore</Filter>
    </ClInclude>
    <ClInclude Include="DSP\DSPAnalyzer.h">
      <Filter>DSPCore</Filter>
    </ClInclude>
    <ClInclude Include="DSP\DSPBreakpoints.h">
      <Filter>DSPCore</Filter>
    </ClInclude>
    <ClInclude Include="DSP\DSPCaptureLogger.h">
      <Filter>DSPCore</Filter>
    </ClInclude>
    <ClInclude Include="DSP\DSPCodeUtil.h">
      <Filter>DSPCore</Filter>
    </ClInclude>
    <ClInclude Include="DSP\DSPCommon.h">
      <Filter>DSPCore</Filter>
    </ClInclude>
    <ClInclude Include="DSP\DSPCore.h">
      <Filter>DSPCore</Filter>
    </ClInclude>
    <ClInclude Include="DSP\DSPDisassembler.h">
      <Filter>DSPCore</Filter>
    </ClInclude>
    <ClInclude Include="DSPEmulator.h">
      <Filter>DSPCore</Filter>
    </ClInclude>
    <ClInclude Include="DSP\DSPHWInterface.h">
      <Filter>DSPCore</Filter>
    </ClInclude>
    <ClInclude Include="DSP\DSPMemoryMap.h">
      <Filter>DSPCore</Filter>
    </ClInclude>
    <ClInclude Include="DSP\DSPStacks.h">
      <Filter>DSPCore</Filter>
    </ClInclude>
    <ClInclude Include="DSP\DSPTables.h">
      <Filter>DSPCore</Filter>
    </ClInclude>
    <ClInclude Include="DSP\LabelMap.h">
      <Filter>DSPCore</Filter>
    </ClInclude>
    <ClInclude Include="HW\Wiimote.h">
      <Filter>HW %28Flipper/Hollywood%29\Wiimote</Filter>
    </ClInclude>
    <ClInclude Include="PowerPC\BreakPoints.h">
      <Filter>PowerPC</Filter>
    </ClInclude>
    <ClInclude Include="PowerPC\CPUCoreBase.h">
      <Filter>PowerPC</Filter>
    </ClInclude>
    <ClInclude Include="PowerPC\Gekko.h">
      <Filter>PowerPC</Filter>
    </ClInclude>
    <ClInclude Include="PowerPC\JitInterface.h">
      <Filter>PowerPC</Filter>
    </ClInclude>
    <ClInclude Include="PowerPC\PowerPC.h">
      <Filter>PowerPC</Filter>
    </ClInclude>
    <ClInclude Include="PowerPC\PPCAnalyst.h">
      <Filter>PowerPC</Filter>
    </ClInclude>
    <ClInclude Include="PowerPC\PPCCache.h">
      <Filter>PowerPC</Filter>
    </ClInclude>
    <ClInclude Include="PowerPC\PPCSymbolDB.h">
      <Filter>PowerPC</Filter>
    </ClInclude>
    <ClInclude Include="PowerPC\PPCTables.h">
      <Filter>PowerPC</Filter>
    </ClInclude>
    <ClInclude Include="PowerPC\Profiler.h">
      <Filter>PowerPC</Filter>
    </ClInclude>
    <ClInclude Include="PowerPC\JitCommon\JitAsmCommon.h">
      <Filter>PowerPC\JitCommon</Filter>
    </ClInclude>
    <ClInclude Include="PowerPC\JitCommon\JitBase.h">
      <Filter>PowerPC\JitCommon</Filter>
    </ClInclude>
    <ClInclude Include="PowerPC\JitCommon\JitCache.h">
      <Filter>PowerPC\JitCommon</Filter>
    </ClInclude>
    <ClInclude Include="PowerPC\Jit64IL\JitIL.h">
      <Filter>PowerPC\JitIL</Filter>
    </ClInclude>
    <ClInclude Include="PowerPC\Jit64\FPURegCache.h">
      <Filter>PowerPC\Jit64</Filter>
    </ClInclude>
    <ClInclude Include="PowerPC\Jit64\GPRRegCache.h">
      <Filter>PowerPC\Jit64</Filter>
    </ClInclude>
    <ClInclude Include="PowerPC\Jit64\JitRegCache.h">
      <Filter>PowerPC\Jit64</Filter>
    </ClInclude>
    <ClInclude Include="PowerPC\Jit64\JitAsm.h">
      <Filter>PowerPC\Jit64</Filter>
    </ClInclude>
    <ClInclude Include="PowerPC\JitILCommon\JitILBase.h">
      <Filter>PowerPC\JitILCommon</Filter>
    </ClInclude>
    <ClInclude Include="PowerPC\JitILCommon\IR.h">
      <Filter>PowerPC\JitILCommon</Filter>
    </ClInclude>
    <ClInclude Include="MachineContext.h" />
    <ClInclude Include="HW\GCKeyboardEmu.h">
      <Filter>HW %28Flipper/Hollywood%29\GCKeyboard</Filter>
    </ClInclude>
    <ClInclude Include="HW\GCKeyboard.h">
      <Filter>HW %28Flipper/Hollywood%29\GCKeyboard</Filter>
    </ClInclude>
    <ClInclude Include="PowerPC\Jit64Common\BlockCache.h">
      <Filter>PowerPC\Jit64Common</Filter>
    </ClInclude>
    <ClInclude Include="PowerPC\Jit64Common\EmuCodeBlock.h">
      <Filter>PowerPC\Jit64Common</Filter>
    </ClInclude>
    <ClInclude Include="PowerPC\Jit64Common\FarCodeCache.h">
      <Filter>PowerPC\Jit64Common</Filter>
    </ClInclude>
    <ClInclude Include="PowerPC\Jit64Common\Jit64AsmCommon.h">
      <Filter>PowerPC\Jit64Common</Filter>
    </ClInclude>
    <ClInclude Include="PowerPC\Jit64Common\Jit64Base.h">
      <Filter>PowerPC\Jit64Common</Filter>
    </ClInclude>
    <ClInclude Include="PowerPC\Jit64Common\Jit64PowerPCState.h">
      <Filter>PowerPC\Jit64Common</Filter>
    </ClInclude>
    <ClInclude Include="PowerPC\Jit64Common\TrampolineCache.h">
      <Filter>PowerPC\Jit64Common</Filter>
    </ClInclude>
    <ClInclude Include="PowerPC\Jit64Common\TrampolineInfo.h">
      <Filter>PowerPC\Jit64Common</Filter>
    </ClInclude>
    <ClInclude Include="Analytics.h" />
    <ClInclude Include="PowerPC\SignatureDB\CSVSignatureDB.h" />
    <ClInclude Include="PowerPC\SignatureDB\DSYSignatureDB.h" />
    <ClCompile Include="PowerPC\SignatureDB\MEGASignatureDB.h" />
    <ClInclude Include="PowerPC\SignatureDB\SignatureDB.h" />
    <ClInclude Include="IOS\USB\Bluetooth\BTBase.h">
      <Filter>IOS\USB\Bluetooth</Filter>
    </ClInclude>
    <ClInclude Include="IOS\USB\Bluetooth\BTEmu.h">
      <Filter>IOS\USB\Bluetooth</Filter>
    </ClInclude>
    <ClInclude Include="IOS\USB\Bluetooth\BTReal.h">
      <Filter>IOS\USB\Bluetooth</Filter>
    </ClInclude>
    <ClInclude Include="IOS\USB\Bluetooth\BTStub.h">
      <Filter>IOS\USB\Bluetooth</Filter>
    </ClInclude>
    <ClInclude Include="IOS\DeviceStub.h">
      <Filter>IOS</Filter>
    </ClInclude>
    <ClInclude Include="IOS\DI\DI.h">
      <Filter>IOS\DI</Filter>
    </ClInclude>
    <ClInclude Include="IOS\ES\ES.h">
      <Filter>IOS\ES</Filter>
    </ClInclude>
    <ClInclude Include="IOS\ES\NandUtils.h">
      <Filter>IOS\ES</Filter>
    </ClInclude>
    <ClInclude Include="IOS\FS\FileIO.h">
      <Filter>IOS\FS</Filter>
    </ClInclude>
    <ClInclude Include="IOS\ES\Formats.h">
      <Filter>IOS\ES</Filter>
    </ClInclude>
    <ClInclude Include="IOS\FS\FS.h">
      <Filter>IOS\FS</Filter>
    </ClInclude>
    <ClInclude Include="IOS\USB\Bluetooth\hci.h">
      <Filter>IOS\USB\Bluetooth</Filter>
    </ClInclude>
    <ClInclude Include="IOS\USB\Bluetooth\l2cap.h">
      <Filter>IOS\USB\Bluetooth</Filter>
    </ClInclude>
    <ClInclude Include="IOS\Network\ICMP.h">
      <Filter>IOS\Network</Filter>
    </ClInclude>
    <ClInclude Include="IOS\Network\ICMPLin.h">
      <Filter>IOS\Network</Filter>
    </ClInclude>
    <ClInclude Include="IOS\Network\MACUtils.h">
      <Filter>IOS\Network</Filter>
    </ClInclude>
    <ClInclude Include="IOS\Network\Socket.h">
      <Filter>IOS\Network</Filter>
    </ClInclude>
    <ClInclude Include="IOS\Network\SSL.h">
      <Filter>IOS\Network</Filter>
    </ClInclude>
    <ClInclude Include="IOS\Network\IP\Top.h">
      <Filter>IOS\Network\IP</Filter>
    </ClInclude>
    <ClInclude Include="IOS\Network\KD\NetKDRequest.h">
      <Filter>IOS\Network\KD</Filter>
    </ClInclude>
    <ClInclude Include="IOS\Network\KD\NetKDTime.h">
      <Filter>IOS\Network\KD</Filter>
    </ClInclude>
    <ClInclude Include="IOS\Network\KD\NWC24Config.h">
      <Filter>IOS\Network\KD</Filter>
    </ClInclude>
    <ClInclude Include="IOS\Network\NCD\Config.h">
      <Filter>IOS\Network\NCD</Filter>
    </ClInclude>
    <ClInclude Include="IOS\Network\NCD\Manage.h">
      <Filter>IOS\Network\NCD</Filter>
    </ClInclude>
    <ClInclude Include="IOS\Network\WD\Command.h">
      <Filter>IOS\Network\WD</Filter>
    </ClInclude>
    <ClInclude Include="IOS\SDIO\SDIOSlot0.h">
      <Filter>IOS\SDIO</Filter>
    </ClInclude>
    <ClInclude Include="IOS\STM\STM.h">
      <Filter>IOS\STM</Filter>
    </ClInclude>
    <ClInclude Include="IOS\USB\Common.h">
      <Filter>IOS\USB</Filter>
    </ClInclude>
    <ClInclude Include="IOS\USB\LibusbDevice.h">
      <Filter>IOS\USB</Filter>
    </ClInclude>
    <ClInclude Include="IOS\USB\Host.h">
      <Filter>IOS\USB</Filter>
    </ClInclude>
    <ClInclude Include="IOS\USB\OH0\OH0.h">
      <Filter>IOS\USB</Filter>
    </ClInclude>
    <ClInclude Include="IOS\USB\OH0\OH0Device.h">
      <Filter>IOS\USB</Filter>
    </ClInclude>
    <ClInclude Include="IOS\USB\USB_HID\HIDv4.h">
      <Filter>IOS\USB</Filter>
    </ClInclude>
    <ClInclude Include="IOS\USB\USB_VEN\VEN.h">
      <Filter>IOS\USB</Filter>
    </ClInclude>
    <ClInclude Include="IOS\USB\USBV0.h">
      <Filter>IOS\USB</Filter>
    </ClInclude>
    <ClInclude Include="IOS\USB\USBV4.h">
      <Filter>IOS\USB</Filter>
    </ClInclude>
    <ClInclude Include="IOS\USB\USBV5.h">
      <Filter>IOS\USB</Filter>
    </ClInclude>
    <ClInclude Include="IOS\USB\USB_KBD.h">
      <Filter>IOS\USB</Filter>
    </ClInclude>
    <ClInclude Include="IOS\WFS\WFSI.h">
      <Filter>IOS\WFS</Filter>
    </ClInclude>
    <ClInclude Include="IOS\WFS\WFSSRV.h">
      <Filter>IOS\WFS</Filter>
    </ClInclude>
    <ClInclude Include="IOS\USB\Bluetooth\WiimoteDevice.h">
      <Filter>IOS\USB\Bluetooth</Filter>
    </ClInclude>
    <ClInclude Include="IOS\USB\Bluetooth\WiimoteHIDAttr.h">
      <Filter>IOS\USB\Bluetooth</Filter>
    </ClInclude>
    <ClInclude Include="IOS\Device.h">
      <Filter>IOS</Filter>
    </ClInclude>
    <ClInclude Include="IOS\IOS.h">
      <Filter>IOS</Filter>
    </ClInclude>
    <ClInclude Include="IOS\MemoryValues.h">
      <Filter>IOS</Filter>
    </ClInclude>
    <ClInclude Include="IOS\MIOS.h">
      <Filter>IOS</Filter>
    </ClInclude>
    <ClInclude Include="PowerPC\Jit64Common\ConstantPool.h">
      <Filter>PowerPC\Jit64Common</Filter>
    </ClInclude>
  </ItemGroup>
  <ItemGroup>
    <Text Include="CMakeLists.txt" />
  </ItemGroup>
</Project>
>>>>>>> e9ad0ec6
<|MERGE_RESOLUTION|>--- conflicted
+++ resolved
@@ -1,2779 +1,1529 @@
-<<<<<<< HEAD
-﻿<?xml version="1.0" encoding="utf-8"?>
-<Project ToolsVersion="4.0" xmlns="http://schemas.microsoft.com/developer/msbuild/2003">
-  <ItemGroup>
-    <Filter Include="ActionReplay">
-      <UniqueIdentifier>{e0d231ab-7a66-45ce-a8e4-c0225308f763}</UniqueIdentifier>
-    </Filter>
-    <Filter Include="Boot">
-      <UniqueIdentifier>{2472fb36-5473-4d49-ad2d-3699b78ab6e2}</UniqueIdentifier>
-    </Filter>
-    <Filter Include="Debugger">
-      <UniqueIdentifier>{ed683a12-55f0-49cb-918b-c7edbcf57268}</UniqueIdentifier>
-    </Filter>
-    <Filter Include="DSPCore">
-      <UniqueIdentifier>{35594696-15a6-44cb-b811-04e3195eecf5}</UniqueIdentifier>
-    </Filter>
-    <Filter Include="FifoPlayer">
-      <UniqueIdentifier>{659f0a99-77cf-46a0-a7a3-95afdd99be72}</UniqueIdentifier>
-    </Filter>
-    <Filter Include="GeckoCode">
-      <UniqueIdentifier>{c1c76a12-b4f3-4a46-84e6-e11980b2e997}</UniqueIdentifier>
-    </Filter>
-    <Filter Include="HLE">
-      <UniqueIdentifier>{256586c3-3a1b-4d7b-9f4a-2f7ffac9d23e}</UniqueIdentifier>
-    </Filter>
-    <Filter Include="HW %28Flipper/Hollywood%29">
-      <UniqueIdentifier>{d060b137-c211-44eb-9cad-fc12dedbea73}</UniqueIdentifier>
-    </Filter>
-    <Filter Include="PowerPC">
-      <UniqueIdentifier>{ebd24590-dfdc-433e-a411-21723e4b7cb5}</UniqueIdentifier>
-    </Filter>
-    <Filter Include="PowerPC\Cached Interpreter">
-      <UniqueIdentifier>{d6410c05-51f9-422a-83d5-f0723e34b607}</UniqueIdentifier>
-    </Filter>
-    <Filter Include="PowerPC\Interpreter">
-      <UniqueIdentifier>{523f8d77-4aa6-4762-8f27-96f02b5070b4}</UniqueIdentifier>
-    </Filter>
-    <Filter Include="PowerPC\Jit64">
-      <UniqueIdentifier>{c67be826-2935-4d25-a213-e132fa2e63ef}</UniqueIdentifier>
-    </Filter>
-    <Filter Include="PowerPC\JitCommon">
-      <UniqueIdentifier>{c88ec388-371f-4401-851c-a32dcdc0b88b}</UniqueIdentifier>
-    </Filter>
-    <Filter Include="PowerPC\JitIL">
-      <UniqueIdentifier>{f26d3866-92d1-4623-9445-caf9a065ed74}</UniqueIdentifier>
-    </Filter>
-    <Filter Include="DSPCore\Interpreter">
-      <UniqueIdentifier>{6204f663-bbd0-4eb5-bc15-e3778d8b6091}</UniqueIdentifier>
-    </Filter>
-    <Filter Include="DSPCore\Jit">
-      <UniqueIdentifier>{7042fb6f-9284-4469-bc7c-9302e0d984aa}</UniqueIdentifier>
-    </Filter>
-    <Filter Include="HW %28Flipper/Hollywood%29\AI - Audio Interface">
-      <UniqueIdentifier>{d657188a-426d-46c8-af0a-caa148c6ed1b}</UniqueIdentifier>
-    </Filter>
-    <Filter Include="HW %28Flipper/Hollywood%29\DI - Drive Interface">
-      <UniqueIdentifier>{2832269e-5c7d-47f8-b212-afcd9145e427}</UniqueIdentifier>
-    </Filter>
-    <Filter Include="HW %28Flipper/Hollywood%29\DSP Interface + HLE">
-      <UniqueIdentifier>{9a10faaa-40c3-446c-81b6-5fc7a79d5329}</UniqueIdentifier>
-    </Filter>
-    <Filter Include="HW %28Flipper/Hollywood%29\DSP Interface + HLE\HLE">
-      <UniqueIdentifier>{7a29a81c-1fee-4e5b-bfe1-5f941837bdc9}</UniqueIdentifier>
-    </Filter>
-    <Filter Include="HW %28Flipper/Hollywood%29\DSP Interface + HLE\HLE\uCodes">
-      <UniqueIdentifier>{0eecffe7-f680-4d21-a05f-2f12c8244833}</UniqueIdentifier>
-    </Filter>
-    <Filter Include="HW %28Flipper/Hollywood%29\DSP Interface + HLE\LLE">
-      <UniqueIdentifier>{9fcd7c03-c4be-477b-9c15-5f096ab9d0f6}</UniqueIdentifier>
-    </Filter>
-    <Filter Include="HW %28Flipper/Hollywood%29\Wiimote">
-      <UniqueIdentifier>{69d8dcb1-f22b-47af-b1e4-f700b1a42e77}</UniqueIdentifier>
-    </Filter>
-    <Filter Include="HW %28Flipper/Hollywood%29\Wiimote\Emu">
-      <UniqueIdentifier>{079f3720-45c8-4c54-8589-b7d00a8bc1ac}</UniqueIdentifier>
-    </Filter>
-    <Filter Include="HW %28Flipper/Hollywood%29\Wiimote\Real">
-      <UniqueIdentifier>{bc3e845a-3d01-4713-aa32-f27110838d0c}</UniqueIdentifier>
-    </Filter>
-    <Filter Include="HW %28Flipper/Hollywood%29\Wiimote\Emu\Attachment">
-      <UniqueIdentifier>{cdbd65da-541f-47d2-8fdc-e99e73e98e69}</UniqueIdentifier>
-    </Filter>
-    <Filter Include="HW %28Flipper/Hollywood%29\EXI - Expansion Interface">
-      <UniqueIdentifier>{d19f1218-0e28-4f24-a4b3-33fac750a899}</UniqueIdentifier>
-    </Filter>
-    <Filter Include="HW %28Flipper/Hollywood%29\GCKeyboard">
-      <UniqueIdentifier>{15452851-6ca5-4520-bbf1-d4b810317be3}</UniqueIdentifier>
-    </Filter>
-    <Filter Include="HW %28Flipper/Hollywood%29\GCMemcard">
-      <UniqueIdentifier>{d7b3050d-3dd9-4284-969c-c5ad3b3662d9}</UniqueIdentifier>
-    </Filter>
-    <Filter Include="HW %28Flipper/Hollywood%29\GCPad">
-      <UniqueIdentifier>{15452851-6ca5-4520-bbf1-d4b810317be2}</UniqueIdentifier>
-    </Filter>
-    <Filter Include="HW %28Flipper/Hollywood%29\GP - Gather Pipe Fifo">
-      <UniqueIdentifier>{2ef543bc-8125-4b96-9627-6d8c15a5b36a}</UniqueIdentifier>
-    </Filter>
-    <Filter Include="HW %28Flipper/Hollywood%29\MI - Memory Interface">
-      <UniqueIdentifier>{dea96a0c-0274-4c9f-915e-97472e7f4578}</UniqueIdentifier>
-    </Filter>
-    <Filter Include="HW %28Flipper/Hollywood%29\PI - Processor Interface">
-      <UniqueIdentifier>{9fbdb5b5-9179-4488-b0bf-75c1ccdb3a61}</UniqueIdentifier>
-    </Filter>
-    <Filter Include="HW %28Flipper/Hollywood%29\SI - Serial Interface">
-      <UniqueIdentifier>{11385524-b10b-419b-8390-710791c53550}</UniqueIdentifier>
-    </Filter>
-    <Filter Include="HW %28Flipper/Hollywood%29\VI - Video Interface">
-      <UniqueIdentifier>{fa27e799-34c8-440a-9de3-6720df6022e7}</UniqueIdentifier>
-    </Filter>
-    <Filter Include="HW %28Flipper/Hollywood%29\Wii IPC">
-      <UniqueIdentifier>{2b41ab45-ba8c-45dc-92cc-9107c1fa3e36}</UniqueIdentifier>
-    </Filter>
-    <Filter Include="PowerPC\JitILCommon">
-      <UniqueIdentifier>{827afa93-1a80-4835-93ae-b5516d95867f}</UniqueIdentifier>
-    </Filter>
-    <Filter Include="PowerPC\Jit64Common">
-      <UniqueIdentifier>{81956f71-d9fe-454f-96a6-855195d611c4}</UniqueIdentifier>
-    </Filter>
-    <Filter Include="IOS">
-      <UniqueIdentifier>{e14b3339-dc23-46d6-845d-7206dc4f88c3}</UniqueIdentifier>
-    </Filter>
-    <Filter Include="IOS\USB">
-      <UniqueIdentifier>{c1e2e0dc-30ac-44cd-9909-e5b594647a04}</UniqueIdentifier>
-    </Filter>
-    <Filter Include="IOS\USB\Bluetooth">
-      <UniqueIdentifier>{5846b261-397e-4e2a-89e3-88d22ab927c5}</UniqueIdentifier>
-    </Filter>
-    <Filter Include="IOS\Network">
-      <UniqueIdentifier>{ab9cdd90-54d7-4f42-9248-d7903ce52cc8}</UniqueIdentifier>
-    </Filter>
-    <Filter Include="IOS\Network\IP">
-      <UniqueIdentifier>{f20fc3ea-846b-4629-b86c-fd7860f73ee9}</UniqueIdentifier>
-    </Filter>
-    <Filter Include="IOS\Network\KD">
-      <UniqueIdentifier>{165768ae-ee50-4789-8051-5c5b7023fa4b}</UniqueIdentifier>
-    </Filter>
-    <Filter Include="IOS\Network\NCD">
-      <UniqueIdentifier>{a749993a-d2cf-46b6-9f7f-f76294e9ad02}</UniqueIdentifier>
-    </Filter>
-    <Filter Include="IOS\Network\WD">
-      <UniqueIdentifier>{fc3080d6-d99a-44c6-bdd4-140cec1c6bf0}</UniqueIdentifier>
-    </Filter>
-    <Filter Include="IOS\DI">
-      <UniqueIdentifier>{3db8c364-1d72-4660-9179-86d1c46904b9}</UniqueIdentifier>
-    </Filter>
-    <Filter Include="IOS\FS">
-      <UniqueIdentifier>{75be4669-90fe-4280-b0ea-df350f481357}</UniqueIdentifier>
-    </Filter>
-    <Filter Include="IOS\ES">
-      <UniqueIdentifier>{7fae98ef-4b62-4701-8f08-c496bd1ce2a7}</UniqueIdentifier>
-    </Filter>
-    <Filter Include="IOS\SDIO">
-      <UniqueIdentifier>{b132ac6a-a02e-429e-858b-bfbc3fdc1851}</UniqueIdentifier>
-    </Filter>
-    <Filter Include="IOS\STM">
-      <UniqueIdentifier>{2bfd4ecc-7225-48f0-91b9-efb42aaf71bf}</UniqueIdentifier>
-    </Filter>
-    <Filter Include="IOS\WFS">
-      <UniqueIdentifier>{1fa9df3e-6741-4045-b2f6-457b4a0540a9}</UniqueIdentifier>
-    </Filter>
-  </ItemGroup>
-  <ItemGroup>
-    <ClCompile Include="BootManager.cpp" />
-    <ClCompile Include="ConfigManager.cpp" />
-    <ClCompile Include="Core.cpp" />
-    <ClCompile Include="CoreTiming.cpp" />
-    <ClCompile Include="ec_wii.cpp" />
-    <ClCompile Include="HotkeyManager.cpp" />
-    <ClCompile Include="MemTools.cpp" />
-    <ClCompile Include="Movie.cpp" />
-    <ClCompile Include="NetPlayClient.cpp" />
-    <ClCompile Include="NetPlayServer.cpp" />
-    <ClCompile Include="PatchEngine.cpp" />
-    <ClCompile Include="ConfigLoaders\BaseConfigLoader.cpp" />
-    <ClCompile Include="ConfigLoaders\GameConfigLoader.cpp" />
-    <ClCompile Include="ConfigLoaders\MovieConfigLoader.cpp" />
-    <ClCompile Include="ConfigLoaders\NetPlayConfigLoader.cpp" />
-    <ClCompile Include="State.cpp" />
-    <ClCompile Include="WiiRoot.cpp" />
-    <ClCompile Include="ActionReplay.cpp">
-      <Filter>ActionReplay</Filter>
-    </ClCompile>
-    <ClCompile Include="ARDecrypt.cpp">
-      <Filter>ActionReplay</Filter>
-    </ClCompile>
-    <ClCompile Include="Boot\Boot.cpp">
-      <Filter>Boot</Filter>
-    </ClCompile>
-    <ClCompile Include="Boot\Boot_BS2Emu.cpp">
-      <Filter>Boot</Filter>
-    </ClCompile>
-    <ClCompile Include="Boot\Boot_DOL.cpp">
-      <Filter>Boot</Filter>
-    </ClCompile>
-    <ClCompile Include="Boot\Boot_ELF.cpp">
-      <Filter>Boot</Filter>
-    </ClCompile>
-    <ClCompile Include="Boot\Boot_WiiWAD.cpp">
-      <Filter>Boot</Filter>
-    </ClCompile>
-    <ClCompile Include="Boot\ElfReader.cpp">
-      <Filter>Boot</Filter>
-    </ClCompile>
-    <ClCompile Include="Debugger\Debugger_SymbolMap.cpp">
-      <Filter>Debugger</Filter>
-    </ClCompile>
-    <ClCompile Include="Debugger\Dump.cpp">
-      <Filter>Debugger</Filter>
-    </ClCompile>
-    <ClCompile Include="Debugger\PPCDebugInterface.cpp">
-      <Filter>Debugger</Filter>
-    </ClCompile>
-    <ClCompile Include="DSP\Interpreter\DSPIntArithmetic.cpp">
-      <Filter>DSPCore\Interpreter</Filter>
-    </ClCompile>
-    <ClCompile Include="DSP\Interpreter\DSPIntBranch.cpp">
-      <Filter>DSPCore\Interpreter</Filter>
-    </ClCompile>
-    <ClCompile Include="DSP\Interpreter\DSPIntCCUtil.cpp">
-      <Filter>DSPCore\Interpreter</Filter>
-    </ClCompile>
-    <ClCompile Include="DSP\Interpreter\DSPInterpreter.cpp">
-      <Filter>DSPCore\Interpreter</Filter>
-    </ClCompile>
-    <ClCompile Include="DSP\Interpreter\DSPIntExtOps.cpp">
-      <Filter>DSPCore\Interpreter</Filter>
-    </ClCompile>
-    <ClCompile Include="DSP\Interpreter\DSPIntLoadStore.cpp">
-      <Filter>DSPCore\Interpreter</Filter>
-    </ClCompile>
-    <ClCompile Include="DSP\Interpreter\DSPIntMisc.cpp">
-      <Filter>DSPCore\Interpreter</Filter>
-    </ClCompile>
-    <ClCompile Include="DSP\Interpreter\DSPIntMultiplier.cpp">
-      <Filter>DSPCore\Interpreter</Filter>
-    </ClCompile>
-    <ClCompile Include="DSP\Jit\DSPEmitter.cpp">
-      <Filter>DSPCore\Jit</Filter>
-    </ClCompile>
-    <ClCompile Include="DSP\Jit\DSPJitArithmetic.cpp">
-      <Filter>DSPCore\Jit</Filter>
-    </ClCompile>
-    <ClCompile Include="DSP\Jit\DSPJitBranch.cpp">
-      <Filter>DSPCore\Jit</Filter>
-    </ClCompile>
-    <ClCompile Include="DSP\Jit\DSPJitCCUtil.cpp">
-      <Filter>DSPCore\Jit</Filter>
-    </ClCompile>
-    <ClCompile Include="DSP\Jit\DSPJitExtOps.cpp">
-      <Filter>DSPCore\Jit</Filter>
-    </ClCompile>
-    <ClCompile Include="DSP\Jit\DSPJitLoadStore.cpp">
-      <Filter>DSPCore\Jit</Filter>
-    </ClCompile>
-    <ClCompile Include="DSP\Jit\DSPJitMisc.cpp">
-      <Filter>DSPCore\Jit</Filter>
-    </ClCompile>
-    <ClCompile Include="DSP\Jit\DSPJitMultiplier.cpp">
-      <Filter>DSPCore\Jit</Filter>
-    </ClCompile>
-    <ClCompile Include="DSP\Jit\DSPJitRegCache.cpp">
-      <Filter>DSPCore\Jit</Filter>
-    </ClCompile>
-    <ClCompile Include="DSP\Jit\DSPJitUtil.cpp">
-      <Filter>DSPCore\Jit</Filter>
-    </ClCompile>
-    <ClCompile Include="FifoPlayer\FifoAnalyzer.cpp">
-      <Filter>FifoPlayer</Filter>
-    </ClCompile>
-    <ClCompile Include="FifoPlayer\FifoDataFile.cpp">
-      <Filter>FifoPlayer</Filter>
-    </ClCompile>
-    <ClCompile Include="FifoPlayer\FifoPlaybackAnalyzer.cpp">
-      <Filter>FifoPlayer</Filter>
-    </ClCompile>
-    <ClCompile Include="FifoPlayer\FifoPlayer.cpp">
-      <Filter>FifoPlayer</Filter>
-    </ClCompile>
-    <ClCompile Include="FifoPlayer\FifoRecordAnalyzer.cpp">
-      <Filter>FifoPlayer</Filter>
-    </ClCompile>
-    <ClCompile Include="FifoPlayer\FifoRecorder.cpp">
-      <Filter>FifoPlayer</Filter>
-    </ClCompile>
-    <ClCompile Include="GeckoCode.cpp">
-      <Filter>GeckoCode</Filter>
-    </ClCompile>
-    <ClCompile Include="GeckoCodeConfig.cpp">
-      <Filter>GeckoCode</Filter>
-    </ClCompile>
-    <ClCompile Include="HLE\HLE.cpp">
-      <Filter>HLE</Filter>
-    </ClCompile>
-    <ClCompile Include="HLE\HLE_Misc.cpp">
-      <Filter>HLE</Filter>
-    </ClCompile>
-    <ClCompile Include="HLE\HLE_OS.cpp">
-      <Filter>HLE</Filter>
-    </ClCompile>
-    <ClCompile Include="PowerPC\BreakPoints.cpp">
-      <Filter>PowerPC</Filter>
-    </ClCompile>
-    <ClCompile Include="PowerPC\CachedInterpreter\CachedInterpreter.cpp">
-      <Filter>PowerPC\Cached Interpreter</Filter>
-    </ClCompile>
-    <ClCompile Include="PowerPC\CachedInterpreter\InterpreterBlockCache.cpp">
-      <Filter>PowerPC\Cached Interpreter</Filter>
-    </ClCompile>
-    <ClCompile Include="PowerPC\Interpreter\Interpreter.cpp">
-      <Filter>PowerPC\Interpreter</Filter>
-    </ClCompile>
-    <ClCompile Include="PowerPC\Interpreter\Interpreter_Branch.cpp">
-      <Filter>PowerPC\Interpreter</Filter>
-    </ClCompile>
-    <ClCompile Include="PowerPC\Interpreter\Interpreter_FloatingPoint.cpp">
-      <Filter>PowerPC\Interpreter</Filter>
-    </ClCompile>
-    <ClCompile Include="PowerPC\Interpreter\Interpreter_Integer.cpp">
-      <Filter>PowerPC\Interpreter</Filter>
-    </ClCompile>
-    <ClCompile Include="PowerPC\Interpreter\Interpreter_LoadStore.cpp">
-      <Filter>PowerPC\Interpreter</Filter>
-    </ClCompile>
-    <ClCompile Include="PowerPC\Interpreter\Interpreter_LoadStorePaired.cpp">
-      <Filter>PowerPC\Interpreter</Filter>
-    </ClCompile>
-    <ClCompile Include="PowerPC\Interpreter\Interpreter_Paired.cpp">
-      <Filter>PowerPC\Interpreter</Filter>
-    </ClCompile>
-    <ClCompile Include="PowerPC\Interpreter\Interpreter_SystemRegisters.cpp">
-      <Filter>PowerPC\Interpreter</Filter>
-    </ClCompile>
-    <ClCompile Include="PowerPC\Interpreter\Interpreter_Tables.cpp">
-      <Filter>PowerPC\Interpreter</Filter>
-    </ClCompile>
-    <ClCompile Include="PowerPC\Jit64\Jit.cpp">
-      <Filter>PowerPC\Jit64</Filter>
-    </ClCompile>
-    <ClCompile Include="PowerPC\Jit64\Jit64_Tables.cpp">
-      <Filter>PowerPC\Jit64</Filter>
-    </ClCompile>
-    <ClCompile Include="HW\AudioInterface.cpp">
-      <Filter>HW %28Flipper/Hollywood%29\AI - Audio Interface</Filter>
-    </ClCompile>
-    <ClCompile Include="HW\StreamADPCM.cpp">
-      <Filter>HW %28Flipper/Hollywood%29\AI - Audio Interface</Filter>
-    </ClCompile>
-    <ClCompile Include="HW\DVD\DVDInterface.cpp">
+﻿<?xml version="1.0" encoding="utf-8"?>
+<Project ToolsVersion="4.0" xmlns="http://schemas.microsoft.com/developer/msbuild/2003">
+  <ItemGroup>
+    <Filter Include="ActionReplay">
+      <UniqueIdentifier>{e0d231ab-7a66-45ce-a8e4-c0225308f763}</UniqueIdentifier>
+    </Filter>
+    <Filter Include="Boot">
+      <UniqueIdentifier>{2472fb36-5473-4d49-ad2d-3699b78ab6e2}</UniqueIdentifier>
+    </Filter>
+    <Filter Include="Debugger">
+      <UniqueIdentifier>{ed683a12-55f0-49cb-918b-c7edbcf57268}</UniqueIdentifier>
+    </Filter>
+    <Filter Include="DSPCore">
+      <UniqueIdentifier>{35594696-15a6-44cb-b811-04e3195eecf5}</UniqueIdentifier>
+    </Filter>
+    <Filter Include="FifoPlayer">
+      <UniqueIdentifier>{659f0a99-77cf-46a0-a7a3-95afdd99be72}</UniqueIdentifier>
+    </Filter>
+    <Filter Include="GeckoCode">
+      <UniqueIdentifier>{c1c76a12-b4f3-4a46-84e6-e11980b2e997}</UniqueIdentifier>
+    </Filter>
+    <Filter Include="HLE">
+      <UniqueIdentifier>{256586c3-3a1b-4d7b-9f4a-2f7ffac9d23e}</UniqueIdentifier>
+    </Filter>
+    <Filter Include="HW %28Flipper/Hollywood%29">
+      <UniqueIdentifier>{d060b137-c211-44eb-9cad-fc12dedbea73}</UniqueIdentifier>
+    </Filter>
+    <Filter Include="PowerPC">
+      <UniqueIdentifier>{ebd24590-dfdc-433e-a411-21723e4b7cb5}</UniqueIdentifier>
+    </Filter>
+    <Filter Include="PowerPC\Cached Interpreter">
+      <UniqueIdentifier>{d6410c05-51f9-422a-83d5-f0723e34b607}</UniqueIdentifier>
+    </Filter>
+    <Filter Include="PowerPC\Interpreter">
+      <UniqueIdentifier>{523f8d77-4aa6-4762-8f27-96f02b5070b4}</UniqueIdentifier>
+    </Filter>
+    <Filter Include="PowerPC\Jit64">
+      <UniqueIdentifier>{c67be826-2935-4d25-a213-e132fa2e63ef}</UniqueIdentifier>
+    </Filter>
+    <Filter Include="PowerPC\JitCommon">
+      <UniqueIdentifier>{c88ec388-371f-4401-851c-a32dcdc0b88b}</UniqueIdentifier>
+    </Filter>
+    <Filter Include="PowerPC\JitIL">
+      <UniqueIdentifier>{f26d3866-92d1-4623-9445-caf9a065ed74}</UniqueIdentifier>
+    </Filter>
+    <Filter Include="DSPCore\Interpreter">
+      <UniqueIdentifier>{6204f663-bbd0-4eb5-bc15-e3778d8b6091}</UniqueIdentifier>
+    </Filter>
+    <Filter Include="DSPCore\Jit">
+      <UniqueIdentifier>{7042fb6f-9284-4469-bc7c-9302e0d984aa}</UniqueIdentifier>
+    </Filter>
+    <Filter Include="HW %28Flipper/Hollywood%29\AI - Audio Interface">
+      <UniqueIdentifier>{d657188a-426d-46c8-af0a-caa148c6ed1b}</UniqueIdentifier>
+    </Filter>
+    <Filter Include="HW %28Flipper/Hollywood%29\DI - Drive Interface">
+      <UniqueIdentifier>{2832269e-5c7d-47f8-b212-afcd9145e427}</UniqueIdentifier>
+    </Filter>
+    <Filter Include="HW %28Flipper/Hollywood%29\DSP Interface + HLE">
+      <UniqueIdentifier>{9a10faaa-40c3-446c-81b6-5fc7a79d5329}</UniqueIdentifier>
+    </Filter>
+    <Filter Include="HW %28Flipper/Hollywood%29\DSP Interface + HLE\HLE">
+      <UniqueIdentifier>{7a29a81c-1fee-4e5b-bfe1-5f941837bdc9}</UniqueIdentifier>
+    </Filter>
+    <Filter Include="HW %28Flipper/Hollywood%29\DSP Interface + HLE\HLE\uCodes">
+      <UniqueIdentifier>{0eecffe7-f680-4d21-a05f-2f12c8244833}</UniqueIdentifier>
+    </Filter>
+    <Filter Include="HW %28Flipper/Hollywood%29\DSP Interface + HLE\LLE">
+      <UniqueIdentifier>{9fcd7c03-c4be-477b-9c15-5f096ab9d0f6}</UniqueIdentifier>
+    </Filter>
+    <Filter Include="HW %28Flipper/Hollywood%29\Wiimote">
+      <UniqueIdentifier>{69d8dcb1-f22b-47af-b1e4-f700b1a42e77}</UniqueIdentifier>
+    </Filter>
+    <Filter Include="HW %28Flipper/Hollywood%29\Wiimote\Emu">
+      <UniqueIdentifier>{079f3720-45c8-4c54-8589-b7d00a8bc1ac}</UniqueIdentifier>
+    </Filter>
+    <Filter Include="HW %28Flipper/Hollywood%29\Wiimote\Real">
+      <UniqueIdentifier>{bc3e845a-3d01-4713-aa32-f27110838d0c}</UniqueIdentifier>
+    </Filter>
+    <Filter Include="HW %28Flipper/Hollywood%29\Wiimote\Emu\Attachment">
+      <UniqueIdentifier>{cdbd65da-541f-47d2-8fdc-e99e73e98e69}</UniqueIdentifier>
+    </Filter>
+    <Filter Include="HW %28Flipper/Hollywood%29\EXI - Expansion Interface">
+      <UniqueIdentifier>{d19f1218-0e28-4f24-a4b3-33fac750a899}</UniqueIdentifier>
+    </Filter>
+    <Filter Include="HW %28Flipper/Hollywood%29\GCKeyboard">
+      <UniqueIdentifier>{15452851-6ca5-4520-bbf1-d4b810317be3}</UniqueIdentifier>
+    </Filter>
+    <Filter Include="HW %28Flipper/Hollywood%29\GCMemcard">
+      <UniqueIdentifier>{d7b3050d-3dd9-4284-969c-c5ad3b3662d9}</UniqueIdentifier>
+    </Filter>
+    <Filter Include="HW %28Flipper/Hollywood%29\GCPad">
+      <UniqueIdentifier>{15452851-6ca5-4520-bbf1-d4b810317be2}</UniqueIdentifier>
+    </Filter>
+    <Filter Include="HW %28Flipper/Hollywood%29\GP - Gather Pipe Fifo">
+      <UniqueIdentifier>{2ef543bc-8125-4b96-9627-6d8c15a5b36a}</UniqueIdentifier>
+    </Filter>
+    <Filter Include="HW %28Flipper/Hollywood%29\MI - Memory Interface">
+      <UniqueIdentifier>{dea96a0c-0274-4c9f-915e-97472e7f4578}</UniqueIdentifier>
+    </Filter>
+    <Filter Include="HW %28Flipper/Hollywood%29\PI - Processor Interface">
+      <UniqueIdentifier>{9fbdb5b5-9179-4488-b0bf-75c1ccdb3a61}</UniqueIdentifier>
+    </Filter>
+    <Filter Include="HW %28Flipper/Hollywood%29\SI - Serial Interface">
+      <UniqueIdentifier>{11385524-b10b-419b-8390-710791c53550}</UniqueIdentifier>
+    </Filter>
+    <Filter Include="HW %28Flipper/Hollywood%29\VI - Video Interface">
+      <UniqueIdentifier>{fa27e799-34c8-440a-9de3-6720df6022e7}</UniqueIdentifier>
+    </Filter>
+    <Filter Include="HW %28Flipper/Hollywood%29\Wii IPC">
+      <UniqueIdentifier>{2b41ab45-ba8c-45dc-92cc-9107c1fa3e36}</UniqueIdentifier>
+    </Filter>
+    <Filter Include="PowerPC\JitILCommon">
+      <UniqueIdentifier>{827afa93-1a80-4835-93ae-b5516d95867f}</UniqueIdentifier>
+    </Filter>
+    <Filter Include="PowerPC\Jit64Common">
+      <UniqueIdentifier>{81956f71-d9fe-454f-96a6-855195d611c4}</UniqueIdentifier>
+    </Filter>
+    <Filter Include="IOS">
+      <UniqueIdentifier>{e14b3339-dc23-46d6-845d-7206dc4f88c3}</UniqueIdentifier>
+    </Filter>
+    <Filter Include="IOS\USB">
+      <UniqueIdentifier>{c1e2e0dc-30ac-44cd-9909-e5b594647a04}</UniqueIdentifier>
+    </Filter>
+    <Filter Include="IOS\USB\Bluetooth">
+      <UniqueIdentifier>{5846b261-397e-4e2a-89e3-88d22ab927c5}</UniqueIdentifier>
+    </Filter>
+    <Filter Include="IOS\Network">
+      <UniqueIdentifier>{ab9cdd90-54d7-4f42-9248-d7903ce52cc8}</UniqueIdentifier>
+    </Filter>
+    <Filter Include="IOS\Network\IP">
+      <UniqueIdentifier>{f20fc3ea-846b-4629-b86c-fd7860f73ee9}</UniqueIdentifier>
+    </Filter>
+    <Filter Include="IOS\Network\KD">
+      <UniqueIdentifier>{165768ae-ee50-4789-8051-5c5b7023fa4b}</UniqueIdentifier>
+    </Filter>
+    <Filter Include="IOS\Network\NCD">
+      <UniqueIdentifier>{a749993a-d2cf-46b6-9f7f-f76294e9ad02}</UniqueIdentifier>
+    </Filter>
+    <Filter Include="IOS\Network\WD">
+      <UniqueIdentifier>{fc3080d6-d99a-44c6-bdd4-140cec1c6bf0}</UniqueIdentifier>
+    </Filter>
+    <Filter Include="IOS\DI">
+      <UniqueIdentifier>{3db8c364-1d72-4660-9179-86d1c46904b9}</UniqueIdentifier>
+    </Filter>
+    <Filter Include="IOS\FS">
+      <UniqueIdentifier>{75be4669-90fe-4280-b0ea-df350f481357}</UniqueIdentifier>
+    </Filter>
+    <Filter Include="IOS\ES">
+      <UniqueIdentifier>{7fae98ef-4b62-4701-8f08-c496bd1ce2a7}</UniqueIdentifier>
+    </Filter>
+    <Filter Include="IOS\SDIO">
+      <UniqueIdentifier>{b132ac6a-a02e-429e-858b-bfbc3fdc1851}</UniqueIdentifier>
+    </Filter>
+    <Filter Include="IOS\STM">
+      <UniqueIdentifier>{2bfd4ecc-7225-48f0-91b9-efb42aaf71bf}</UniqueIdentifier>
+    </Filter>
+    <Filter Include="IOS\WFS">
+      <UniqueIdentifier>{1fa9df3e-6741-4045-b2f6-457b4a0540a9}</UniqueIdentifier>
+    </Filter>
+  </ItemGroup>
+  <ItemGroup>
+    <ClCompile Include="BootManager.cpp" />
+    <ClCompile Include="ConfigManager.cpp" />
+    <ClCompile Include="Core.cpp" />
+    <ClCompile Include="CoreTiming.cpp" />
+    <ClCompile Include="ec_wii.cpp" />
+    <ClCompile Include="HotkeyManager.cpp" />
+    <ClCompile Include="MemTools.cpp" />
+    <ClCompile Include="Movie.cpp" />
+    <ClCompile Include="NetPlayClient.cpp" />
+    <ClCompile Include="NetPlayServer.cpp" />
+    <ClCompile Include="PatchEngine.cpp" />
+    <ClCompile Include="ConfigLoaders\BaseConfigLoader.cpp" />
+    <ClCompile Include="ConfigLoaders\GameConfigLoader.cpp" />
+    <ClCompile Include="ConfigLoaders\MovieConfigLoader.cpp" />
+    <ClCompile Include="ConfigLoaders\NetPlayConfigLoader.cpp" />
+    <ClCompile Include="State.cpp" />
+    <ClCompile Include="WiiRoot.cpp" />
+    <ClCompile Include="ActionReplay.cpp">
+      <Filter>ActionReplay</Filter>
+    </ClCompile>
+    <ClCompile Include="ARDecrypt.cpp">
+      <Filter>ActionReplay</Filter>
+    </ClCompile>
+    <ClCompile Include="Boot\Boot.cpp">
+      <Filter>Boot</Filter>
+    </ClCompile>
+    <ClCompile Include="Boot\Boot_BS2Emu.cpp">
+      <Filter>Boot</Filter>
+    </ClCompile>
+    <ClCompile Include="Boot\Boot_DOL.cpp">
+      <Filter>Boot</Filter>
+    </ClCompile>
+    <ClCompile Include="Boot\Boot_ELF.cpp">
+      <Filter>Boot</Filter>
+    </ClCompile>
+    <ClCompile Include="Boot\Boot_WiiWAD.cpp">
+      <Filter>Boot</Filter>
+    </ClCompile>
+    <ClCompile Include="Boot\ElfReader.cpp">
+      <Filter>Boot</Filter>
+    </ClCompile>
+    <ClCompile Include="Debugger\Debugger_SymbolMap.cpp">
+      <Filter>Debugger</Filter>
+    </ClCompile>
+    <ClCompile Include="Debugger\Dump.cpp">
+      <Filter>Debugger</Filter>
+    </ClCompile>
+    <ClCompile Include="Debugger\PPCDebugInterface.cpp">
+      <Filter>Debugger</Filter>
+    </ClCompile>
+    <ClCompile Include="Debugger\RSO.cpp">
+      <Filter>Debugger</Filter>
+    </ClCompile>
+    <ClCompile Include="DSP\Interpreter\DSPIntArithmetic.cpp">
+      <Filter>DSPCore\Interpreter</Filter>
+    </ClCompile>
+    <ClCompile Include="DSP\Interpreter\DSPIntBranch.cpp">
+      <Filter>DSPCore\Interpreter</Filter>
+    </ClCompile>
+    <ClCompile Include="DSP\Interpreter\DSPIntCCUtil.cpp">
+      <Filter>DSPCore\Interpreter</Filter>
+    </ClCompile>
+    <ClCompile Include="DSP\Interpreter\DSPInterpreter.cpp">
+      <Filter>DSPCore\Interpreter</Filter>
+    </ClCompile>
+    <ClCompile Include="DSP\Interpreter\DSPIntExtOps.cpp">
+      <Filter>DSPCore\Interpreter</Filter>
+    </ClCompile>
+    <ClCompile Include="DSP\Interpreter\DSPIntLoadStore.cpp">
+      <Filter>DSPCore\Interpreter</Filter>
+    </ClCompile>
+    <ClCompile Include="DSP\Interpreter\DSPIntMisc.cpp">
+      <Filter>DSPCore\Interpreter</Filter>
+    </ClCompile>
+    <ClCompile Include="DSP\Interpreter\DSPIntMultiplier.cpp">
+      <Filter>DSPCore\Interpreter</Filter>
+    </ClCompile>
+    <ClCompile Include="DSP\Jit\DSPEmitter.cpp">
+      <Filter>DSPCore\Jit</Filter>
+    </ClCompile>
+    <ClCompile Include="DSP\Jit\DSPJitArithmetic.cpp">
+      <Filter>DSPCore\Jit</Filter>
+    </ClCompile>
+    <ClCompile Include="DSP\Jit\DSPJitBranch.cpp">
+      <Filter>DSPCore\Jit</Filter>
+    </ClCompile>
+    <ClCompile Include="DSP\Jit\DSPJitCCUtil.cpp">
+      <Filter>DSPCore\Jit</Filter>
+    </ClCompile>
+    <ClCompile Include="DSP\Jit\DSPJitExtOps.cpp">
+      <Filter>DSPCore\Jit</Filter>
+    </ClCompile>
+    <ClCompile Include="DSP\Jit\DSPJitLoadStore.cpp">
+      <Filter>DSPCore\Jit</Filter>
+    </ClCompile>
+    <ClCompile Include="DSP\Jit\DSPJitMisc.cpp">
+      <Filter>DSPCore\Jit</Filter>
+    </ClCompile>
+    <ClCompile Include="DSP\Jit\DSPJitMultiplier.cpp">
+      <Filter>DSPCore\Jit</Filter>
+    </ClCompile>
+    <ClCompile Include="DSP\Jit\DSPJitRegCache.cpp">
+      <Filter>DSPCore\Jit</Filter>
+    </ClCompile>
+    <ClCompile Include="DSP\Jit\DSPJitUtil.cpp">
+      <Filter>DSPCore\Jit</Filter>
+    </ClCompile>
+    <ClCompile Include="FifoPlayer\FifoAnalyzer.cpp">
+      <Filter>FifoPlayer</Filter>
+    </ClCompile>
+    <ClCompile Include="FifoPlayer\FifoDataFile.cpp">
+      <Filter>FifoPlayer</Filter>
+    </ClCompile>
+    <ClCompile Include="FifoPlayer\FifoPlaybackAnalyzer.cpp">
+      <Filter>FifoPlayer</Filter>
+    </ClCompile>
+    <ClCompile Include="FifoPlayer\FifoPlayer.cpp">
+      <Filter>FifoPlayer</Filter>
+    </ClCompile>
+    <ClCompile Include="FifoPlayer\FifoRecordAnalyzer.cpp">
+      <Filter>FifoPlayer</Filter>
+    </ClCompile>
+    <ClCompile Include="FifoPlayer\FifoRecorder.cpp">
+      <Filter>FifoPlayer</Filter>
+    </ClCompile>
+    <ClCompile Include="GeckoCode.cpp">
+      <Filter>GeckoCode</Filter>
+    </ClCompile>
+    <ClCompile Include="GeckoCodeConfig.cpp">
+      <Filter>GeckoCode</Filter>
+    </ClCompile>
+    <ClCompile Include="HLE\HLE.cpp">
+      <Filter>HLE</Filter>
+    </ClCompile>
+    <ClCompile Include="HLE\HLE_Misc.cpp">
+      <Filter>HLE</Filter>
+    </ClCompile>
+    <ClCompile Include="HLE\HLE_OS.cpp">
+      <Filter>HLE</Filter>
+    </ClCompile>
+    <ClCompile Include="PowerPC\BreakPoints.cpp">
+      <Filter>PowerPC</Filter>
+    </ClCompile>
+    <ClCompile Include="PowerPC\CachedInterpreter\CachedInterpreter.cpp">
+      <Filter>PowerPC\Cached Interpreter</Filter>
+    </ClCompile>
+    <ClCompile Include="PowerPC\CachedInterpreter\InterpreterBlockCache.cpp">
+      <Filter>PowerPC\Cached Interpreter</Filter>
+    </ClCompile>
+    <ClCompile Include="PowerPC\Interpreter\Interpreter.cpp">
+      <Filter>PowerPC\Interpreter</Filter>
+    </ClCompile>
+    <ClCompile Include="PowerPC\Interpreter\Interpreter_Branch.cpp">
+      <Filter>PowerPC\Interpreter</Filter>
+    </ClCompile>
+    <ClCompile Include="PowerPC\Interpreter\Interpreter_FloatingPoint.cpp">
+      <Filter>PowerPC\Interpreter</Filter>
+    </ClCompile>
+    <ClCompile Include="PowerPC\Interpreter\Interpreter_Integer.cpp">
+      <Filter>PowerPC\Interpreter</Filter>
+    </ClCompile>
+    <ClCompile Include="PowerPC\Interpreter\Interpreter_LoadStore.cpp">
+      <Filter>PowerPC\Interpreter</Filter>
+    </ClCompile>
+    <ClCompile Include="PowerPC\Interpreter\Interpreter_LoadStorePaired.cpp">
+      <Filter>PowerPC\Interpreter</Filter>
+    </ClCompile>
+    <ClCompile Include="PowerPC\Interpreter\Interpreter_Paired.cpp">
+      <Filter>PowerPC\Interpreter</Filter>
+    </ClCompile>
+    <ClCompile Include="PowerPC\Interpreter\Interpreter_SystemRegisters.cpp">
+      <Filter>PowerPC\Interpreter</Filter>
+    </ClCompile>
+    <ClCompile Include="PowerPC\Interpreter\Interpreter_Tables.cpp">
+      <Filter>PowerPC\Interpreter</Filter>
+    </ClCompile>
+    <ClCompile Include="PowerPC\Jit64\Jit.cpp">
+      <Filter>PowerPC\Jit64</Filter>
+    </ClCompile>
+    <ClCompile Include="PowerPC\Jit64\Jit64_Tables.cpp">
+      <Filter>PowerPC\Jit64</Filter>
+    </ClCompile>
+    <ClCompile Include="HW\AudioInterface.cpp">
+      <Filter>HW %28Flipper/Hollywood%29\AI - Audio Interface</Filter>
+    </ClCompile>
+    <ClCompile Include="HW\StreamADPCM.cpp">
+      <Filter>HW %28Flipper/Hollywood%29\AI - Audio Interface</Filter>
+    </ClCompile>
+    <ClCompile Include="HW\DVD\DVDInterface.cpp">
+      <Filter>HW %28Flipper/Hollywood%29\DI - Drive Interface</Filter>
+    </ClCompile>
+    <ClCompile Include="HW\DVD\DVDMath.cpp">
       <Filter>HW %28Flipper/Hollywood%29\DI - Drive Interface</Filter>
     </ClCompile>
-    <ClCompile Include="HW\DVD\DVDMath.cpp">
-=======
-﻿<?xml version="1.0" encoding="utf-8"?>
-<Project ToolsVersion="4.0" xmlns="http://schemas.microsoft.com/developer/msbuild/2003">
-  <ItemGroup>
-    <Filter Include="ActionReplay">
-      <UniqueIdentifier>{e0d231ab-7a66-45ce-a8e4-c0225308f763}</UniqueIdentifier>
-    </Filter>
-    <Filter Include="Boot">
-      <UniqueIdentifier>{2472fb36-5473-4d49-ad2d-3699b78ab6e2}</UniqueIdentifier>
-    </Filter>
-    <Filter Include="Debugger">
-      <UniqueIdentifier>{ed683a12-55f0-49cb-918b-c7edbcf57268}</UniqueIdentifier>
-    </Filter>
-    <Filter Include="DSPCore">
-      <UniqueIdentifier>{35594696-15a6-44cb-b811-04e3195eecf5}</UniqueIdentifier>
-    </Filter>
-    <Filter Include="FifoPlayer">
-      <UniqueIdentifier>{659f0a99-77cf-46a0-a7a3-95afdd99be72}</UniqueIdentifier>
-    </Filter>
-    <Filter Include="GeckoCode">
-      <UniqueIdentifier>{c1c76a12-b4f3-4a46-84e6-e11980b2e997}</UniqueIdentifier>
-    </Filter>
-    <Filter Include="HLE">
-      <UniqueIdentifier>{256586c3-3a1b-4d7b-9f4a-2f7ffac9d23e}</UniqueIdentifier>
-    </Filter>
-    <Filter Include="HW %28Flipper/Hollywood%29">
-      <UniqueIdentifier>{d060b137-c211-44eb-9cad-fc12dedbea73}</UniqueIdentifier>
-    </Filter>
-    <Filter Include="PowerPC">
-      <UniqueIdentifier>{ebd24590-dfdc-433e-a411-21723e4b7cb5}</UniqueIdentifier>
-    </Filter>
-    <Filter Include="PowerPC\Cached Interpreter">
-      <UniqueIdentifier>{d6410c05-51f9-422a-83d5-f0723e34b607}</UniqueIdentifier>
-    </Filter>
-    <Filter Include="PowerPC\Interpreter">
-      <UniqueIdentifier>{523f8d77-4aa6-4762-8f27-96f02b5070b4}</UniqueIdentifier>
-    </Filter>
-    <Filter Include="PowerPC\Jit64">
-      <UniqueIdentifier>{c67be826-2935-4d25-a213-e132fa2e63ef}</UniqueIdentifier>
-    </Filter>
-    <Filter Include="PowerPC\JitCommon">
-      <UniqueIdentifier>{c88ec388-371f-4401-851c-a32dcdc0b88b}</UniqueIdentifier>
-    </Filter>
-    <Filter Include="PowerPC\JitIL">
-      <UniqueIdentifier>{f26d3866-92d1-4623-9445-caf9a065ed74}</UniqueIdentifier>
-    </Filter>
-    <Filter Include="DSPCore\Interpreter">
-      <UniqueIdentifier>{6204f663-bbd0-4eb5-bc15-e3778d8b6091}</UniqueIdentifier>
-    </Filter>
-    <Filter Include="DSPCore\Jit">
-      <UniqueIdentifier>{7042fb6f-9284-4469-bc7c-9302e0d984aa}</UniqueIdentifier>
-    </Filter>
-    <Filter Include="HW %28Flipper/Hollywood%29\AI - Audio Interface">
-      <UniqueIdentifier>{d657188a-426d-46c8-af0a-caa148c6ed1b}</UniqueIdentifier>
-    </Filter>
-    <Filter Include="HW %28Flipper/Hollywood%29\DI - Drive Interface">
-      <UniqueIdentifier>{2832269e-5c7d-47f8-b212-afcd9145e427}</UniqueIdentifier>
-    </Filter>
-    <Filter Include="HW %28Flipper/Hollywood%29\DSP Interface + HLE">
-      <UniqueIdentifier>{9a10faaa-40c3-446c-81b6-5fc7a79d5329}</UniqueIdentifier>
-    </Filter>
-    <Filter Include="HW %28Flipper/Hollywood%29\DSP Interface + HLE\HLE">
-      <UniqueIdentifier>{7a29a81c-1fee-4e5b-bfe1-5f941837bdc9}</UniqueIdentifier>
-    </Filter>
-    <Filter Include="HW %28Flipper/Hollywood%29\DSP Interface + HLE\HLE\uCodes">
-      <UniqueIdentifier>{0eecffe7-f680-4d21-a05f-2f12c8244833}</UniqueIdentifier>
-    </Filter>
-    <Filter Include="HW %28Flipper/Hollywood%29\DSP Interface + HLE\LLE">
-      <UniqueIdentifier>{9fcd7c03-c4be-477b-9c15-5f096ab9d0f6}</UniqueIdentifier>
-    </Filter>
-    <Filter Include="HW %28Flipper/Hollywood%29\Wiimote">
-      <UniqueIdentifier>{69d8dcb1-f22b-47af-b1e4-f700b1a42e77}</UniqueIdentifier>
-    </Filter>
-    <Filter Include="HW %28Flipper/Hollywood%29\Wiimote\Emu">
-      <UniqueIdentifier>{079f3720-45c8-4c54-8589-b7d00a8bc1ac}</UniqueIdentifier>
-    </Filter>
-    <Filter Include="HW %28Flipper/Hollywood%29\Wiimote\Real">
-      <UniqueIdentifier>{bc3e845a-3d01-4713-aa32-f27110838d0c}</UniqueIdentifier>
-    </Filter>
-    <Filter Include="HW %28Flipper/Hollywood%29\Wiimote\Emu\Attachment">
-      <UniqueIdentifier>{cdbd65da-541f-47d2-8fdc-e99e73e98e69}</UniqueIdentifier>
-    </Filter>
-    <Filter Include="HW %28Flipper/Hollywood%29\EXI - Expansion Interface">
-      <UniqueIdentifier>{d19f1218-0e28-4f24-a4b3-33fac750a899}</UniqueIdentifier>
-    </Filter>
-    <Filter Include="HW %28Flipper/Hollywood%29\GCKeyboard">
-      <UniqueIdentifier>{15452851-6ca5-4520-bbf1-d4b810317be3}</UniqueIdentifier>
-    </Filter>
-    <Filter Include="HW %28Flipper/Hollywood%29\GCMemcard">
-      <UniqueIdentifier>{d7b3050d-3dd9-4284-969c-c5ad3b3662d9}</UniqueIdentifier>
-    </Filter>
-    <Filter Include="HW %28Flipper/Hollywood%29\GCPad">
-      <UniqueIdentifier>{15452851-6ca5-4520-bbf1-d4b810317be2}</UniqueIdentifier>
-    </Filter>
-    <Filter Include="HW %28Flipper/Hollywood%29\GP - Gather Pipe Fifo">
-      <UniqueIdentifier>{2ef543bc-8125-4b96-9627-6d8c15a5b36a}</UniqueIdentifier>
-    </Filter>
-    <Filter Include="HW %28Flipper/Hollywood%29\MI - Memory Interface">
-      <UniqueIdentifier>{dea96a0c-0274-4c9f-915e-97472e7f4578}</UniqueIdentifier>
-    </Filter>
-    <Filter Include="HW %28Flipper/Hollywood%29\PI - Processor Interface">
-      <UniqueIdentifier>{9fbdb5b5-9179-4488-b0bf-75c1ccdb3a61}</UniqueIdentifier>
-    </Filter>
-    <Filter Include="HW %28Flipper/Hollywood%29\SI - Serial Interface">
-      <UniqueIdentifier>{11385524-b10b-419b-8390-710791c53550}</UniqueIdentifier>
-    </Filter>
-    <Filter Include="HW %28Flipper/Hollywood%29\VI - Video Interface">
-      <UniqueIdentifier>{fa27e799-34c8-440a-9de3-6720df6022e7}</UniqueIdentifier>
-    </Filter>
-    <Filter Include="HW %28Flipper/Hollywood%29\Wii IPC">
-      <UniqueIdentifier>{2b41ab45-ba8c-45dc-92cc-9107c1fa3e36}</UniqueIdentifier>
-    </Filter>
-    <Filter Include="PowerPC\JitILCommon">
-      <UniqueIdentifier>{827afa93-1a80-4835-93ae-b5516d95867f}</UniqueIdentifier>
-    </Filter>
-    <Filter Include="PowerPC\Jit64Common">
-      <UniqueIdentifier>{81956f71-d9fe-454f-96a6-855195d611c4}</UniqueIdentifier>
-    </Filter>
-    <Filter Include="IOS">
-      <UniqueIdentifier>{e14b3339-dc23-46d6-845d-7206dc4f88c3}</UniqueIdentifier>
-    </Filter>
-    <Filter Include="IOS\USB">
-      <UniqueIdentifier>{c1e2e0dc-30ac-44cd-9909-e5b594647a04}</UniqueIdentifier>
-    </Filter>
-    <Filter Include="IOS\USB\Bluetooth">
-      <UniqueIdentifier>{5846b261-397e-4e2a-89e3-88d22ab927c5}</UniqueIdentifier>
-    </Filter>
-    <Filter Include="IOS\Network">
-      <UniqueIdentifier>{ab9cdd90-54d7-4f42-9248-d7903ce52cc8}</UniqueIdentifier>
-    </Filter>
-    <Filter Include="IOS\Network\IP">
-      <UniqueIdentifier>{f20fc3ea-846b-4629-b86c-fd7860f73ee9}</UniqueIdentifier>
-    </Filter>
-    <Filter Include="IOS\Network\KD">
-      <UniqueIdentifier>{165768ae-ee50-4789-8051-5c5b7023fa4b}</UniqueIdentifier>
-    </Filter>
-    <Filter Include="IOS\Network\NCD">
-      <UniqueIdentifier>{a749993a-d2cf-46b6-9f7f-f76294e9ad02}</UniqueIdentifier>
-    </Filter>
-    <Filter Include="IOS\Network\WD">
-      <UniqueIdentifier>{fc3080d6-d99a-44c6-bdd4-140cec1c6bf0}</UniqueIdentifier>
-    </Filter>
-    <Filter Include="IOS\DI">
-      <UniqueIdentifier>{3db8c364-1d72-4660-9179-86d1c46904b9}</UniqueIdentifier>
-    </Filter>
-    <Filter Include="IOS\FS">
-      <UniqueIdentifier>{75be4669-90fe-4280-b0ea-df350f481357}</UniqueIdentifier>
-    </Filter>
-    <Filter Include="IOS\ES">
-      <UniqueIdentifier>{7fae98ef-4b62-4701-8f08-c496bd1ce2a7}</UniqueIdentifier>
-    </Filter>
-    <Filter Include="IOS\SDIO">
-      <UniqueIdentifier>{b132ac6a-a02e-429e-858b-bfbc3fdc1851}</UniqueIdentifier>
-    </Filter>
-    <Filter Include="IOS\STM">
-      <UniqueIdentifier>{2bfd4ecc-7225-48f0-91b9-efb42aaf71bf}</UniqueIdentifier>
-    </Filter>
-    <Filter Include="IOS\WFS">
-      <UniqueIdentifier>{1fa9df3e-6741-4045-b2f6-457b4a0540a9}</UniqueIdentifier>
-    </Filter>
-  </ItemGroup>
-  <ItemGroup>
-    <ClCompile Include="BootManager.cpp" />
-    <ClCompile Include="ConfigManager.cpp" />
-    <ClCompile Include="Core.cpp" />
-    <ClCompile Include="CoreTiming.cpp" />
-    <ClCompile Include="ec_wii.cpp" />
-    <ClCompile Include="HotkeyManager.cpp" />
-    <ClCompile Include="MemTools.cpp" />
-    <ClCompile Include="Movie.cpp" />
-    <ClCompile Include="NetPlayClient.cpp" />
-    <ClCompile Include="NetPlayServer.cpp" />
-    <ClCompile Include="PatchEngine.cpp" />
-    <ClCompile Include="ConfigLoaders\BaseConfigLoader.cpp" />
-    <ClCompile Include="ConfigLoaders\GameConfigLoader.cpp" />
-    <ClCompile Include="ConfigLoaders\MovieConfigLoader.cpp" />
-    <ClCompile Include="ConfigLoaders\NetPlayConfigLoader.cpp" />
-    <ClCompile Include="State.cpp" />
-    <ClCompile Include="WiiRoot.cpp" />
-    <ClCompile Include="ActionReplay.cpp">
-      <Filter>ActionReplay</Filter>
-    </ClCompile>
-    <ClCompile Include="ARDecrypt.cpp">
-      <Filter>ActionReplay</Filter>
-    </ClCompile>
-    <ClCompile Include="Boot\Boot.cpp">
-      <Filter>Boot</Filter>
-    </ClCompile>
-    <ClCompile Include="Boot\Boot_BS2Emu.cpp">
-      <Filter>Boot</Filter>
-    </ClCompile>
-    <ClCompile Include="Boot\Boot_DOL.cpp">
-      <Filter>Boot</Filter>
-    </ClCompile>
-    <ClCompile Include="Boot\Boot_ELF.cpp">
-      <Filter>Boot</Filter>
-    </ClCompile>
-    <ClCompile Include="Boot\Boot_WiiWAD.cpp">
-      <Filter>Boot</Filter>
-    </ClCompile>
-    <ClCompile Include="Boot\ElfReader.cpp">
-      <Filter>Boot</Filter>
-    </ClCompile>
-    <ClCompile Include="Debugger\Debugger_SymbolMap.cpp">
-      <Filter>Debugger</Filter>
-    </ClCompile>
-    <ClCompile Include="Debugger\Dump.cpp">
-      <Filter>Debugger</Filter>
-    </ClCompile>
-    <ClCompile Include="Debugger\PPCDebugInterface.cpp">
-      <Filter>Debugger</Filter>
-    </ClCompile>
-    <ClCompile Include="Debugger\RSO.cpp">
-      <Filter>Debugger</Filter>
-    </ClCompile>
-    <ClCompile Include="DSP\Interpreter\DSPIntArithmetic.cpp">
-      <Filter>DSPCore\Interpreter</Filter>
-    </ClCompile>
-    <ClCompile Include="DSP\Interpreter\DSPIntBranch.cpp">
-      <Filter>DSPCore\Interpreter</Filter>
-    </ClCompile>
-    <ClCompile Include="DSP\Interpreter\DSPIntCCUtil.cpp">
-      <Filter>DSPCore\Interpreter</Filter>
-    </ClCompile>
-    <ClCompile Include="DSP\Interpreter\DSPInterpreter.cpp">
-      <Filter>DSPCore\Interpreter</Filter>
-    </ClCompile>
-    <ClCompile Include="DSP\Interpreter\DSPIntExtOps.cpp">
-      <Filter>DSPCore\Interpreter</Filter>
-    </ClCompile>
-    <ClCompile Include="DSP\Interpreter\DSPIntLoadStore.cpp">
-      <Filter>DSPCore\Interpreter</Filter>
-    </ClCompile>
-    <ClCompile Include="DSP\Interpreter\DSPIntMisc.cpp">
-      <Filter>DSPCore\Interpreter</Filter>
-    </ClCompile>
-    <ClCompile Include="DSP\Interpreter\DSPIntMultiplier.cpp">
-      <Filter>DSPCore\Interpreter</Filter>
-    </ClCompile>
-    <ClCompile Include="DSP\Jit\DSPEmitter.cpp">
-      <Filter>DSPCore\Jit</Filter>
-    </ClCompile>
-    <ClCompile Include="DSP\Jit\DSPJitArithmetic.cpp">
-      <Filter>DSPCore\Jit</Filter>
-    </ClCompile>
-    <ClCompile Include="DSP\Jit\DSPJitBranch.cpp">
-      <Filter>DSPCore\Jit</Filter>
-    </ClCompile>
-    <ClCompile Include="DSP\Jit\DSPJitCCUtil.cpp">
-      <Filter>DSPCore\Jit</Filter>
-    </ClCompile>
-    <ClCompile Include="DSP\Jit\DSPJitExtOps.cpp">
-      <Filter>DSPCore\Jit</Filter>
-    </ClCompile>
-    <ClCompile Include="DSP\Jit\DSPJitLoadStore.cpp">
-      <Filter>DSPCore\Jit</Filter>
-    </ClCompile>
-    <ClCompile Include="DSP\Jit\DSPJitMisc.cpp">
-      <Filter>DSPCore\Jit</Filter>
-    </ClCompile>
-    <ClCompile Include="DSP\Jit\DSPJitMultiplier.cpp">
-      <Filter>DSPCore\Jit</Filter>
-    </ClCompile>
-    <ClCompile Include="DSP\Jit\DSPJitRegCache.cpp">
-      <Filter>DSPCore\Jit</Filter>
-    </ClCompile>
-    <ClCompile Include="DSP\Jit\DSPJitUtil.cpp">
-      <Filter>DSPCore\Jit</Filter>
-    </ClCompile>
-    <ClCompile Include="FifoPlayer\FifoAnalyzer.cpp">
-      <Filter>FifoPlayer</Filter>
-    </ClCompile>
-    <ClCompile Include="FifoPlayer\FifoDataFile.cpp">
-      <Filter>FifoPlayer</Filter>
-    </ClCompile>
-    <ClCompile Include="FifoPlayer\FifoPlaybackAnalyzer.cpp">
-      <Filter>FifoPlayer</Filter>
-    </ClCompile>
-    <ClCompile Include="FifoPlayer\FifoPlayer.cpp">
-      <Filter>FifoPlayer</Filter>
-    </ClCompile>
-    <ClCompile Include="FifoPlayer\FifoRecordAnalyzer.cpp">
-      <Filter>FifoPlayer</Filter>
-    </ClCompile>
-    <ClCompile Include="FifoPlayer\FifoRecorder.cpp">
-      <Filter>FifoPlayer</Filter>
-    </ClCompile>
-    <ClCompile Include="GeckoCode.cpp">
-      <Filter>GeckoCode</Filter>
-    </ClCompile>
-    <ClCompile Include="GeckoCodeConfig.cpp">
-      <Filter>GeckoCode</Filter>
-    </ClCompile>
-    <ClCompile Include="HLE\HLE.cpp">
-      <Filter>HLE</Filter>
-    </ClCompile>
-    <ClCompile Include="HLE\HLE_Misc.cpp">
-      <Filter>HLE</Filter>
-    </ClCompile>
-    <ClCompile Include="HLE\HLE_OS.cpp">
-      <Filter>HLE</Filter>
-    </ClCompile>
-    <ClCompile Include="PowerPC\BreakPoints.cpp">
-      <Filter>PowerPC</Filter>
-    </ClCompile>
-    <ClCompile Include="PowerPC\CachedInterpreter\CachedInterpreter.cpp">
-      <Filter>PowerPC\Cached Interpreter</Filter>
-    </ClCompile>
-    <ClCompile Include="PowerPC\CachedInterpreter\InterpreterBlockCache.cpp">
-      <Filter>PowerPC\Cached Interpreter</Filter>
-    </ClCompile>
-    <ClCompile Include="PowerPC\Interpreter\Interpreter.cpp">
-      <Filter>PowerPC\Interpreter</Filter>
-    </ClCompile>
-    <ClCompile Include="PowerPC\Interpreter\Interpreter_Branch.cpp">
-      <Filter>PowerPC\Interpreter</Filter>
-    </ClCompile>
-    <ClCompile Include="PowerPC\Interpreter\Interpreter_FloatingPoint.cpp">
-      <Filter>PowerPC\Interpreter</Filter>
-    </ClCompile>
-    <ClCompile Include="PowerPC\Interpreter\Interpreter_Integer.cpp">
-      <Filter>PowerPC\Interpreter</Filter>
-    </ClCompile>
-    <ClCompile Include="PowerPC\Interpreter\Interpreter_LoadStore.cpp">
-      <Filter>PowerPC\Interpreter</Filter>
-    </ClCompile>
-    <ClCompile Include="PowerPC\Interpreter\Interpreter_LoadStorePaired.cpp">
-      <Filter>PowerPC\Interpreter</Filter>
-    </ClCompile>
-    <ClCompile Include="PowerPC\Interpreter\Interpreter_Paired.cpp">
-      <Filter>PowerPC\Interpreter</Filter>
-    </ClCompile>
-    <ClCompile Include="PowerPC\Interpreter\Interpreter_SystemRegisters.cpp">
-      <Filter>PowerPC\Interpreter</Filter>
-    </ClCompile>
-    <ClCompile Include="PowerPC\Interpreter\Interpreter_Tables.cpp">
-      <Filter>PowerPC\Interpreter</Filter>
-    </ClCompile>
-    <ClCompile Include="PowerPC\Jit64\Jit.cpp">
-      <Filter>PowerPC\Jit64</Filter>
-    </ClCompile>
-    <ClCompile Include="PowerPC\Jit64\Jit64_Tables.cpp">
-      <Filter>PowerPC\Jit64</Filter>
-    </ClCompile>
-    <ClCompile Include="HW\AudioInterface.cpp">
-      <Filter>HW %28Flipper/Hollywood%29\AI - Audio Interface</Filter>
-    </ClCompile>
-    <ClCompile Include="HW\StreamADPCM.cpp">
-      <Filter>HW %28Flipper/Hollywood%29\AI - Audio Interface</Filter>
-    </ClCompile>
-    <ClCompile Include="HW\DVD\DVDInterface.cpp">
->>>>>>> e9ad0ec6
-      <Filter>HW %28Flipper/Hollywood%29\DI - Drive Interface</Filter>
-    </ClCompile>
-    <ClCompile Include="HW\DVD\DVDThread.cpp">
-      <Filter>HW %28Flipper/Hollywood%29\DI - Drive Interface</Filter>
-    </ClCompile>
-    <ClCompile Include="HW\DVD\FileMonitor.cpp">
-      <Filter>HW %28Flipper/Hollywood%29\DI - Drive Interface</Filter>
-    </ClCompile>
-    <ClCompile Include="HW\DSPHLE\UCodes\AX.cpp">
-      <Filter>HW %28Flipper/Hollywood%29\DSP Interface + HLE\HLE\uCodes</Filter>
-    </ClCompile>
-    <ClCompile Include="HW\DSPHLE\UCodes\AXWii.cpp">
-      <Filter>HW %28Flipper/Hollywood%29\DSP Interface + HLE\HLE\uCodes</Filter>
-    </ClCompile>
-    <ClCompile Include="HW\DSPHLE\UCodes\CARD.cpp">
-      <Filter>HW %28Flipper/Hollywood%29\DSP Interface + HLE\HLE\uCodes</Filter>
-    </ClCompile>
-    <ClCompile Include="HW\DSPHLE\UCodes\GBA.cpp">
-      <Filter>HW %28Flipper/Hollywood%29\DSP Interface + HLE\HLE\uCodes</Filter>
-    </ClCompile>
-    <ClCompile Include="HW\DSPHLE\UCodes\INIT.cpp">
-      <Filter>HW %28Flipper/Hollywood%29\DSP Interface + HLE\HLE\uCodes</Filter>
-    </ClCompile>
-    <ClCompile Include="HW\DSPHLE\UCodes\ROM.cpp">
-      <Filter>HW %28Flipper/Hollywood%29\DSP Interface + HLE\HLE\uCodes</Filter>
-    </ClCompile>
-    <ClCompile Include="HW\DSPHLE\UCodes\Zelda.cpp">
-      <Filter>HW %28Flipper/Hollywood%29\DSP Interface + HLE\HLE\uCodes</Filter>
-    </ClCompile>
-    <ClCompile Include="HW\DSPHLE\UCodes\UCodes.cpp">
-      <Filter>HW %28Flipper/Hollywood%29\DSP Interface + HLE\HLE\uCodes</Filter>
-    </ClCompile>
-    <ClCompile Include="HW\DSPHLE\DSPHLE.cpp">
-      <Filter>HW %28Flipper/Hollywood%29\DSP Interface + HLE\HLE</Filter>
-    </ClCompile>
-    <ClCompile Include="HW\DSPHLE\MailHandler.cpp">
-      <Filter>HW %28Flipper/Hollywood%29\DSP Interface + HLE\HLE</Filter>
-    </ClCompile>
-    <ClCompile Include="HW\DSPLLE\DSPDebugInterface.cpp">
-      <Filter>HW %28Flipper/Hollywood%29\DSP Interface + HLE\LLE</Filter>
-    </ClCompile>
-    <ClCompile Include="HW\DSPLLE\DSPHost.cpp">
-      <Filter>HW %28Flipper/Hollywood%29\DSP Interface + HLE\LLE</Filter>
-    </ClCompile>
-    <ClCompile Include="HW\DSPLLE\DSPLLE.cpp">
-      <Filter>HW %28Flipper/Hollywood%29\DSP Interface + HLE\LLE</Filter>
-    </ClCompile>
-    <ClCompile Include="HW\DSPLLE\DSPLLEGlobals.cpp">
-      <Filter>HW %28Flipper/Hollywood%29\DSP Interface + HLE\LLE</Filter>
-    </ClCompile>
-    <ClCompile Include="HW\DSPLLE\DSPLLETools.cpp">
-      <Filter>HW %28Flipper/Hollywood%29\DSP Interface + HLE\LLE</Filter>
-    </ClCompile>
-    <ClCompile Include="HW\DSPLLE\DSPSymbols.cpp">
-      <Filter>HW %28Flipper/Hollywood%29\DSP Interface + HLE\LLE</Filter>
-    </ClCompile>
-    <ClCompile Include="HW\DSP.cpp">
-      <Filter>HW %28Flipper/Hollywood%29\DSP Interface + HLE</Filter>
-    </ClCompile>
-    <ClCompile Include="HW\EXI\EXI.cpp">
-      <Filter>HW %28Flipper/Hollywood%29\EXI - Expansion Interface</Filter>
-    </ClCompile>
-    <ClCompile Include="HW\EXI\EXI_Channel.cpp">
-      <Filter>HW %28Flipper/Hollywood%29\EXI - Expansion Interface</Filter>
-    </ClCompile>
-    <ClCompile Include="HW\EXI\EXI_Device.cpp">
-      <Filter>HW %28Flipper/Hollywood%29\EXI - Expansion Interface</Filter>
-    </ClCompile>
-    <ClCompile Include="HW\EXI\EXI_DeviceAD16.cpp">
-      <Filter>HW %28Flipper/Hollywood%29\EXI - Expansion Interface</Filter>
-    </ClCompile>
-    <ClCompile Include="HW\EXI\EXI_DeviceAGP.cpp">
-      <Filter>HW %28Flipper/Hollywood%29\EXI - Expansion Interface</Filter>
-    </ClCompile>
-    <ClCompile Include="HW\EXI\EXI_DeviceDummy.cpp">
-      <Filter>HW %28Flipper/Hollywood%29\EXI - Expansion Interface</Filter>
-    </ClCompile>
-    <ClCompile Include="HW\EXI\EXI_DeviceEthernet.cpp">
-      <Filter>HW %28Flipper/Hollywood%29\EXI - Expansion Interface</Filter>
-    </ClCompile>
-    <ClCompile Include="HW\EXI\EXI_DeviceGecko.cpp">
-      <Filter>HW %28Flipper/Hollywood%29\EXI - Expansion Interface</Filter>
-    </ClCompile>
-    <ClCompile Include="HW\EXI\EXI_DeviceIPL.cpp">
-      <Filter>HW %28Flipper/Hollywood%29\EXI - Expansion Interface</Filter>
-    </ClCompile>
-    <ClCompile Include="HW\EXI\EXI_DeviceMemoryCard.cpp">
-      <Filter>HW %28Flipper/Hollywood%29\EXI - Expansion Interface</Filter>
-    </ClCompile>
-    <ClCompile Include="HW\EXI\EXI_DeviceMic.cpp">
-      <Filter>HW %28Flipper/Hollywood%29\EXI - Expansion Interface</Filter>
-    </ClCompile>
-    <ClCompile Include="HW\EXI\BBA-TAP\TAP_Win32.cpp">
-      <Filter>HW %28Flipper/Hollywood%29\EXI - Expansion Interface</Filter>
-    </ClCompile>
-    <ClCompile Include="HW\Sram.cpp">
-      <Filter>HW %28Flipper/Hollywood%29\EXI - Expansion Interface</Filter>
-    </ClCompile>
-    <ClCompile Include="HW\GCMemcard\GCMemcard.cpp">
-      <Filter>HW %28Flipper/Hollywood%29\GCMemcard</Filter>
-    </ClCompile>
-    <ClCompile Include="HW\GCMemcard\GCMemcardDirectory.cpp">
-      <Filter>HW %28Flipper/Hollywood%29\GCMemcard</Filter>
-    </ClCompile>
-    <ClCompile Include="HW\GCMemcard\GCMemcardRaw.cpp">
-      <Filter>HW %28Flipper/Hollywood%29\GCMemcard</Filter>
-    </ClCompile>
-    <ClCompile Include="HW\GCPad.cpp">
-      <Filter>HW %28Flipper/Hollywood%29\GCPad</Filter>
-    </ClCompile>
-    <ClCompile Include="HW\GCPadEmu.cpp">
-      <Filter>HW %28Flipper/Hollywood%29\GCPad</Filter>
-    </ClCompile>
-    <ClCompile Include="HW\GPFifo.cpp">
-      <Filter>HW %28Flipper/Hollywood%29\GP - Gather Pipe Fifo</Filter>
-    </ClCompile>
-    <ClCompile Include="HW\MemoryInterface.cpp">
-      <Filter>HW %28Flipper/Hollywood%29\MI - Memory Interface</Filter>
-    </ClCompile>
-    <ClCompile Include="HW\ProcessorInterface.cpp">
-      <Filter>HW %28Flipper/Hollywood%29\PI - Processor Interface</Filter>
-    </ClCompile>
-    <ClCompile Include="HW\SI\SI.cpp">
+    <ClCompile Include="HW\DVD\DVDThread.cpp">
+      <Filter>HW %28Flipper/Hollywood%29\DI - Drive Interface</Filter>
+    </ClCompile>
+    <ClCompile Include="HW\DVD\FileMonitor.cpp">
+      <Filter>HW %28Flipper/Hollywood%29\DI - Drive Interface</Filter>
+    </ClCompile>
+    <ClCompile Include="HW\DSPHLE\UCodes\AX.cpp">
+      <Filter>HW %28Flipper/Hollywood%29\DSP Interface + HLE\HLE\uCodes</Filter>
+    </ClCompile>
+    <ClCompile Include="HW\DSPHLE\UCodes\AXWii.cpp">
+      <Filter>HW %28Flipper/Hollywood%29\DSP Interface + HLE\HLE\uCodes</Filter>
+    </ClCompile>
+    <ClCompile Include="HW\DSPHLE\UCodes\CARD.cpp">
+      <Filter>HW %28Flipper/Hollywood%29\DSP Interface + HLE\HLE\uCodes</Filter>
+    </ClCompile>
+    <ClCompile Include="HW\DSPHLE\UCodes\GBA.cpp">
+      <Filter>HW %28Flipper/Hollywood%29\DSP Interface + HLE\HLE\uCodes</Filter>
+    </ClCompile>
+    <ClCompile Include="HW\DSPHLE\UCodes\INIT.cpp">
+      <Filter>HW %28Flipper/Hollywood%29\DSP Interface + HLE\HLE\uCodes</Filter>
+    </ClCompile>
+    <ClCompile Include="HW\DSPHLE\UCodes\ROM.cpp">
+      <Filter>HW %28Flipper/Hollywood%29\DSP Interface + HLE\HLE\uCodes</Filter>
+    </ClCompile>
+    <ClCompile Include="HW\DSPHLE\UCodes\Zelda.cpp">
+      <Filter>HW %28Flipper/Hollywood%29\DSP Interface + HLE\HLE\uCodes</Filter>
+    </ClCompile>
+    <ClCompile Include="HW\DSPHLE\UCodes\UCodes.cpp">
+      <Filter>HW %28Flipper/Hollywood%29\DSP Interface + HLE\HLE\uCodes</Filter>
+    </ClCompile>
+    <ClCompile Include="HW\DSPHLE\DSPHLE.cpp">
+      <Filter>HW %28Flipper/Hollywood%29\DSP Interface + HLE\HLE</Filter>
+    </ClCompile>
+    <ClCompile Include="HW\DSPHLE\MailHandler.cpp">
+      <Filter>HW %28Flipper/Hollywood%29\DSP Interface + HLE\HLE</Filter>
+    </ClCompile>
+    <ClCompile Include="HW\DSPLLE\DSPDebugInterface.cpp">
+      <Filter>HW %28Flipper/Hollywood%29\DSP Interface + HLE\LLE</Filter>
+    </ClCompile>
+    <ClCompile Include="HW\DSPLLE\DSPHost.cpp">
+      <Filter>HW %28Flipper/Hollywood%29\DSP Interface + HLE\LLE</Filter>
+    </ClCompile>
+    <ClCompile Include="HW\DSPLLE\DSPLLE.cpp">
+      <Filter>HW %28Flipper/Hollywood%29\DSP Interface + HLE\LLE</Filter>
+    </ClCompile>
+    <ClCompile Include="HW\DSPLLE\DSPLLEGlobals.cpp">
+      <Filter>HW %28Flipper/Hollywood%29\DSP Interface + HLE\LLE</Filter>
+    </ClCompile>
+    <ClCompile Include="HW\DSPLLE\DSPLLETools.cpp">
+      <Filter>HW %28Flipper/Hollywood%29\DSP Interface + HLE\LLE</Filter>
+    </ClCompile>
+    <ClCompile Include="HW\DSPLLE\DSPSymbols.cpp">
+      <Filter>HW %28Flipper/Hollywood%29\DSP Interface + HLE\LLE</Filter>
+    </ClCompile>
+    <ClCompile Include="HW\DSP.cpp">
+      <Filter>HW %28Flipper/Hollywood%29\DSP Interface + HLE</Filter>
+    </ClCompile>
+    <ClCompile Include="HW\EXI\EXI.cpp">
+      <Filter>HW %28Flipper/Hollywood%29\EXI - Expansion Interface</Filter>
+    </ClCompile>
+    <ClCompile Include="HW\EXI\EXI_Channel.cpp">
+      <Filter>HW %28Flipper/Hollywood%29\EXI - Expansion Interface</Filter>
+    </ClCompile>
+    <ClCompile Include="HW\EXI\EXI_Device.cpp">
+      <Filter>HW %28Flipper/Hollywood%29\EXI - Expansion Interface</Filter>
+    </ClCompile>
+    <ClCompile Include="HW\EXI\EXI_DeviceAD16.cpp">
+      <Filter>HW %28Flipper/Hollywood%29\EXI - Expansion Interface</Filter>
+    </ClCompile>
+    <ClCompile Include="HW\EXI\EXI_DeviceAGP.cpp">
+      <Filter>HW %28Flipper/Hollywood%29\EXI - Expansion Interface</Filter>
+    </ClCompile>
+    <ClCompile Include="HW\EXI\EXI_DeviceDummy.cpp">
+      <Filter>HW %28Flipper/Hollywood%29\EXI - Expansion Interface</Filter>
+    </ClCompile>
+    <ClCompile Include="HW\EXI\EXI_DeviceEthernet.cpp">
+      <Filter>HW %28Flipper/Hollywood%29\EXI - Expansion Interface</Filter>
+    </ClCompile>
+    <ClCompile Include="HW\EXI\EXI_DeviceGecko.cpp">
+      <Filter>HW %28Flipper/Hollywood%29\EXI - Expansion Interface</Filter>
+    </ClCompile>
+    <ClCompile Include="HW\EXI\EXI_DeviceIPL.cpp">
+      <Filter>HW %28Flipper/Hollywood%29\EXI - Expansion Interface</Filter>
+    </ClCompile>
+    <ClCompile Include="HW\EXI\EXI_DeviceMemoryCard.cpp">
+      <Filter>HW %28Flipper/Hollywood%29\EXI - Expansion Interface</Filter>
+    </ClCompile>
+    <ClCompile Include="HW\EXI\EXI_DeviceMic.cpp">
+      <Filter>HW %28Flipper/Hollywood%29\EXI - Expansion Interface</Filter>
+    </ClCompile>
+    <ClCompile Include="HW\EXI\BBA-TAP\TAP_Win32.cpp">
+      <Filter>HW %28Flipper/Hollywood%29\EXI - Expansion Interface</Filter>
+    </ClCompile>
+    <ClCompile Include="HW\Sram.cpp">
+      <Filter>HW %28Flipper/Hollywood%29\EXI - Expansion Interface</Filter>
+    </ClCompile>
+    <ClCompile Include="HW\GCMemcard\GCMemcard.cpp">
+      <Filter>HW %28Flipper/Hollywood%29\GCMemcard</Filter>
+    </ClCompile>
+    <ClCompile Include="HW\GCMemcard\GCMemcardDirectory.cpp">
+      <Filter>HW %28Flipper/Hollywood%29\GCMemcard</Filter>
+    </ClCompile>
+    <ClCompile Include="HW\GCMemcard\GCMemcardRaw.cpp">
+      <Filter>HW %28Flipper/Hollywood%29\GCMemcard</Filter>
+    </ClCompile>
+    <ClCompile Include="HW\GCPad.cpp">
+      <Filter>HW %28Flipper/Hollywood%29\GCPad</Filter>
+    </ClCompile>
+    <ClCompile Include="HW\GCPadEmu.cpp">
+      <Filter>HW %28Flipper/Hollywood%29\GCPad</Filter>
+    </ClCompile>
+    <ClCompile Include="HW\GPFifo.cpp">
+      <Filter>HW %28Flipper/Hollywood%29\GP - Gather Pipe Fifo</Filter>
+    </ClCompile>
+    <ClCompile Include="HW\MemoryInterface.cpp">
+      <Filter>HW %28Flipper/Hollywood%29\MI - Memory Interface</Filter>
+    </ClCompile>
+    <ClCompile Include="HW\ProcessorInterface.cpp">
+      <Filter>HW %28Flipper/Hollywood%29\PI - Processor Interface</Filter>
+    </ClCompile>
+    <ClCompile Include="HW\SI\SI.cpp">
+      <Filter>HW %28Flipper/Hollywood%29\SI - Serial Interface</Filter>
+    </ClCompile>
+    <ClCompile Include="HW\SI\SI_Device.cpp">
+      <Filter>HW %28Flipper/Hollywood%29\SI - Serial Interface</Filter>
+    </ClCompile>
+    <ClCompile Include="HW\SI\SI_DeviceDanceMat.cpp">
+      <Filter>HW %28Flipper/Hollywood%29\SI - Serial Interface</Filter>
+    </ClCompile>
+    <ClCompile Include="HW\SI\SI_DeviceGBA.cpp">
+      <Filter>HW %28Flipper/Hollywood%29\SI - Serial Interface</Filter>
+    </ClCompile>
+    <ClCompile Include="HW\SI\SI_DeviceGCAdapter.cpp">
       <Filter>HW %28Flipper/Hollywood%29\SI - Serial Interface</Filter>
     </ClCompile>
-    <ClCompile Include="HW\SI\SI_Device.cpp">
-      <Filter>HW %28Flipper/Hollywood%29\SI - Serial Interface</Filter>
-    </ClCompile>
-    <ClCompile Include="HW\SI\SI_DeviceDanceMat.cpp">
-      <Filter>HW %28Flipper/Hollywood%29\SI - Serial Interface</Filter>
-    </ClCompile>
-    <ClCompile Include="HW\SI\SI_DeviceGBA.cpp">
-      <Filter>HW %28Flipper/Hollywood%29\SI - Serial Interface</Filter>
-    </ClCompile>
-    <ClCompile Include="HW\SI\SI_DeviceGCAdapter.cpp">
-      <Filter>HW %28Flipper/Hollywood%29\SI - Serial Interface</Filter>
-    </ClCompile>
-<<<<<<< HEAD
-    <ClCompile Include="HW\SI\SI_DeviceGCController.cpp">
-      <Filter>HW %28Flipper/Hollywood%29\SI - Serial Interface</Filter>
-    </ClCompile>
-    <ClCompile Include="HW\SI\SI_DeviceGCSteeringWheel.cpp">
-      <Filter>HW %28Flipper/Hollywood%29\SI - Serial Interface</Filter>
-    </ClCompile>
-    <ClCompile Include="HW\SI\SI_DeviceKeyboard.cpp">
-      <Filter>HW %28Flipper/Hollywood%29\SI - Serial Interface</Filter>
-    </ClCompile>
-    <ClCompile Include="HW\SI\SI_DeviceNull.cpp">
-      <Filter>HW %28Flipper/Hollywood%29\SI - Serial Interface</Filter>
-    </ClCompile>
-    <ClCompile Include="HW\VideoInterface.cpp">
-      <Filter>HW %28Flipper/Hollywood%29\VI - Video Interface</Filter>
-    </ClCompile>
-    <ClCompile Include="HW\WiimoteEmu\Attachment\Attachment.cpp">
-      <Filter>HW %28Flipper/Hollywood%29\Wiimote\Emu\Attachment</Filter>
-    </ClCompile>
-    <ClCompile Include="HW\WiimoteEmu\Attachment\Classic.cpp">
-      <Filter>HW %28Flipper/Hollywood%29\Wiimote\Emu\Attachment</Filter>
-    </ClCompile>
-    <ClCompile Include="HW\WiimoteEmu\Attachment\Drums.cpp">
-      <Filter>HW %28Flipper/Hollywood%29\Wiimote\Emu\Attachment</Filter>
-    </ClCompile>
-    <ClCompile Include="HW\WiimoteEmu\Attachment\Guitar.cpp">
-      <Filter>HW %28Flipper/Hollywood%29\Wiimote\Emu\Attachment</Filter>
-    </ClCompile>
-    <ClCompile Include="HW\WiimoteEmu\Attachment\Nunchuk.cpp">
-      <Filter>HW %28Flipper/Hollywood%29\Wiimote\Emu\Attachment</Filter>
-    </ClCompile>
-    <ClCompile Include="HW\WiimoteEmu\Attachment\Turntable.cpp">
-      <Filter>HW %28Flipper/Hollywood%29\Wiimote\Emu\Attachment</Filter>
-    </ClCompile>
-    <ClCompile Include="HW\WiimoteEmu\EmuSubroutines.cpp">
-      <Filter>HW %28Flipper/Hollywood%29\Wiimote\Emu</Filter>
-    </ClCompile>
-    <ClCompile Include="HW\WiimoteEmu\Encryption.cpp">
-      <Filter>HW %28Flipper/Hollywood%29\Wiimote\Emu</Filter>
-    </ClCompile>
-    <ClCompile Include="HW\WiimoteEmu\Speaker.cpp">
-      <Filter>HW %28Flipper/Hollywood%29\Wiimote\Emu</Filter>
-    </ClCompile>
-    <ClCompile Include="HW\WiimoteEmu\WiimoteEmu.cpp">
-      <Filter>HW %28Flipper/Hollywood%29\Wiimote\Emu</Filter>
-    </ClCompile>
-    <ClCompile Include="HW\WiimoteReal\IOWin.cpp">
-      <Filter>HW %28Flipper/Hollywood%29\Wiimote\Real</Filter>
-    </ClCompile>
-    <ClCompile Include="HW\WiimoteReal\WiimoteReal.cpp">
-      <Filter>HW %28Flipper/Hollywood%29\Wiimote\Real</Filter>
-    </ClCompile>
-    <ClCompile Include="HW\WII_IPC.cpp">
-      <Filter>HW %28Flipper/Hollywood%29\Wii IPC</Filter>
-    </ClCompile>
-    <ClCompile Include="HW\CPU.cpp">
-      <Filter>HW %28Flipper/Hollywood%29</Filter>
-    </ClCompile>
-    <ClCompile Include="HW\HW.cpp">
-      <Filter>HW %28Flipper/Hollywood%29</Filter>
-    </ClCompile>
-    <ClCompile Include="HW\Memmap.cpp">
-      <Filter>HW %28Flipper/Hollywood%29</Filter>
-    </ClCompile>
-    <ClCompile Include="HW\MMIO.cpp">
-      <Filter>HW %28Flipper/Hollywood%29</Filter>
-    </ClCompile>
-    <ClCompile Include="HW\SystemTimers.cpp">
-      <Filter>HW %28Flipper/Hollywood%29</Filter>
-    </ClCompile>
-    <ClCompile Include="HW\WiiSaveCrypted.cpp">
-      <Filter>HW %28Flipper/Hollywood%29</Filter>
-    </ClCompile>
-    <ClCompile Include="DSP\DSPAssembler.cpp">
-      <Filter>DSPCore</Filter>
-    </ClCompile>
-    <ClCompile Include="DSP\DSPAccelerator.cpp">
-      <Filter>DSPCore</Filter>
-    </ClCompile>
-    <ClCompile Include="DSP\DSPAnalyzer.cpp">
-      <Filter>DSPCore</Filter>
-    </ClCompile>
-    <ClCompile Include="DSP\DSPCaptureLogger.cpp">
-      <Filter>DSPCore</Filter>
-    </ClCompile>
-    <ClCompile Include="DSP\DSPCodeUtil.cpp">
-      <Filter>DSPCore</Filter>
-    </ClCompile>
-    <ClCompile Include="DSP\DSPCore.cpp">
-      <Filter>DSPCore</Filter>
-    </ClCompile>
-    <ClCompile Include="DSP\DSPDisassembler.cpp">
-      <Filter>DSPCore</Filter>
-    </ClCompile>
-    <ClCompile Include="DSPEmulator.cpp">
-      <Filter>DSPCore</Filter>
-    </ClCompile>
-    <ClCompile Include="DSP\DSPHWInterface.cpp">
-      <Filter>DSPCore</Filter>
-    </ClCompile>
-    <ClCompile Include="DSP\DSPMemoryMap.cpp">
-      <Filter>DSPCore</Filter>
-    </ClCompile>
-    <ClCompile Include="DSP\DSPStacks.cpp">
-      <Filter>DSPCore</Filter>
-    </ClCompile>
-    <ClCompile Include="DSP\DSPTables.cpp">
-      <Filter>DSPCore</Filter>
-    </ClCompile>
-    <ClCompile Include="DSP\LabelMap.cpp">
-      <Filter>DSPCore</Filter>
-    </ClCompile>
-    <ClCompile Include="HW\Wiimote.cpp">
-      <Filter>HW %28Flipper/Hollywood%29\Wiimote</Filter>
-    </ClCompile>
-    <ClCompile Include="PowerPC\JitInterface.cpp">
-      <Filter>PowerPC</Filter>
-    </ClCompile>
-    <ClCompile Include="PowerPC\PowerPC.cpp">
-      <Filter>PowerPC</Filter>
-    </ClCompile>
-    <ClCompile Include="PowerPC\PPCAnalyst.cpp">
-      <Filter>PowerPC</Filter>
-    </ClCompile>
-    <ClCompile Include="PowerPC\PPCCache.cpp">
-      <Filter>PowerPC</Filter>
-    </ClCompile>
-    <ClCompile Include="PowerPC\PPCSymbolDB.cpp">
-      <Filter>PowerPC</Filter>
-    </ClCompile>
-    <ClCompile Include="PowerPC\PPCTables.cpp">
-      <Filter>PowerPC</Filter>
-    </ClCompile>
-    <ClCompile Include="PowerPC\Profiler.cpp">
-      <Filter>PowerPC</Filter>
-    </ClCompile>
-    <ClCompile Include="PowerPC\JitCommon\JitAsmCommon.cpp">
-      <Filter>PowerPC\JitCommon</Filter>
-    </ClCompile>
-    <ClCompile Include="PowerPC\JitCommon\JitBase.cpp">
-      <Filter>PowerPC\JitCommon</Filter>
-    </ClCompile>
-    <ClCompile Include="PowerPC\JitCommon\JitCache.cpp">
-      <Filter>PowerPC\JitCommon</Filter>
-    </ClCompile>
-    <ClCompile Include="PowerPC\Jit64IL\IR_X86.cpp">
-      <Filter>PowerPC\JitIL</Filter>
-    </ClCompile>
-    <ClCompile Include="PowerPC\Jit64IL\JitIL.cpp">
-      <Filter>PowerPC\JitIL</Filter>
-    </ClCompile>
-    <ClCompile Include="PowerPC\Jit64IL\JitIL_Tables.cpp">
-      <Filter>PowerPC\JitIL</Filter>
-    </ClCompile>
-    <ClCompile Include="PowerPC\Jit64\FPURegCache.cpp">
-      <Filter>PowerPC\Jit64</Filter>
-    </ClCompile>
-    <ClCompile Include="PowerPC\Jit64\GPRRegCache.cpp">
-      <Filter>PowerPC\Jit64</Filter>
-    </ClCompile>
-    <ClCompile Include="PowerPC\Jit64\Jit_Branch.cpp">
-      <Filter>PowerPC\Jit64</Filter>
-    </ClCompile>
-    <ClCompile Include="PowerPC\Jit64\Jit_SystemRegisters.cpp">
-      <Filter>PowerPC\Jit64</Filter>
-    </ClCompile>
-    <ClCompile Include="PowerPC\Jit64\Jit_FloatingPoint.cpp">
-      <Filter>PowerPC\Jit64</Filter>
-    </ClCompile>
-    <ClCompile Include="PowerPC\Jit64\Jit_Integer.cpp">
-      <Filter>PowerPC\Jit64</Filter>
-    </ClCompile>
-    <ClCompile Include="PowerPC\Jit64\Jit_LoadStore.cpp">
-      <Filter>PowerPC\Jit64</Filter>
-    </ClCompile>
-    <ClCompile Include="PowerPC\Jit64\Jit_LoadStoreFloating.cpp">
-      <Filter>PowerPC\Jit64</Filter>
-    </ClCompile>
-    <ClCompile Include="PowerPC\Jit64\Jit_LoadStorePaired.cpp">
-      <Filter>PowerPC\Jit64</Filter>
-    </ClCompile>
-    <ClCompile Include="PowerPC\Jit64\Jit_Paired.cpp">
-      <Filter>PowerPC\Jit64</Filter>
-    </ClCompile>
-    <ClCompile Include="PowerPC\Jit64\JitAsm.cpp">
-      <Filter>PowerPC\Jit64</Filter>
-    </ClCompile>
-    <ClCompile Include="PowerPC\Jit64\JitRegCache.cpp">
-      <Filter>PowerPC\Jit64</Filter>
-    </ClCompile>
-    <ClCompile Include="PowerPC\JitILCommon\JitILBase_Branch.cpp">
-      <Filter>PowerPC\JitILCommon</Filter>
-    </ClCompile>
-    <ClCompile Include="PowerPC\JitILCommon\JitILBase_FloatingPoint.cpp">
-      <Filter>PowerPC\JitILCommon</Filter>
-    </ClCompile>
-    <ClCompile Include="PowerPC\JitILCommon\JitILBase_Integer.cpp">
-      <Filter>PowerPC\JitILCommon</Filter>
-    </ClCompile>
-    <ClCompile Include="PowerPC\JitILCommon\JitILBase_LoadStore.cpp">
-      <Filter>PowerPC\JitILCommon</Filter>
-    </ClCompile>
-    <ClCompile Include="PowerPC\JitILCommon\JitILBase_LoadStoreFloating.cpp">
-      <Filter>PowerPC\JitILCommon</Filter>
-    </ClCompile>
-    <ClCompile Include="PowerPC\JitILCommon\JitILBase_LoadStorePaired.cpp">
-      <Filter>PowerPC\JitILCommon</Filter>
-    </ClCompile>
-    <ClCompile Include="PowerPC\JitILCommon\JitILBase_Paired.cpp">
-      <Filter>PowerPC\JitILCommon</Filter>
-    </ClCompile>
-    <ClCompile Include="PowerPC\JitILCommon\JitILBase_SystemRegisters.cpp">
-      <Filter>PowerPC\JitILCommon</Filter>
-    </ClCompile>
-    <ClCompile Include="PowerPC\JitILCommon\IR.cpp">
-      <Filter>PowerPC\JitILCommon</Filter>
-    </ClCompile>
-    <ClCompile Include="HW\GCKeyboardEmu.cpp">
-      <Filter>HW %28Flipper/Hollywood%29\GCKeyboard</Filter>
-    </ClCompile>
-    <ClCompile Include="HW\GCKeyboard.cpp">
-      <Filter>HW %28Flipper/Hollywood%29\GCKeyboard</Filter>
-    </ClCompile>
-    <ClCompile Include="PowerPC\MMU.cpp">
-      <Filter>PowerPC</Filter>
-    </ClCompile>
-    <ClCompile Include="HW\WiimoteEmu\HydraTLayer.cpp">
-      <Filter>HW %28Flipper/Hollywood%29\Wiimote\Emu</Filter>
-    </ClCompile>
-    <ClCompile Include="PowerPC\Jit64Common\BlockCache.cpp">
-      <Filter>PowerPC\Jit64Common</Filter>
-    </ClCompile>
-    <ClCompile Include="PowerPC\Jit64Common\EmuCodeBlock.cpp">
-      <Filter>PowerPC\Jit64Common</Filter>
-    </ClCompile>
-    <ClCompile Include="PowerPC\Jit64Common\FarCodeCache.cpp">
-      <Filter>PowerPC\Jit64Common</Filter>
-    </ClCompile>
-    <ClCompile Include="PowerPC\Jit64Common\Jit64AsmCommon.cpp">
-      <Filter>PowerPC\Jit64Common</Filter>
-    </ClCompile>
-    <ClCompile Include="PowerPC\Jit64Common\Jit64Base.cpp">
-      <Filter>PowerPC\Jit64Common</Filter>
-    </ClCompile>
-    <ClCompile Include="PowerPC\Jit64Common\TrampolineCache.cpp">
-      <Filter>PowerPC\Jit64Common</Filter>
-    </ClCompile>
-    <ClCompile Include="Analytics.cpp" />
-    <ClCompile Include="PowerPC\SignatureDB\CSVSignatureDB.cpp" />
-    <ClCompile Include="PowerPC\SignatureDB\DSYSignatureDB.cpp" />
-    <ClCompile Include="PowerPC\SignatureDB\MEGASignatureDB.cpp" />
-    <ClCompile Include="PowerPC\SignatureDB\SignatureDB.cpp" />
-    <ClCompile Include="IOS\USB\Bluetooth\BTBase.cpp">
-      <Filter>IOS\USB\Bluetooth</Filter>
-    </ClCompile>
-    <ClCompile Include="IOS\USB\Bluetooth\BTEmu.cpp">
-      <Filter>IOS\USB\Bluetooth</Filter>
-    </ClCompile>
-    <ClCompile Include="IOS\USB\Bluetooth\BTReal.cpp">
-      <Filter>IOS\USB\Bluetooth</Filter>
-    </ClCompile>
-    <ClCompile Include="IOS\USB\Bluetooth\BTStub.cpp">
-      <Filter>IOS\USB\Bluetooth</Filter>
-    </ClCompile>
-    <ClCompile Include="ARBruteForcer.cpp">
-      <Filter>ActionReplay</Filter>
-    </ClCompile>
-    <ClCompile Include="IOS\Device.cpp">
-      <Filter>IOS</Filter>
-    </ClCompile>
-    <ClCompile Include="IOS\DeviceStub.cpp">
-      <Filter>IOS</Filter>
-    </ClCompile>
-    <ClCompile Include="IOS\DI\DI.cpp">
-      <Filter>IOS\DI</Filter>
-    </ClCompile>
-    <ClCompile Include="IOS\FS\FileIO.cpp">
-      <Filter>IOS\FS</Filter>
-    </ClCompile>
-    <ClCompile Include="IOS\ES\ES.cpp">
-      <Filter>IOS\ES</Filter>
-    </ClCompile>
-    <ClCompile Include="IOS\ES\Formats.cpp">
-      <Filter>IOS\ES</Filter>
-    </ClCompile>
-    <ClCompile Include="IOS\ES\Identity.cpp">
-      <Filter>IOS\ES</Filter>
-    </ClCompile>
-    <ClCompile Include="IOS\ES\NandUtils.cpp">
-      <Filter>IOS\ES</Filter>
-    </ClCompile>
-    <ClCompile Include="IOS\ES\TitleContents.cpp">
-      <Filter>IOS\ES</Filter>
-    </ClCompile>
-    <ClCompile Include="IOS\ES\TitleInformation.cpp">
-      <Filter>IOS\ES</Filter>
-    </ClCompile>
-    <ClCompile Include="IOS\ES\TitleManagement.cpp">
-      <Filter>IOS\ES</Filter>
-    </ClCompile>
-    <ClCompile Include="IOS\ES\Views.cpp">
-      <Filter>IOS\ES</Filter>
-    </ClCompile>
-    <ClCompile Include="IOS\FS\FS.cpp">
-      <Filter>IOS\FS</Filter>
-    </ClCompile>
-    <ClCompile Include="IOS\Network\ICMPLin.cpp">
-      <Filter>IOS\Network</Filter>
-    </ClCompile>
-    <ClCompile Include="IOS\IPC.cpp">
-      <Filter>IOS</Filter>
-    </ClCompile>
-    <ClCompile Include="IOS\MIOS.cpp">
-      <Filter>IOS</Filter>
-    </ClCompile>
-    <ClCompile Include="IOS\Network\MACUtils.cpp">
-      <Filter>IOS\Network</Filter>
-    </ClCompile>
-    <ClCompile Include="IOS\Network\Socket.cpp">
-      <Filter>IOS\Network</Filter>
-    </ClCompile>
-    <ClCompile Include="IOS\Network\SSL.cpp">
-      <Filter>IOS\Network</Filter>
-    </ClCompile>
-    <ClCompile Include="IOS\Network\IP\Top.cpp">
-      <Filter>IOS\Network\IP</Filter>
-    </ClCompile>
-    <ClCompile Include="IOS\Network\KD\NetKDRequest.cpp">
-      <Filter>IOS\Network\KD</Filter>
-    </ClCompile>
-    <ClCompile Include="IOS\Network\KD\NetKDTime.cpp">
-      <Filter>IOS\Network\KD</Filter>
-    </ClCompile>
-    <ClCompile Include="IOS\Network\KD\NWC24Config.cpp">
-      <Filter>IOS\Network\KD</Filter>
-    </ClCompile>
-    <ClCompile Include="IOS\Network\NCD\Config.cpp">
-      <Filter>IOS\Network\NCD</Filter>
-    </ClCompile>
-    <ClCompile Include="IOS\Network\NCD\Manage.cpp">
-      <Filter>IOS\Network\NCD</Filter>
-    </ClCompile>
-    <ClCompile Include="IOS\Network\WD\Command.cpp">
-      <Filter>IOS\Network\WD</Filter>
-    </ClCompile>
-    <ClCompile Include="IOS\SDIO\SDIOSlot0.cpp">
-      <Filter>IOS\SDIO</Filter>
-    </ClCompile>
-    <ClCompile Include="IOS\STM\STM.cpp">
-      <Filter>IOS\STM</Filter>
-    </ClCompile>
-    <ClCompile Include="IOS\USB\Common.cpp">
-      <Filter>IOS\USB</Filter>
-    </ClCompile>
-    <ClCompile Include="IOS\USB\LibusbDevice.cpp">
-      <Filter>IOS\USB</Filter>
-    </ClCompile>
-    <ClCompile Include="IOS\USB\Host.cpp">
-      <Filter>IOS\USB</Filter>
-    </ClCompile>
-    <ClCompile Include="IOS\USB\OH0\OH0.cpp">
-      <Filter>IOS\USB</Filter>
-    </ClCompile>
-    <ClCompile Include="IOS\USB\OH0\OH0Device.cpp">
-      <Filter>IOS\USB</Filter>
-    </ClCompile>
-    <ClCompile Include="IOS\USB\USB_HID\HIDv4.cpp">
-      <Filter>IOS\USB</Filter>
-    </ClCompile>
-    <ClCompile Include="IOS\USB\USB_VEN\VEN.cpp">
-      <Filter>IOS\USB</Filter>
-    </ClCompile>
-    <ClCompile Include="IOS\USB\USBV0.cpp">
-      <Filter>IOS\USB</Filter>
-    </ClCompile>
-    <ClCompile Include="IOS\USB\USBV4.cpp">
-      <Filter>IOS\USB</Filter>
-    </ClCompile>
-    <ClCompile Include="IOS\USB\USBV5.cpp">
-      <Filter>IOS\USB</Filter>
-    </ClCompile>
-    <ClCompile Include="IOS\USB\USB_KBD.cpp">
-      <Filter>IOS\USB</Filter>
-    </ClCompile>
-    <ClCompile Include="IOS\WFS\WFSI.cpp">
-      <Filter>IOS\WFS</Filter>
-    </ClCompile>
-    <ClCompile Include="IOS\WFS\WFSSRV.cpp">
-      <Filter>IOS\WFS</Filter>
-    </ClCompile>
-    <ClCompile Include="IOS\USB\Bluetooth\WiimoteDevice.cpp">
-      <Filter>IOS\USB\Bluetooth</Filter>
-    </ClCompile>
-    <ClCompile Include="IOS\USB\Bluetooth\WiimoteHIDAttr.cpp">
-      <Filter>IOS\USB\Bluetooth</Filter>
-    </ClCompile>
-    <ClCompile Include="PowerPC\Jit64Common\ConstantPool.cpp">
-      <Filter>PowerPC\Jit64Common</Filter>
-    </ClCompile>
-  </ItemGroup>
-  <ItemGroup>
-    <ClInclude Include="BootManager.h" />
-    <ClInclude Include="ConfigManager.h" />
-    <ClInclude Include="Core.h" />
-    <ClInclude Include="CoreTiming.h" />
-    <ClInclude Include="ec_wii.h" />
-    <ClInclude Include="Host.h" />
-    <ClInclude Include="HotkeyManager.h" />
-    <ClInclude Include="MemTools.h" />
-    <ClInclude Include="Movie.h" />
-    <ClInclude Include="NetPlayClient.h" />
-    <ClInclude Include="NetPlayProto.h" />
-    <ClInclude Include="NetPlayServer.h" />
-    <ClInclude Include="PatchEngine.h" />
-    <ClInclude Include="ConfigLoaders\BaseConfigLoader.h" />
-    <ClInclude Include="ConfigLoaders\GameConfigLoader.h" />
-    <ClInclude Include="ConfigLoaders\MovieConfigLoader.h" />
-    <ClInclude Include="ConfigLoaders\NetPlayConfigLoader.h" />
-    <ClInclude Include="State.h" />
-    <ClInclude Include="WiiRoot.h" />
-    <ClInclude Include="ActionReplay.h">
-      <Filter>ActionReplay</Filter>
-    </ClInclude>
-    <ClInclude Include="ARDecrypt.h">
-      <Filter>ActionReplay</Filter>
-    </ClInclude>
-    <ClInclude Include="Boot\Boot.h">
-      <Filter>Boot</Filter>
-    </ClInclude>
-    <ClInclude Include="Boot\Boot_DOL.h">
-      <Filter>Boot</Filter>
-    </ClInclude>
-    <ClInclude Include="Boot\ElfReader.h">
-      <Filter>Boot</Filter>
-    </ClInclude>
-    <ClInclude Include="Boot\ElfTypes.h">
-      <Filter>Boot</Filter>
-    </ClInclude>
-    <ClInclude Include="Debugger\Debugger_SymbolMap.h">
-      <Filter>Debugger</Filter>
-    </ClInclude>
-    <ClInclude Include="Debugger\Dump.h">
-      <Filter>Debugger</Filter>
-    </ClInclude>
-    <ClInclude Include="Debugger\GCELF.h">
-      <Filter>Debugger</Filter>
-    </ClInclude>
-    <ClInclude Include="Debugger\PPCDebugInterface.h">
-      <Filter>Debugger</Filter>
-    </ClInclude>
-    <ClInclude Include="DSP\Interpreter\DSPIntCCUtil.h">
-      <Filter>DSPCore\Interpreter</Filter>
-    </ClInclude>
-    <ClInclude Include="DSP\Interpreter\DSPInterpreter.h">
-      <Filter>DSPCore\Interpreter</Filter>
-    </ClInclude>
-    <ClInclude Include="DSP\Interpreter\DSPIntExtOps.h">
-      <Filter>DSPCore\Interpreter</Filter>
-    </ClInclude>
-    <ClInclude Include="DSP\Interpreter\DSPIntUtil.h">
-      <Filter>DSPCore\Interpreter</Filter>
-    </ClInclude>
-    <ClInclude Include="DSP\Jit\DSPEmitter.h">
-      <Filter>DSPCore\Jit</Filter>
-    </ClInclude>
-    <ClInclude Include="DSP\Jit\DSPJitRegCache.h">
-      <Filter>DSPCore\Jit</Filter>
-    </ClInclude>
-    <ClInclude Include="FifoPlayer\FifoAnalyzer.h">
-      <Filter>FifoPlayer</Filter>
-    </ClInclude>
-    <ClInclude Include="FifoPlayer\FifoDataFile.h">
-      <Filter>FifoPlayer</Filter>
-    </ClInclude>
-    <ClInclude Include="FifoPlayer\FifoFileStruct.h">
-      <Filter>FifoPlayer</Filter>
-    </ClInclude>
-    <ClInclude Include="FifoPlayer\FifoPlaybackAnalyzer.h">
-      <Filter>FifoPlayer</Filter>
-    </ClInclude>
-    <ClInclude Include="FifoPlayer\FifoPlayer.h">
-      <Filter>FifoPlayer</Filter>
-    </ClInclude>
-    <ClInclude Include="FifoPlayer\FifoRecordAnalyzer.h">
-      <Filter>FifoPlayer</Filter>
-    </ClInclude>
-    <ClInclude Include="FifoPlayer\FifoRecorder.h">
-      <Filter>FifoPlayer</Filter>
-    </ClInclude>
-    <ClInclude Include="GeckoCode.h">
-      <Filter>GeckoCode</Filter>
-    </ClInclude>
-    <ClInclude Include="GeckoCodeConfig.h">
-      <Filter>GeckoCode</Filter>
-    </ClInclude>
-    <ClInclude Include="HLE\HLE.h">
-      <Filter>HLE</Filter>
-    </ClInclude>
-    <ClInclude Include="HLE\HLE_Misc.h">
-      <Filter>HLE</Filter>
-    </ClInclude>
-    <ClInclude Include="HLE\HLE_OS.h">
-      <Filter>HLE</Filter>
-    </ClInclude>
-    <ClInclude Include="PowerPC\CachedInterpreter\CachedInterpreter.h">
-      <Filter>PowerPC\Cached Interpreter</Filter>
-    </ClInclude>
-    <ClInclude Include="PowerPC\CachedInterpreter\InterpreterBlockCache.h">
-      <Filter>PowerPC\Cached Interpreter</Filter>
-    </ClInclude>
-    <ClInclude Include="PowerPC\Interpreter\Interpreter.h">
-      <Filter>PowerPC\Interpreter</Filter>
-    </ClInclude>
-    <ClInclude Include="PowerPC\Interpreter\Interpreter_FPUtils.h">
-      <Filter>PowerPC\Interpreter</Filter>
-    </ClInclude>
-    <ClInclude Include="PowerPC\Jit64\Jit.h">
-      <Filter>PowerPC\Jit64</Filter>
-    </ClInclude>
-    <ClInclude Include="HW\AudioInterface.h">
-      <Filter>HW %28Flipper/Hollywood%29\AI - Audio Interface</Filter>
-    </ClInclude>
-    <ClInclude Include="HW\StreamADPCM.h">
-      <Filter>HW %28Flipper/Hollywood%29\AI - Audio Interface</Filter>
-    </ClInclude>
-    <ClInclude Include="HW\DVD\DVDInterface.h">
+    <ClCompile Include="HW\SI\SI_DeviceGCController.cpp">
+      <Filter>HW %28Flipper/Hollywood%29\SI - Serial Interface</Filter>
+    </ClCompile>
+    <ClCompile Include="HW\SI\SI_DeviceGCSteeringWheel.cpp">
+      <Filter>HW %28Flipper/Hollywood%29\SI - Serial Interface</Filter>
+    </ClCompile>
+    <ClCompile Include="HW\SI\SI_DeviceKeyboard.cpp">
+      <Filter>HW %28Flipper/Hollywood%29\SI - Serial Interface</Filter>
+    </ClCompile>
+    <ClCompile Include="HW\SI\SI_DeviceNull.cpp">
+      <Filter>HW %28Flipper/Hollywood%29\SI - Serial Interface</Filter>
+    </ClCompile>
+    <ClCompile Include="HW\VideoInterface.cpp">
+      <Filter>HW %28Flipper/Hollywood%29\VI - Video Interface</Filter>
+    </ClCompile>
+    <ClCompile Include="HW\WiimoteEmu\Attachment\Attachment.cpp">
+      <Filter>HW %28Flipper/Hollywood%29\Wiimote\Emu\Attachment</Filter>
+    </ClCompile>
+    <ClCompile Include="HW\WiimoteEmu\Attachment\Classic.cpp">
+      <Filter>HW %28Flipper/Hollywood%29\Wiimote\Emu\Attachment</Filter>
+    </ClCompile>
+    <ClCompile Include="HW\WiimoteEmu\Attachment\Drums.cpp">
+      <Filter>HW %28Flipper/Hollywood%29\Wiimote\Emu\Attachment</Filter>
+    </ClCompile>
+    <ClCompile Include="HW\WiimoteEmu\Attachment\Guitar.cpp">
+      <Filter>HW %28Flipper/Hollywood%29\Wiimote\Emu\Attachment</Filter>
+    </ClCompile>
+    <ClCompile Include="HW\WiimoteEmu\Attachment\Nunchuk.cpp">
+      <Filter>HW %28Flipper/Hollywood%29\Wiimote\Emu\Attachment</Filter>
+    </ClCompile>
+    <ClCompile Include="HW\WiimoteEmu\Attachment\Turntable.cpp">
+      <Filter>HW %28Flipper/Hollywood%29\Wiimote\Emu\Attachment</Filter>
+    </ClCompile>
+    <ClCompile Include="HW\WiimoteEmu\EmuSubroutines.cpp">
+      <Filter>HW %28Flipper/Hollywood%29\Wiimote\Emu</Filter>
+    </ClCompile>
+    <ClCompile Include="HW\WiimoteEmu\Encryption.cpp">
+      <Filter>HW %28Flipper/Hollywood%29\Wiimote\Emu</Filter>
+    </ClCompile>
+    <ClCompile Include="HW\WiimoteEmu\Speaker.cpp">
+      <Filter>HW %28Flipper/Hollywood%29\Wiimote\Emu</Filter>
+    </ClCompile>
+    <ClCompile Include="HW\WiimoteEmu\WiimoteEmu.cpp">
+      <Filter>HW %28Flipper/Hollywood%29\Wiimote\Emu</Filter>
+    </ClCompile>
+    <ClCompile Include="HW\WiimoteReal\IOWin.cpp">
+      <Filter>HW %28Flipper/Hollywood%29\Wiimote\Real</Filter>
+    </ClCompile>
+    <ClCompile Include="HW\WiimoteReal\WiimoteReal.cpp">
+      <Filter>HW %28Flipper/Hollywood%29\Wiimote\Real</Filter>
+    </ClCompile>
+    <ClCompile Include="HW\WII_IPC.cpp">
+      <Filter>HW %28Flipper/Hollywood%29\Wii IPC</Filter>
+    </ClCompile>
+    <ClCompile Include="HW\CPU.cpp">
+      <Filter>HW %28Flipper/Hollywood%29</Filter>
+    </ClCompile>
+    <ClCompile Include="HW\HW.cpp">
+      <Filter>HW %28Flipper/Hollywood%29</Filter>
+    </ClCompile>
+    <ClCompile Include="HW\Memmap.cpp">
+      <Filter>HW %28Flipper/Hollywood%29</Filter>
+    </ClCompile>
+    <ClCompile Include="HW\MMIO.cpp">
+      <Filter>HW %28Flipper/Hollywood%29</Filter>
+    </ClCompile>
+    <ClCompile Include="HW\SystemTimers.cpp">
+      <Filter>HW %28Flipper/Hollywood%29</Filter>
+    </ClCompile>
+    <ClCompile Include="HW\WiiSaveCrypted.cpp">
+      <Filter>HW %28Flipper/Hollywood%29</Filter>
+    </ClCompile>
+    <ClCompile Include="DSP\DSPAssembler.cpp">
+      <Filter>DSPCore</Filter>
+    </ClCompile>
+    <ClCompile Include="DSP\DSPAccelerator.cpp">
+      <Filter>DSPCore</Filter>
+    </ClCompile>
+    <ClCompile Include="DSP\DSPAnalyzer.cpp">
+      <Filter>DSPCore</Filter>
+    </ClCompile>
+    <ClCompile Include="DSP\DSPCaptureLogger.cpp">
+      <Filter>DSPCore</Filter>
+    </ClCompile>
+    <ClCompile Include="DSP\DSPCodeUtil.cpp">
+      <Filter>DSPCore</Filter>
+    </ClCompile>
+    <ClCompile Include="DSP\DSPCore.cpp">
+      <Filter>DSPCore</Filter>
+    </ClCompile>
+    <ClCompile Include="DSP\DSPDisassembler.cpp">
+      <Filter>DSPCore</Filter>
+    </ClCompile>
+    <ClCompile Include="DSPEmulator.cpp">
+      <Filter>DSPCore</Filter>
+    </ClCompile>
+    <ClCompile Include="DSP\DSPHWInterface.cpp">
+      <Filter>DSPCore</Filter>
+    </ClCompile>
+    <ClCompile Include="DSP\DSPMemoryMap.cpp">
+      <Filter>DSPCore</Filter>
+    </ClCompile>
+    <ClCompile Include="DSP\DSPStacks.cpp">
+      <Filter>DSPCore</Filter>
+    </ClCompile>
+    <ClCompile Include="DSP\DSPTables.cpp">
+      <Filter>DSPCore</Filter>
+    </ClCompile>
+    <ClCompile Include="DSP\LabelMap.cpp">
+      <Filter>DSPCore</Filter>
+    </ClCompile>
+    <ClCompile Include="HW\Wiimote.cpp">
+      <Filter>HW %28Flipper/Hollywood%29\Wiimote</Filter>
+    </ClCompile>
+    <ClCompile Include="PowerPC\JitInterface.cpp">
+      <Filter>PowerPC</Filter>
+    </ClCompile>
+    <ClCompile Include="PowerPC\PowerPC.cpp">
+      <Filter>PowerPC</Filter>
+    </ClCompile>
+    <ClCompile Include="PowerPC\PPCAnalyst.cpp">
+      <Filter>PowerPC</Filter>
+    </ClCompile>
+    <ClCompile Include="PowerPC\PPCCache.cpp">
+      <Filter>PowerPC</Filter>
+    </ClCompile>
+    <ClCompile Include="PowerPC\PPCSymbolDB.cpp">
+      <Filter>PowerPC</Filter>
+    </ClCompile>
+    <ClCompile Include="PowerPC\PPCTables.cpp">
+      <Filter>PowerPC</Filter>
+    </ClCompile>
+    <ClCompile Include="PowerPC\Profiler.cpp">
+      <Filter>PowerPC</Filter>
+    </ClCompile>
+    <ClCompile Include="PowerPC\JitCommon\JitAsmCommon.cpp">
+      <Filter>PowerPC\JitCommon</Filter>
+    </ClCompile>
+    <ClCompile Include="PowerPC\JitCommon\JitBase.cpp">
+      <Filter>PowerPC\JitCommon</Filter>
+    </ClCompile>
+    <ClCompile Include="PowerPC\JitCommon\JitCache.cpp">
+      <Filter>PowerPC\JitCommon</Filter>
+    </ClCompile>
+    <ClCompile Include="PowerPC\Jit64IL\IR_X86.cpp">
+      <Filter>PowerPC\JitIL</Filter>
+    </ClCompile>
+    <ClCompile Include="PowerPC\Jit64IL\JitIL.cpp">
+      <Filter>PowerPC\JitIL</Filter>
+    </ClCompile>
+    <ClCompile Include="PowerPC\Jit64IL\JitIL_Tables.cpp">
+      <Filter>PowerPC\JitIL</Filter>
+    </ClCompile>
+    <ClCompile Include="PowerPC\Jit64\FPURegCache.cpp">
+      <Filter>PowerPC\Jit64</Filter>
+    </ClCompile>
+    <ClCompile Include="PowerPC\Jit64\GPRRegCache.cpp">
+      <Filter>PowerPC\Jit64</Filter>
+    </ClCompile>
+    <ClCompile Include="PowerPC\Jit64\Jit_Branch.cpp">
+      <Filter>PowerPC\Jit64</Filter>
+    </ClCompile>
+    <ClCompile Include="PowerPC\Jit64\Jit_SystemRegisters.cpp">
+      <Filter>PowerPC\Jit64</Filter>
+    </ClCompile>
+    <ClCompile Include="PowerPC\Jit64\Jit_FloatingPoint.cpp">
+      <Filter>PowerPC\Jit64</Filter>
+    </ClCompile>
+    <ClCompile Include="PowerPC\Jit64\Jit_Integer.cpp">
+      <Filter>PowerPC\Jit64</Filter>
+    </ClCompile>
+    <ClCompile Include="PowerPC\Jit64\Jit_LoadStore.cpp">
+      <Filter>PowerPC\Jit64</Filter>
+    </ClCompile>
+    <ClCompile Include="PowerPC\Jit64\Jit_LoadStoreFloating.cpp">
+      <Filter>PowerPC\Jit64</Filter>
+    </ClCompile>
+    <ClCompile Include="PowerPC\Jit64\Jit_LoadStorePaired.cpp">
+      <Filter>PowerPC\Jit64</Filter>
+    </ClCompile>
+    <ClCompile Include="PowerPC\Jit64\Jit_Paired.cpp">
+      <Filter>PowerPC\Jit64</Filter>
+    </ClCompile>
+    <ClCompile Include="PowerPC\Jit64\JitAsm.cpp">
+      <Filter>PowerPC\Jit64</Filter>
+    </ClCompile>
+    <ClCompile Include="PowerPC\Jit64\JitRegCache.cpp">
+      <Filter>PowerPC\Jit64</Filter>
+    </ClCompile>
+    <ClCompile Include="PowerPC\JitILCommon\JitILBase_Branch.cpp">
+      <Filter>PowerPC\JitILCommon</Filter>
+    </ClCompile>
+    <ClCompile Include="PowerPC\JitILCommon\JitILBase_FloatingPoint.cpp">
+      <Filter>PowerPC\JitILCommon</Filter>
+    </ClCompile>
+    <ClCompile Include="PowerPC\JitILCommon\JitILBase_Integer.cpp">
+      <Filter>PowerPC\JitILCommon</Filter>
+    </ClCompile>
+    <ClCompile Include="PowerPC\JitILCommon\JitILBase_LoadStore.cpp">
+      <Filter>PowerPC\JitILCommon</Filter>
+    </ClCompile>
+    <ClCompile Include="PowerPC\JitILCommon\JitILBase_LoadStoreFloating.cpp">
+      <Filter>PowerPC\JitILCommon</Filter>
+    </ClCompile>
+    <ClCompile Include="PowerPC\JitILCommon\JitILBase_LoadStorePaired.cpp">
+      <Filter>PowerPC\JitILCommon</Filter>
+    </ClCompile>
+    <ClCompile Include="PowerPC\JitILCommon\JitILBase_Paired.cpp">
+      <Filter>PowerPC\JitILCommon</Filter>
+    </ClCompile>
+    <ClCompile Include="PowerPC\JitILCommon\JitILBase_SystemRegisters.cpp">
+      <Filter>PowerPC\JitILCommon</Filter>
+    </ClCompile>
+    <ClCompile Include="PowerPC\JitILCommon\IR.cpp">
+      <Filter>PowerPC\JitILCommon</Filter>
+    </ClCompile>
+    <ClCompile Include="HW\GCKeyboardEmu.cpp">
+      <Filter>HW %28Flipper/Hollywood%29\GCKeyboard</Filter>
+    </ClCompile>
+    <ClCompile Include="HW\GCKeyboard.cpp">
+      <Filter>HW %28Flipper/Hollywood%29\GCKeyboard</Filter>
+    </ClCompile>
+    <ClCompile Include="PowerPC\MMU.cpp">
+      <Filter>PowerPC</Filter>
+    </ClCompile>
+    <ClCompile Include="HW\WiimoteEmu\HydraTLayer.cpp">
+      <Filter>HW %28Flipper/Hollywood%29\Wiimote\Emu</Filter>
+    </ClCompile>
+    <ClCompile Include="PowerPC\Jit64Common\BlockCache.cpp">
+      <Filter>PowerPC\Jit64Common</Filter>
+    </ClCompile>
+    <ClCompile Include="PowerPC\Jit64Common\EmuCodeBlock.cpp">
+      <Filter>PowerPC\Jit64Common</Filter>
+    </ClCompile>
+    <ClCompile Include="PowerPC\Jit64Common\FarCodeCache.cpp">
+      <Filter>PowerPC\Jit64Common</Filter>
+    </ClCompile>
+    <ClCompile Include="PowerPC\Jit64Common\Jit64AsmCommon.cpp">
+      <Filter>PowerPC\Jit64Common</Filter>
+    </ClCompile>
+    <ClCompile Include="PowerPC\Jit64Common\Jit64Base.cpp">
+      <Filter>PowerPC\Jit64Common</Filter>
+    </ClCompile>
+    <ClCompile Include="PowerPC\Jit64Common\TrampolineCache.cpp">
+      <Filter>PowerPC\Jit64Common</Filter>
+    </ClCompile>
+    <ClCompile Include="Analytics.cpp" />
+    <ClCompile Include="PowerPC\SignatureDB\CSVSignatureDB.cpp" />
+    <ClCompile Include="PowerPC\SignatureDB\DSYSignatureDB.cpp" />
+    <ClCompile Include="PowerPC\SignatureDB\MEGASignatureDB.cpp" />
+    <ClCompile Include="PowerPC\SignatureDB\SignatureDB.cpp" />
+    <ClCompile Include="IOS\USB\Bluetooth\BTBase.cpp">
+      <Filter>IOS\USB\Bluetooth</Filter>
+    </ClCompile>
+    <ClCompile Include="IOS\USB\Bluetooth\BTEmu.cpp">
+      <Filter>IOS\USB\Bluetooth</Filter>
+    </ClCompile>
+    <ClCompile Include="IOS\USB\Bluetooth\BTReal.cpp">
+      <Filter>IOS\USB\Bluetooth</Filter>
+    </ClCompile>
+    <ClCompile Include="IOS\USB\Bluetooth\BTStub.cpp">
+      <Filter>IOS\USB\Bluetooth</Filter>
+    </ClCompile>
+    <ClCompile Include="ARBruteForcer.cpp">
+      <Filter>ActionReplay</Filter>
+    </ClCompile>
+    <ClCompile Include="IOS\Device.cpp">
+      <Filter>IOS</Filter>
+    </ClCompile>
+    <ClCompile Include="IOS\DeviceStub.cpp">
+      <Filter>IOS</Filter>
+    </ClCompile>
+    <ClCompile Include="IOS\DI\DI.cpp">
+      <Filter>IOS\DI</Filter>
+    </ClCompile>
+    <ClCompile Include="IOS\FS\FileIO.cpp">
+      <Filter>IOS\FS</Filter>
+    </ClCompile>
+    <ClCompile Include="IOS\ES\ES.cpp">
+      <Filter>IOS\ES</Filter>
+    </ClCompile>
+    <ClCompile Include="IOS\ES\Formats.cpp">
+      <Filter>IOS\ES</Filter>
+    </ClCompile>
+    <ClCompile Include="IOS\ES\Identity.cpp">
+      <Filter>IOS\ES</Filter>
+    </ClCompile>
+    <ClCompile Include="IOS\ES\NandUtils.cpp">
+      <Filter>IOS\ES</Filter>
+    </ClCompile>
+    <ClCompile Include="IOS\ES\TitleContents.cpp">
+      <Filter>IOS\ES</Filter>
+    </ClCompile>
+    <ClCompile Include="IOS\ES\TitleInformation.cpp">
+      <Filter>IOS\ES</Filter>
+    </ClCompile>
+    <ClCompile Include="IOS\ES\TitleManagement.cpp">
+      <Filter>IOS\ES</Filter>
+    </ClCompile>
+    <ClCompile Include="IOS\ES\Views.cpp">
+      <Filter>IOS\ES</Filter>
+    </ClCompile>
+    <ClCompile Include="IOS\FS\FS.cpp">
+      <Filter>IOS\FS</Filter>
+    </ClCompile>
+    <ClCompile Include="IOS\Network\ICMPLin.cpp">
+      <Filter>IOS\Network</Filter>
+    </ClCompile>
+    <ClCompile Include="IOS\IOS.cpp">
+      <Filter>IOS</Filter>
+    </ClCompile>
+    <ClCompile Include="IOS\MemoryValues.cpp">
+      <Filter>IOS</Filter>
+    </ClCompile>
+    <ClCompile Include="IOS\MIOS.cpp">
+      <Filter>IOS</Filter>
+    </ClCompile>
+    <ClCompile Include="IOS\Network\MACUtils.cpp">
+      <Filter>IOS\Network</Filter>
+    </ClCompile>
+    <ClCompile Include="IOS\Network\Socket.cpp">
+      <Filter>IOS\Network</Filter>
+    </ClCompile>
+    <ClCompile Include="IOS\Network\SSL.cpp">
+      <Filter>IOS\Network</Filter>
+    </ClCompile>
+    <ClCompile Include="IOS\Network\IP\Top.cpp">
+      <Filter>IOS\Network\IP</Filter>
+    </ClCompile>
+    <ClCompile Include="IOS\Network\KD\NetKDRequest.cpp">
+      <Filter>IOS\Network\KD</Filter>
+    </ClCompile>
+    <ClCompile Include="IOS\Network\KD\NetKDTime.cpp">
+      <Filter>IOS\Network\KD</Filter>
+    </ClCompile>
+    <ClCompile Include="IOS\Network\KD\NWC24Config.cpp">
+      <Filter>IOS\Network\KD</Filter>
+    </ClCompile>
+    <ClCompile Include="IOS\Network\NCD\Config.cpp">
+      <Filter>IOS\Network\NCD</Filter>
+    </ClCompile>
+    <ClCompile Include="IOS\Network\NCD\Manage.cpp">
+      <Filter>IOS\Network\NCD</Filter>
+    </ClCompile>
+    <ClCompile Include="IOS\Network\WD\Command.cpp">
+      <Filter>IOS\Network\WD</Filter>
+    </ClCompile>
+    <ClCompile Include="IOS\SDIO\SDIOSlot0.cpp">
+      <Filter>IOS\SDIO</Filter>
+    </ClCompile>
+    <ClCompile Include="IOS\STM\STM.cpp">
+      <Filter>IOS\STM</Filter>
+    </ClCompile>
+    <ClCompile Include="IOS\USB\Common.cpp">
+      <Filter>IOS\USB</Filter>
+    </ClCompile>
+    <ClCompile Include="IOS\USB\LibusbDevice.cpp">
+      <Filter>IOS\USB</Filter>
+    </ClCompile>
+    <ClCompile Include="IOS\USB\Host.cpp">
+      <Filter>IOS\USB</Filter>
+    </ClCompile>
+    <ClCompile Include="IOS\USB\OH0\OH0.cpp">
+      <Filter>IOS\USB</Filter>
+    </ClCompile>
+    <ClCompile Include="IOS\USB\OH0\OH0Device.cpp">
+      <Filter>IOS\USB</Filter>
+    </ClCompile>
+    <ClCompile Include="IOS\USB\USB_HID\HIDv4.cpp">
+      <Filter>IOS\USB</Filter>
+    </ClCompile>
+    <ClCompile Include="IOS\USB\USB_VEN\VEN.cpp">
+      <Filter>IOS\USB</Filter>
+    </ClCompile>
+    <ClCompile Include="IOS\USB\USBV0.cpp">
+      <Filter>IOS\USB</Filter>
+    </ClCompile>
+    <ClCompile Include="IOS\USB\USBV4.cpp">
+      <Filter>IOS\USB</Filter>
+    </ClCompile>
+    <ClCompile Include="IOS\USB\USBV5.cpp">
+      <Filter>IOS\USB</Filter>
+    </ClCompile>
+    <ClCompile Include="IOS\USB\USB_KBD.cpp">
+      <Filter>IOS\USB</Filter>
+    </ClCompile>
+    <ClCompile Include="IOS\WFS\WFSI.cpp">
+      <Filter>IOS\WFS</Filter>
+    </ClCompile>
+    <ClCompile Include="IOS\WFS\WFSSRV.cpp">
+      <Filter>IOS\WFS</Filter>
+    </ClCompile>
+    <ClCompile Include="IOS\USB\Bluetooth\WiimoteDevice.cpp">
+      <Filter>IOS\USB\Bluetooth</Filter>
+    </ClCompile>
+    <ClCompile Include="IOS\USB\Bluetooth\WiimoteHIDAttr.cpp">
+      <Filter>IOS\USB\Bluetooth</Filter>
+    </ClCompile>
+    <ClCompile Include="PowerPC\Jit64Common\ConstantPool.cpp">
+      <Filter>PowerPC\Jit64Common</Filter>
+    </ClCompile>
+  </ItemGroup>
+  <ItemGroup>
+    <ClInclude Include="BootManager.h" />
+    <ClInclude Include="ConfigManager.h" />
+    <ClInclude Include="Core.h" />
+    <ClInclude Include="CoreTiming.h" />
+    <ClInclude Include="ec_wii.h" />
+    <ClInclude Include="Host.h" />
+    <ClInclude Include="HotkeyManager.h" />
+    <ClInclude Include="MemTools.h" />
+    <ClInclude Include="Movie.h" />
+    <ClInclude Include="NetPlayClient.h" />
+    <ClInclude Include="NetPlayProto.h" />
+    <ClInclude Include="NetPlayServer.h" />
+    <ClInclude Include="PatchEngine.h" />
+    <ClInclude Include="ConfigLoaders\BaseConfigLoader.h" />
+    <ClInclude Include="ConfigLoaders\GameConfigLoader.h" />
+    <ClInclude Include="ConfigLoaders\MovieConfigLoader.h" />
+    <ClInclude Include="ConfigLoaders\NetPlayConfigLoader.h" />
+    <ClInclude Include="State.h" />
+    <ClInclude Include="WiiRoot.h" />
+    <ClInclude Include="ActionReplay.h">
+      <Filter>ActionReplay</Filter>
+    </ClInclude>
+    <ClInclude Include="ARDecrypt.h">
+      <Filter>ActionReplay</Filter>
+    </ClInclude>
+    <ClInclude Include="Boot\Boot.h">
+      <Filter>Boot</Filter>
+    </ClInclude>
+    <ClInclude Include="Boot\Boot_DOL.h">
+      <Filter>Boot</Filter>
+    </ClInclude>
+    <ClInclude Include="Boot\ElfReader.h">
+      <Filter>Boot</Filter>
+    </ClInclude>
+    <ClInclude Include="Boot\ElfTypes.h">
+      <Filter>Boot</Filter>
+    </ClInclude>
+    <ClInclude Include="Debugger\Debugger_SymbolMap.h">
+      <Filter>Debugger</Filter>
+    </ClInclude>
+    <ClInclude Include="Debugger\Dump.h">
+      <Filter>Debugger</Filter>
+    </ClInclude>
+    <ClInclude Include="Debugger\GCELF.h">
+      <Filter>Debugger</Filter>
+    </ClInclude>
+    <ClInclude Include="Debugger\PPCDebugInterface.h">
+      <Filter>Debugger</Filter>
+    </ClInclude>
+    <ClInclude Include="Debugger\RSO.h">
+      <Filter>Debugger</Filter>
+    </ClInclude>
+    <ClInclude Include="DSP\Interpreter\DSPIntCCUtil.h">
+      <Filter>DSPCore\Interpreter</Filter>
+    </ClInclude>
+    <ClInclude Include="DSP\Interpreter\DSPInterpreter.h">
+      <Filter>DSPCore\Interpreter</Filter>
+    </ClInclude>
+    <ClInclude Include="DSP\Interpreter\DSPIntExtOps.h">
+      <Filter>DSPCore\Interpreter</Filter>
+    </ClInclude>
+    <ClInclude Include="DSP\Interpreter\DSPIntUtil.h">
+      <Filter>DSPCore\Interpreter</Filter>
+    </ClInclude>
+    <ClInclude Include="DSP\Jit\DSPEmitter.h">
+      <Filter>DSPCore\Jit</Filter>
+    </ClInclude>
+    <ClInclude Include="DSP\Jit\DSPJitRegCache.h">
+      <Filter>DSPCore\Jit</Filter>
+    </ClInclude>
+    <ClInclude Include="FifoPlayer\FifoAnalyzer.h">
+      <Filter>FifoPlayer</Filter>
+    </ClInclude>
+    <ClInclude Include="FifoPlayer\FifoDataFile.h">
+      <Filter>FifoPlayer</Filter>
+    </ClInclude>
+    <ClInclude Include="FifoPlayer\FifoPlaybackAnalyzer.h">
+      <Filter>FifoPlayer</Filter>
+    </ClInclude>
+    <ClInclude Include="FifoPlayer\FifoPlayer.h">
+      <Filter>FifoPlayer</Filter>
+    </ClInclude>
+    <ClInclude Include="FifoPlayer\FifoRecordAnalyzer.h">
+      <Filter>FifoPlayer</Filter>
+    </ClInclude>
+    <ClInclude Include="FifoPlayer\FifoRecorder.h">
+      <Filter>FifoPlayer</Filter>
+    </ClInclude>
+    <ClInclude Include="GeckoCode.h">
+      <Filter>GeckoCode</Filter>
+    </ClInclude>
+    <ClInclude Include="GeckoCodeConfig.h">
+      <Filter>GeckoCode</Filter>
+    </ClInclude>
+    <ClInclude Include="HLE\HLE.h">
+      <Filter>HLE</Filter>
+    </ClInclude>
+    <ClInclude Include="HLE\HLE_Misc.h">
+      <Filter>HLE</Filter>
+    </ClInclude>
+    <ClInclude Include="HLE\HLE_OS.h">
+      <Filter>HLE</Filter>
+    </ClInclude>
+    <ClInclude Include="PowerPC\CachedInterpreter\CachedInterpreter.h">
+      <Filter>PowerPC\Cached Interpreter</Filter>
+    </ClInclude>
+    <ClInclude Include="PowerPC\CachedInterpreter\InterpreterBlockCache.h">
+      <Filter>PowerPC\Cached Interpreter</Filter>
+    </ClInclude>
+    <ClInclude Include="PowerPC\Interpreter\Interpreter.h">
+      <Filter>PowerPC\Interpreter</Filter>
+    </ClInclude>
+    <ClInclude Include="PowerPC\Interpreter\Interpreter_FPUtils.h">
+      <Filter>PowerPC\Interpreter</Filter>
+    </ClInclude>
+    <ClInclude Include="PowerPC\Jit64\Jit.h">
+      <Filter>PowerPC\Jit64</Filter>
+    </ClInclude>
+    <ClInclude Include="HW\AudioInterface.h">
+      <Filter>HW %28Flipper/Hollywood%29\AI - Audio Interface</Filter>
+    </ClInclude>
+    <ClInclude Include="HW\StreamADPCM.h">
+      <Filter>HW %28Flipper/Hollywood%29\AI - Audio Interface</Filter>
+    </ClInclude>
+    <ClInclude Include="HW\DVD\DVDInterface.h">
+      <Filter>HW %28Flipper/Hollywood%29\DI - Drive Interface</Filter>
+    </ClInclude>
+    <ClInclude Include="HW\DVD\DVDMath.h">
       <Filter>HW %28Flipper/Hollywood%29\DI - Drive Interface</Filter>
     </ClInclude>
-    <ClInclude Include="HW\DVD\DVDMath.h">
-      <Filter>HW %28Flipper/Hollywood%29\DI - Drive Interface</Filter>
-=======
-    <ClCompile Include="HW\SI\SI_DeviceGCAdapter.cpp">
-      <Filter>HW %28Flipper/Hollywood%29\SI - Serial Interface</Filter>
-    </ClCompile>
-    <ClCompile Include="HW\SI\SI_DeviceGCController.cpp">
-      <Filter>HW %28Flipper/Hollywood%29\SI - Serial Interface</Filter>
-    </ClCompile>
-    <ClCompile Include="HW\SI\SI_DeviceGCSteeringWheel.cpp">
-      <Filter>HW %28Flipper/Hollywood%29\SI - Serial Interface</Filter>
-    </ClCompile>
-    <ClCompile Include="HW\SI\SI_DeviceKeyboard.cpp">
-      <Filter>HW %28Flipper/Hollywood%29\SI - Serial Interface</Filter>
-    </ClCompile>
-    <ClCompile Include="HW\SI\SI_DeviceNull.cpp">
-      <Filter>HW %28Flipper/Hollywood%29\SI - Serial Interface</Filter>
-    </ClCompile>
-    <ClCompile Include="HW\VideoInterface.cpp">
-      <Filter>HW %28Flipper/Hollywood%29\VI - Video Interface</Filter>
-    </ClCompile>
-    <ClCompile Include="HW\WiimoteEmu\Attachment\Attachment.cpp">
-      <Filter>HW %28Flipper/Hollywood%29\Wiimote\Emu\Attachment</Filter>
-    </ClCompile>
-    <ClCompile Include="HW\WiimoteEmu\Attachment\Classic.cpp">
-      <Filter>HW %28Flipper/Hollywood%29\Wiimote\Emu\Attachment</Filter>
-    </ClCompile>
-    <ClCompile Include="HW\WiimoteEmu\Attachment\Drums.cpp">
-      <Filter>HW %28Flipper/Hollywood%29\Wiimote\Emu\Attachment</Filter>
-    </ClCompile>
-    <ClCompile Include="HW\WiimoteEmu\Attachment\Guitar.cpp">
-      <Filter>HW %28Flipper/Hollywood%29\Wiimote\Emu\Attachment</Filter>
-    </ClCompile>
-    <ClCompile Include="HW\WiimoteEmu\Attachment\Nunchuk.cpp">
-      <Filter>HW %28Flipper/Hollywood%29\Wiimote\Emu\Attachment</Filter>
-    </ClCompile>
-    <ClCompile Include="HW\WiimoteEmu\Attachment\Turntable.cpp">
-      <Filter>HW %28Flipper/Hollywood%29\Wiimote\Emu\Attachment</Filter>
-    </ClCompile>
-    <ClCompile Include="HW\WiimoteEmu\EmuSubroutines.cpp">
-      <Filter>HW %28Flipper/Hollywood%29\Wiimote\Emu</Filter>
-    </ClCompile>
-    <ClCompile Include="HW\WiimoteEmu\Encryption.cpp">
-      <Filter>HW %28Flipper/Hollywood%29\Wiimote\Emu</Filter>
-    </ClCompile>
-    <ClCompile Include="HW\WiimoteEmu\Speaker.cpp">
-      <Filter>HW %28Flipper/Hollywood%29\Wiimote\Emu</Filter>
-    </ClCompile>
-    <ClCompile Include="HW\WiimoteEmu\WiimoteEmu.cpp">
-      <Filter>HW %28Flipper/Hollywood%29\Wiimote\Emu</Filter>
-    </ClCompile>
-    <ClCompile Include="HW\WiimoteReal\IOWin.cpp">
-      <Filter>HW %28Flipper/Hollywood%29\Wiimote\Real</Filter>
-    </ClCompile>
-    <ClCompile Include="HW\WiimoteReal\WiimoteReal.cpp">
-      <Filter>HW %28Flipper/Hollywood%29\Wiimote\Real</Filter>
-    </ClCompile>
-    <ClCompile Include="HW\WII_IPC.cpp">
-      <Filter>HW %28Flipper/Hollywood%29\Wii IPC</Filter>
-    </ClCompile>
-    <ClCompile Include="HW\CPU.cpp">
-      <Filter>HW %28Flipper/Hollywood%29</Filter>
-    </ClCompile>
-    <ClCompile Include="HW\HW.cpp">
-      <Filter>HW %28Flipper/Hollywood%29</Filter>
-    </ClCompile>
-    <ClCompile Include="HW\Memmap.cpp">
-      <Filter>HW %28Flipper/Hollywood%29</Filter>
-    </ClCompile>
-    <ClCompile Include="HW\MMIO.cpp">
-      <Filter>HW %28Flipper/Hollywood%29</Filter>
-    </ClCompile>
-    <ClCompile Include="HW\SystemTimers.cpp">
-      <Filter>HW %28Flipper/Hollywood%29</Filter>
-    </ClCompile>
-    <ClCompile Include="HW\WiiSaveCrypted.cpp">
-      <Filter>HW %28Flipper/Hollywood%29</Filter>
-    </ClCompile>
-    <ClCompile Include="DSP\DSPAssembler.cpp">
-      <Filter>DSPCore</Filter>
-    </ClCompile>
-    <ClCompile Include="DSP\DSPAccelerator.cpp">
-      <Filter>DSPCore</Filter>
-    </ClCompile>
-    <ClCompile Include="DSP\DSPAnalyzer.cpp">
-      <Filter>DSPCore</Filter>
-    </ClCompile>
-    <ClCompile Include="DSP\DSPCaptureLogger.cpp">
-      <Filter>DSPCore</Filter>
-    </ClCompile>
-    <ClCompile Include="DSP\DSPCodeUtil.cpp">
-      <Filter>DSPCore</Filter>
-    </ClCompile>
-    <ClCompile Include="DSP\DSPCore.cpp">
-      <Filter>DSPCore</Filter>
-    </ClCompile>
-    <ClCompile Include="DSP\DSPDisassembler.cpp">
-      <Filter>DSPCore</Filter>
-    </ClCompile>
-    <ClCompile Include="DSPEmulator.cpp">
-      <Filter>DSPCore</Filter>
-    </ClCompile>
-    <ClCompile Include="DSP\DSPHWInterface.cpp">
-      <Filter>DSPCore</Filter>
-    </ClCompile>
-    <ClCompile Include="DSP\DSPMemoryMap.cpp">
-      <Filter>DSPCore</Filter>
-    </ClCompile>
-    <ClCompile Include="DSP\DSPStacks.cpp">
-      <Filter>DSPCore</Filter>
-    </ClCompile>
-    <ClCompile Include="DSP\DSPTables.cpp">
-      <Filter>DSPCore</Filter>
-    </ClCompile>
-    <ClCompile Include="DSP\LabelMap.cpp">
-      <Filter>DSPCore</Filter>
-    </ClCompile>
-    <ClCompile Include="HW\Wiimote.cpp">
-      <Filter>HW %28Flipper/Hollywood%29\Wiimote</Filter>
-    </ClCompile>
-    <ClCompile Include="PowerPC\JitInterface.cpp">
-      <Filter>PowerPC</Filter>
-    </ClCompile>
-    <ClCompile Include="PowerPC\PowerPC.cpp">
-      <Filter>PowerPC</Filter>
-    </ClCompile>
-    <ClCompile Include="PowerPC\PPCAnalyst.cpp">
-      <Filter>PowerPC</Filter>
-    </ClCompile>
-    <ClCompile Include="PowerPC\PPCCache.cpp">
-      <Filter>PowerPC</Filter>
-    </ClCompile>
-    <ClCompile Include="PowerPC\PPCSymbolDB.cpp">
-      <Filter>PowerPC</Filter>
-    </ClCompile>
-    <ClCompile Include="PowerPC\PPCTables.cpp">
-      <Filter>PowerPC</Filter>
-    </ClCompile>
-    <ClCompile Include="PowerPC\Profiler.cpp">
-      <Filter>PowerPC</Filter>
-    </ClCompile>
-    <ClCompile Include="PowerPC\JitCommon\JitAsmCommon.cpp">
-      <Filter>PowerPC\JitCommon</Filter>
-    </ClCompile>
-    <ClCompile Include="PowerPC\JitCommon\JitBase.cpp">
-      <Filter>PowerPC\JitCommon</Filter>
-    </ClCompile>
-    <ClCompile Include="PowerPC\JitCommon\JitCache.cpp">
-      <Filter>PowerPC\JitCommon</Filter>
-    </ClCompile>
-    <ClCompile Include="PowerPC\Jit64IL\IR_X86.cpp">
-      <Filter>PowerPC\JitIL</Filter>
-    </ClCompile>
-    <ClCompile Include="PowerPC\Jit64IL\JitIL.cpp">
-      <Filter>PowerPC\JitIL</Filter>
-    </ClCompile>
-    <ClCompile Include="PowerPC\Jit64IL\JitIL_Tables.cpp">
-      <Filter>PowerPC\JitIL</Filter>
-    </ClCompile>
-    <ClCompile Include="PowerPC\Jit64\FPURegCache.cpp">
-      <Filter>PowerPC\Jit64</Filter>
-    </ClCompile>
-    <ClCompile Include="PowerPC\Jit64\GPRRegCache.cpp">
-      <Filter>PowerPC\Jit64</Filter>
-    </ClCompile>
-    <ClCompile Include="PowerPC\Jit64\Jit_Branch.cpp">
-      <Filter>PowerPC\Jit64</Filter>
-    </ClCompile>
-    <ClCompile Include="PowerPC\Jit64\Jit_SystemRegisters.cpp">
-      <Filter>PowerPC\Jit64</Filter>
-    </ClCompile>
-    <ClCompile Include="PowerPC\Jit64\Jit_FloatingPoint.cpp">
-      <Filter>PowerPC\Jit64</Filter>
-    </ClCompile>
-    <ClCompile Include="PowerPC\Jit64\Jit_Integer.cpp">
-      <Filter>PowerPC\Jit64</Filter>
-    </ClCompile>
-    <ClCompile Include="PowerPC\Jit64\Jit_LoadStore.cpp">
-      <Filter>PowerPC\Jit64</Filter>
-    </ClCompile>
-    <ClCompile Include="PowerPC\Jit64\Jit_LoadStoreFloating.cpp">
-      <Filter>PowerPC\Jit64</Filter>
-    </ClCompile>
-    <ClCompile Include="PowerPC\Jit64\Jit_LoadStorePaired.cpp">
-      <Filter>PowerPC\Jit64</Filter>
-    </ClCompile>
-    <ClCompile Include="PowerPC\Jit64\Jit_Paired.cpp">
-      <Filter>PowerPC\Jit64</Filter>
-    </ClCompile>
-    <ClCompile Include="PowerPC\Jit64\JitAsm.cpp">
-      <Filter>PowerPC\Jit64</Filter>
-    </ClCompile>
-    <ClCompile Include="PowerPC\Jit64\JitRegCache.cpp">
-      <Filter>PowerPC\Jit64</Filter>
-    </ClCompile>
-    <ClCompile Include="PowerPC\JitILCommon\JitILBase_Branch.cpp">
-      <Filter>PowerPC\JitILCommon</Filter>
-    </ClCompile>
-    <ClCompile Include="PowerPC\JitILCommon\JitILBase_FloatingPoint.cpp">
-      <Filter>PowerPC\JitILCommon</Filter>
-    </ClCompile>
-    <ClCompile Include="PowerPC\JitILCommon\JitILBase_Integer.cpp">
-      <Filter>PowerPC\JitILCommon</Filter>
-    </ClCompile>
-    <ClCompile Include="PowerPC\JitILCommon\JitILBase_LoadStore.cpp">
-      <Filter>PowerPC\JitILCommon</Filter>
-    </ClCompile>
-    <ClCompile Include="PowerPC\JitILCommon\JitILBase_LoadStoreFloating.cpp">
-      <Filter>PowerPC\JitILCommon</Filter>
-    </ClCompile>
-    <ClCompile Include="PowerPC\JitILCommon\JitILBase_LoadStorePaired.cpp">
-      <Filter>PowerPC\JitILCommon</Filter>
-    </ClCompile>
-    <ClCompile Include="PowerPC\JitILCommon\JitILBase_Paired.cpp">
-      <Filter>PowerPC\JitILCommon</Filter>
-    </ClCompile>
-    <ClCompile Include="PowerPC\JitILCommon\JitILBase_SystemRegisters.cpp">
-      <Filter>PowerPC\JitILCommon</Filter>
-    </ClCompile>
-    <ClCompile Include="PowerPC\JitILCommon\IR.cpp">
-      <Filter>PowerPC\JitILCommon</Filter>
-    </ClCompile>
-    <ClCompile Include="HW\GCKeyboardEmu.cpp">
-      <Filter>HW %28Flipper/Hollywood%29\GCKeyboard</Filter>
-    </ClCompile>
-    <ClCompile Include="HW\GCKeyboard.cpp">
-      <Filter>HW %28Flipper/Hollywood%29\GCKeyboard</Filter>
-    </ClCompile>
-    <ClCompile Include="PowerPC\MMU.cpp">
-      <Filter>PowerPC</Filter>
-    </ClCompile>
-    <ClCompile Include="PowerPC\Jit64Common\BlockCache.cpp">
-      <Filter>PowerPC\Jit64Common</Filter>
-    </ClCompile>
-    <ClCompile Include="PowerPC\Jit64Common\EmuCodeBlock.cpp">
-      <Filter>PowerPC\Jit64Common</Filter>
-    </ClCompile>
-    <ClCompile Include="PowerPC\Jit64Common\FarCodeCache.cpp">
-      <Filter>PowerPC\Jit64Common</Filter>
-    </ClCompile>
-    <ClCompile Include="PowerPC\Jit64Common\Jit64AsmCommon.cpp">
-      <Filter>PowerPC\Jit64Common</Filter>
-    </ClCompile>
-    <ClCompile Include="PowerPC\Jit64Common\Jit64Base.cpp">
-      <Filter>PowerPC\Jit64Common</Filter>
-    </ClCompile>
-    <ClCompile Include="PowerPC\Jit64Common\TrampolineCache.cpp">
-      <Filter>PowerPC\Jit64Common</Filter>
-    </ClCompile>
-    <ClCompile Include="Analytics.cpp" />
-    <ClCompile Include="PowerPC\SignatureDB\CSVSignatureDB.cpp" />
-    <ClCompile Include="PowerPC\SignatureDB\DSYSignatureDB.cpp" />
-    <ClCompile Include="PowerPC\SignatureDB\MEGASignatureDB.cpp" />
-    <ClCompile Include="PowerPC\SignatureDB\SignatureDB.cpp" />
-    <ClCompile Include="IOS\USB\Bluetooth\BTBase.cpp">
-      <Filter>IOS\USB\Bluetooth</Filter>
-    </ClCompile>
-    <ClCompile Include="IOS\USB\Bluetooth\BTEmu.cpp">
-      <Filter>IOS\USB\Bluetooth</Filter>
-    </ClCompile>
-    <ClCompile Include="IOS\USB\Bluetooth\BTReal.cpp">
-      <Filter>IOS\USB\Bluetooth</Filter>
-    </ClCompile>
-    <ClCompile Include="IOS\USB\Bluetooth\BTStub.cpp">
-      <Filter>IOS\USB\Bluetooth</Filter>
-    </ClCompile>
-    <ClCompile Include="IOS\Device.cpp">
-      <Filter>IOS</Filter>
-    </ClCompile>
-    <ClCompile Include="IOS\DeviceStub.cpp">
-      <Filter>IOS</Filter>
-    </ClCompile>
-    <ClCompile Include="IOS\DI\DI.cpp">
-      <Filter>IOS\DI</Filter>
-    </ClCompile>
-    <ClCompile Include="IOS\FS\FileIO.cpp">
-      <Filter>IOS\FS</Filter>
-    </ClCompile>
-    <ClCompile Include="IOS\ES\ES.cpp">
-      <Filter>IOS\ES</Filter>
-    </ClCompile>
-    <ClCompile Include="IOS\ES\Formats.cpp">
-      <Filter>IOS\ES</Filter>
-    </ClCompile>
-    <ClCompile Include="IOS\ES\Identity.cpp">
-      <Filter>IOS\ES</Filter>
-    </ClCompile>
-    <ClCompile Include="IOS\ES\NandUtils.cpp">
-      <Filter>IOS\ES</Filter>
-    </ClCompile>
-    <ClCompile Include="IOS\ES\TitleContents.cpp">
-      <Filter>IOS\ES</Filter>
-    </ClCompile>
-    <ClCompile Include="IOS\ES\TitleInformation.cpp">
-      <Filter>IOS\ES</Filter>
-    </ClCompile>
-    <ClCompile Include="IOS\ES\TitleManagement.cpp">
-      <Filter>IOS\ES</Filter>
-    </ClCompile>
-    <ClCompile Include="IOS\ES\Views.cpp">
-      <Filter>IOS\ES</Filter>
-    </ClCompile>
-    <ClCompile Include="IOS\FS\FS.cpp">
-      <Filter>IOS\FS</Filter>
-    </ClCompile>
-    <ClCompile Include="IOS\Network\ICMPLin.cpp">
-      <Filter>IOS\Network</Filter>
-    </ClCompile>
-    <ClCompile Include="IOS\IOS.cpp">
-      <Filter>IOS</Filter>
-    </ClCompile>
-    <ClCompile Include="IOS\MemoryValues.cpp">
-      <Filter>IOS</Filter>
-    </ClCompile>
-    <ClCompile Include="IOS\MIOS.cpp">
-      <Filter>IOS</Filter>
-    </ClCompile>
-    <ClCompile Include="IOS\Network\MACUtils.cpp">
-      <Filter>IOS\Network</Filter>
-    </ClCompile>
-    <ClCompile Include="IOS\Network\Socket.cpp">
-      <Filter>IOS\Network</Filter>
-    </ClCompile>
-    <ClCompile Include="IOS\Network\SSL.cpp">
-      <Filter>IOS\Network</Filter>
-    </ClCompile>
-    <ClCompile Include="IOS\Network\IP\Top.cpp">
-      <Filter>IOS\Network\IP</Filter>
-    </ClCompile>
-    <ClCompile Include="IOS\Network\KD\NetKDRequest.cpp">
-      <Filter>IOS\Network\KD</Filter>
-    </ClCompile>
-    <ClCompile Include="IOS\Network\KD\NetKDTime.cpp">
-      <Filter>IOS\Network\KD</Filter>
-    </ClCompile>
-    <ClCompile Include="IOS\Network\KD\NWC24Config.cpp">
-      <Filter>IOS\Network\KD</Filter>
-    </ClCompile>
-    <ClCompile Include="IOS\Network\NCD\Config.cpp">
-      <Filter>IOS\Network\NCD</Filter>
-    </ClCompile>
-    <ClCompile Include="IOS\Network\NCD\Manage.cpp">
-      <Filter>IOS\Network\NCD</Filter>
-    </ClCompile>
-    <ClCompile Include="IOS\Network\WD\Command.cpp">
-      <Filter>IOS\Network\WD</Filter>
-    </ClCompile>
-    <ClCompile Include="IOS\SDIO\SDIOSlot0.cpp">
-      <Filter>IOS\SDIO</Filter>
-    </ClCompile>
-    <ClCompile Include="IOS\STM\STM.cpp">
-      <Filter>IOS\STM</Filter>
-    </ClCompile>
-    <ClCompile Include="IOS\USB\Common.cpp">
-      <Filter>IOS\USB</Filter>
-    </ClCompile>
-    <ClCompile Include="IOS\USB\LibusbDevice.cpp">
-      <Filter>IOS\USB</Filter>
-    </ClCompile>
-    <ClCompile Include="IOS\USB\Host.cpp">
-      <Filter>IOS\USB</Filter>
-    </ClCompile>
-    <ClCompile Include="IOS\USB\OH0\OH0.cpp">
-      <Filter>IOS\USB</Filter>
-    </ClCompile>
-    <ClCompile Include="IOS\USB\OH0\OH0Device.cpp">
-      <Filter>IOS\USB</Filter>
-    </ClCompile>
-    <ClCompile Include="IOS\USB\USB_HID\HIDv4.cpp">
-      <Filter>IOS\USB</Filter>
-    </ClCompile>
-    <ClCompile Include="IOS\USB\USB_VEN\VEN.cpp">
-      <Filter>IOS\USB</Filter>
-    </ClCompile>
-    <ClCompile Include="IOS\USB\USBV0.cpp">
-      <Filter>IOS\USB</Filter>
-    </ClCompile>
-    <ClCompile Include="IOS\USB\USBV4.cpp">
-      <Filter>IOS\USB</Filter>
-    </ClCompile>
-    <ClCompile Include="IOS\USB\USBV5.cpp">
-      <Filter>IOS\USB</Filter>
-    </ClCompile>
-    <ClCompile Include="IOS\USB\USB_KBD.cpp">
-      <Filter>IOS\USB</Filter>
-    </ClCompile>
-    <ClCompile Include="IOS\WFS\WFSI.cpp">
-      <Filter>IOS\WFS</Filter>
-    </ClCompile>
-    <ClCompile Include="IOS\WFS\WFSSRV.cpp">
-      <Filter>IOS\WFS</Filter>
-    </ClCompile>
-    <ClCompile Include="IOS\USB\Bluetooth\WiimoteDevice.cpp">
-      <Filter>IOS\USB\Bluetooth</Filter>
-    </ClCompile>
-    <ClCompile Include="IOS\USB\Bluetooth\WiimoteHIDAttr.cpp">
-      <Filter>IOS\USB\Bluetooth</Filter>
-    </ClCompile>
-    <ClCompile Include="PowerPC\Jit64Common\ConstantPool.cpp">
-      <Filter>PowerPC\Jit64Common</Filter>
-    </ClCompile>
-  </ItemGroup>
-  <ItemGroup>
-    <ClInclude Include="BootManager.h" />
-    <ClInclude Include="ConfigManager.h" />
-    <ClInclude Include="Core.h" />
-    <ClInclude Include="CoreTiming.h" />
-    <ClInclude Include="ec_wii.h" />
-    <ClInclude Include="Host.h" />
-    <ClInclude Include="HotkeyManager.h" />
-    <ClInclude Include="MemTools.h" />
-    <ClInclude Include="Movie.h" />
-    <ClInclude Include="NetPlayClient.h" />
-    <ClInclude Include="NetPlayProto.h" />
-    <ClInclude Include="NetPlayServer.h" />
-    <ClInclude Include="PatchEngine.h" />
-    <ClInclude Include="ConfigLoaders\BaseConfigLoader.h" />
-    <ClInclude Include="ConfigLoaders\GameConfigLoader.h" />
-    <ClInclude Include="ConfigLoaders\MovieConfigLoader.h" />
-    <ClInclude Include="ConfigLoaders\NetPlayConfigLoader.h" />
-    <ClInclude Include="State.h" />
-    <ClInclude Include="WiiRoot.h" />
-    <ClInclude Include="ActionReplay.h">
-      <Filter>ActionReplay</Filter>
-    </ClInclude>
-    <ClInclude Include="ARDecrypt.h">
-      <Filter>ActionReplay</Filter>
-    </ClInclude>
-    <ClInclude Include="Boot\Boot.h">
-      <Filter>Boot</Filter>
-    </ClInclude>
-    <ClInclude Include="Boot\Boot_DOL.h">
-      <Filter>Boot</Filter>
-    </ClInclude>
-    <ClInclude Include="Boot\ElfReader.h">
-      <Filter>Boot</Filter>
-    </ClInclude>
-    <ClInclude Include="Boot\ElfTypes.h">
-      <Filter>Boot</Filter>
-    </ClInclude>
-    <ClInclude Include="Debugger\Debugger_SymbolMap.h">
-      <Filter>Debugger</Filter>
-    </ClInclude>
-    <ClInclude Include="Debugger\Dump.h">
-      <Filter>Debugger</Filter>
-    </ClInclude>
-    <ClInclude Include="Debugger\GCELF.h">
-      <Filter>Debugger</Filter>
-    </ClInclude>
-    <ClInclude Include="Debugger\PPCDebugInterface.h">
-      <Filter>Debugger</Filter>
-    </ClInclude>
-    <ClInclude Include="Debugger\RSO.h">
-      <Filter>Debugger</Filter>
-    </ClInclude>
-    <ClInclude Include="DSP\Interpreter\DSPIntCCUtil.h">
-      <Filter>DSPCore\Interpreter</Filter>
-    </ClInclude>
-    <ClInclude Include="DSP\Interpreter\DSPInterpreter.h">
-      <Filter>DSPCore\Interpreter</Filter>
-    </ClInclude>
-    <ClInclude Include="DSP\Interpreter\DSPIntExtOps.h">
-      <Filter>DSPCore\Interpreter</Filter>
-    </ClInclude>
-    <ClInclude Include="DSP\Interpreter\DSPIntUtil.h">
-      <Filter>DSPCore\Interpreter</Filter>
-    </ClInclude>
-    <ClInclude Include="DSP\Jit\DSPEmitter.h">
-      <Filter>DSPCore\Jit</Filter>
-    </ClInclude>
-    <ClInclude Include="DSP\Jit\DSPJitRegCache.h">
-      <Filter>DSPCore\Jit</Filter>
-    </ClInclude>
-    <ClInclude Include="FifoPlayer\FifoAnalyzer.h">
-      <Filter>FifoPlayer</Filter>
-    </ClInclude>
-    <ClInclude Include="FifoPlayer\FifoDataFile.h">
-      <Filter>FifoPlayer</Filter>
-    </ClInclude>
-    <ClInclude Include="FifoPlayer\FifoPlaybackAnalyzer.h">
-      <Filter>FifoPlayer</Filter>
-    </ClInclude>
-    <ClInclude Include="FifoPlayer\FifoPlayer.h">
-      <Filter>FifoPlayer</Filter>
-    </ClInclude>
-    <ClInclude Include="FifoPlayer\FifoRecordAnalyzer.h">
-      <Filter>FifoPlayer</Filter>
-    </ClInclude>
-    <ClInclude Include="FifoPlayer\FifoRecorder.h">
-      <Filter>FifoPlayer</Filter>
-    </ClInclude>
-    <ClInclude Include="GeckoCode.h">
-      <Filter>GeckoCode</Filter>
-    </ClInclude>
-    <ClInclude Include="GeckoCodeConfig.h">
-      <Filter>GeckoCode</Filter>
-    </ClInclude>
-    <ClInclude Include="HLE\HLE.h">
-      <Filter>HLE</Filter>
-    </ClInclude>
-    <ClInclude Include="HLE\HLE_Misc.h">
-      <Filter>HLE</Filter>
-    </ClInclude>
-    <ClInclude Include="HLE\HLE_OS.h">
-      <Filter>HLE</Filter>
-    </ClInclude>
-    <ClInclude Include="PowerPC\CachedInterpreter\CachedInterpreter.h">
-      <Filter>PowerPC\Cached Interpreter</Filter>
-    </ClInclude>
-    <ClInclude Include="PowerPC\CachedInterpreter\InterpreterBlockCache.h">
-      <Filter>PowerPC\Cached Interpreter</Filter>
-    </ClInclude>
-    <ClInclude Include="PowerPC\Interpreter\Interpreter.h">
-      <Filter>PowerPC\Interpreter</Filter>
-    </ClInclude>
-    <ClInclude Include="PowerPC\Interpreter\Interpreter_FPUtils.h">
-      <Filter>PowerPC\Interpreter</Filter>
-    </ClInclude>
-    <ClInclude Include="PowerPC\Jit64\Jit.h">
-      <Filter>PowerPC\Jit64</Filter>
-    </ClInclude>
-    <ClInclude Include="HW\AudioInterface.h">
-      <Filter>HW %28Flipper/Hollywood%29\AI - Audio Interface</Filter>
-    </ClInclude>
-    <ClInclude Include="HW\StreamADPCM.h">
-      <Filter>HW %28Flipper/Hollywood%29\AI - Audio Interface</Filter>
-    </ClInclude>
-    <ClInclude Include="HW\DVD\DVDInterface.h">
-      <Filter>HW %28Flipper/Hollywood%29\DI - Drive Interface</Filter>
-    </ClInclude>
-    <ClInclude Include="HW\DVD\DVDMath.h">
-      <Filter>HW %28Flipper/Hollywood%29\DI - Drive Interface</Filter>
-    </ClInclude>
-    <ClInclude Include="HW\DVD\DVDThread.h">
-      <Filter>HW %28Flipper/Hollywood%29\DI - Drive Interface</Filter>
-    </ClInclude>
-    <ClInclude Include="HW\DVD\FileMonitor.h">
-      <Filter>HW %28Flipper/Hollywood%29\DI - Drive Interface</Filter>
-    </ClInclude>
-    <ClInclude Include="HW\DSPHLE\UCodes\AX.h">
-      <Filter>HW %28Flipper/Hollywood%29\DSP Interface + HLE\HLE\uCodes</Filter>
->>>>>>> e9ad0ec6
-    </ClInclude>
-    <ClInclude Include="HW\DVD\DVDThread.h">
-      <Filter>HW %28Flipper/Hollywood%29\DI - Drive Interface</Filter>
-    </ClInclude>
-    <ClInclude Include="HW\DVD\FileMonitor.h">
-      <Filter>HW %28Flipper/Hollywood%29\DI - Drive Interface</Filter>
-    </ClInclude>
-    <ClInclude Include="HW\DSPHLE\UCodes\AX.h">
-      <Filter>HW %28Flipper/Hollywood%29\DSP Interface + HLE\HLE\uCodes</Filter>
-    </ClInclude>
-    <ClInclude Include="HW\DSPHLE\UCodes\AXVoice.h">
-      <Filter>HW %28Flipper/Hollywood%29\DSP Interface + HLE\HLE\uCodes</Filter>
-    </ClInclude>
-    <ClInclude Include="HW\DSPHLE\UCodes\AXStructs.h">
-      <Filter>HW %28Flipper/Hollywood%29\DSP Interface + HLE\HLE\uCodes</Filter>
-    </ClInclude>
-    <ClInclude Include="HW\DSPHLE\UCodes\AXWii.h">
-      <Filter>HW %28Flipper/Hollywood%29\DSP Interface + HLE\HLE\uCodes</Filter>
-    </ClInclude>
-    <ClInclude Include="HW\DSPHLE\UCodes\CARD.h">
-      <Filter>HW %28Flipper/Hollywood%29\DSP Interface + HLE\HLE\uCodes</Filter>
-    </ClInclude>
-    <ClInclude Include="HW\DSPHLE\UCodes\GBA.h">
-      <Filter>HW %28Flipper/Hollywood%29\DSP Interface + HLE\HLE\uCodes</Filter>
-    </ClInclude>
-    <ClInclude Include="HW\DSPHLE\UCodes\INIT.h">
-      <Filter>HW %28Flipper/Hollywood%29\DSP Interface + HLE\HLE\uCodes</Filter>
-    </ClInclude>
-    <ClInclude Include="HW\DSPHLE\UCodes\ROM.h">
-      <Filter>HW %28Flipper/Hollywood%29\DSP Interface + HLE\HLE\uCodes</Filter>
-    </ClInclude>
-    <ClInclude Include="HW\DSPHLE\UCodes\Zelda.h">
-      <Filter>HW %28Flipper/Hollywood%29\DSP Interface + HLE\HLE\uCodes</Filter>
-    </ClInclude>
-    <ClInclude Include="HW\DSPHLE\UCodes\UCodes.h">
-      <Filter>HW %28Flipper/Hollywood%29\DSP Interface + HLE\HLE\uCodes</Filter>
-    </ClInclude>
-    <ClInclude Include="HW\DSPHLE\DSPHLE.h">
-      <Filter>HW %28Flipper/Hollywood%29\DSP Interface + HLE\HLE</Filter>
-    </ClInclude>
-    <ClInclude Include="HW\DSPHLE\MailHandler.h">
-      <Filter>HW %28Flipper/Hollywood%29\DSP Interface + HLE\HLE</Filter>
-    </ClInclude>
-    <ClInclude Include="HW\DSPLLE\DSPDebugInterface.h">
-      <Filter>HW %28Flipper/Hollywood%29\DSP Interface + HLE\LLE</Filter>
-    </ClInclude>
-    <ClInclude Include="DSP\DSPHost.h">
-      <Filter>HW %28Flipper/Hollywood%29\DSP Interface + HLE\LLE</Filter>
-    </ClInclude>
-    <ClInclude Include="HW\DSPLLE\DSPLLE.h">
-      <Filter>HW %28Flipper/Hollywood%29\DSP Interface + HLE\LLE</Filter>
-    </ClInclude>
-    <ClInclude Include="HW\DSPLLE\DSPLLEGlobals.h">
-      <Filter>HW %28Flipper/Hollywood%29\DSP Interface + HLE\LLE</Filter>
-    </ClInclude>
-    <ClInclude Include="HW\DSPLLE\DSPLLETools.h">
-      <Filter>HW %28Flipper/Hollywood%29\DSP Interface + HLE\LLE</Filter>
-    </ClInclude>
-    <ClInclude Include="HW\DSPLLE\DSPSymbols.h">
-      <Filter>HW %28Flipper/Hollywood%29\DSP Interface + HLE\LLE</Filter>
-    </ClInclude>
-    <ClInclude Include="HW\DSP.h">
-      <Filter>HW %28Flipper/Hollywood%29\DSP Interface + HLE</Filter>
-    </ClInclude>
-    <ClInclude Include="HW\EXI\EXI.h">
-      <Filter>HW %28Flipper/Hollywood%29\EXI - Expansion Interface</Filter>
-    </ClInclude>
-    <ClInclude Include="HW\EXI\EXI_Channel.h">
-      <Filter>HW %28Flipper/Hollywood%29\EXI - Expansion Interface</Filter>
-    </ClInclude>
-    <ClInclude Include="HW\EXI\EXI_Device.h">
-      <Filter>HW %28Flipper/Hollywood%29\EXI - Expansion Interface</Filter>
-    </ClInclude>
-    <ClInclude Include="HW\EXI\EXI_DeviceAD16.h">
-      <Filter>HW %28Flipper/Hollywood%29\EXI - Expansion Interface</Filter>
-    </ClInclude>
-    <ClInclude Include="HW\EXI\EXI_DeviceAGP.h">
-      <Filter>HW %28Flipper/Hollywood%29\EXI - Expansion Interface</Filter>
-    </ClInclude>
-    <ClInclude Include="HW\EXI\EXI_DeviceDummy.h">
-      <Filter>HW %28Flipper/Hollywood%29\EXI - Expansion Interface</Filter>
-    </ClInclude>
-    <ClInclude Include="HW\EXI\EXI_DeviceEthernet.h">
-      <Filter>HW %28Flipper/Hollywood%29\EXI - Expansion Interface</Filter>
-    </ClInclude>
-    <ClInclude Include="HW\EXI\EXI_DeviceGecko.h">
-      <Filter>HW %28Flipper/Hollywood%29\EXI - Expansion Interface</Filter>
-    </ClInclude>
-    <ClInclude Include="HW\EXI\EXI_DeviceIPL.h">
-      <Filter>HW %28Flipper/Hollywood%29\EXI - Expansion Interface</Filter>
-    </ClInclude>
-    <ClInclude Include="HW\EXI\EXI_DeviceMemoryCard.h">
-      <Filter>HW %28Flipper/Hollywood%29\EXI - Expansion Interface</Filter>
-    </ClInclude>
-    <ClInclude Include="HW\EXI\EXI_DeviceMic.h">
-      <Filter>HW %28Flipper/Hollywood%29\EXI - Expansion Interface</Filter>
-    </ClInclude>
-    <ClInclude Include="HW\EXI\BBA-TAP\TAP_Win32.h">
-      <Filter>HW %28Flipper/Hollywood%29\EXI - Expansion Interface</Filter>
-    </ClInclude>
-    <ClInclude Include="HW\Sram.h">
-      <Filter>HW %28Flipper/Hollywood%29\EXI - Expansion Interface</Filter>
-    </ClInclude>
-    <ClInclude Include="HW\GCMemcard\GCMemcard.h">
-      <Filter>HW %28Flipper/Hollywood%29\GCMemcard</Filter>
-    </ClInclude>
-    <ClInclude Include="HW\GCMemcard\GCMemcardDirectory.h">
-      <Filter>HW %28Flipper/Hollywood%29\GCMemcard</Filter>
-    </ClInclude>
-    <ClInclude Include="HW\GCMemcard\GCMemcardRaw.h">
-      <Filter>HW %28Flipper/Hollywood%29\GCMemcard</Filter>
-    </ClInclude>
-    <ClInclude Include="HW\GCPadEmu.h">
-      <Filter>HW %28Flipper/Hollywood%29\GCPad</Filter>
-    </ClInclude>
-    <ClInclude Include="HW\GCPad.h">
-      <Filter>HW %28Flipper/Hollywood%29\GCPad</Filter>
-    </ClInclude>
-    <ClInclude Include="HW\GPFifo.h">
-      <Filter>HW %28Flipper/Hollywood%29\GP - Gather Pipe Fifo</Filter>
-    </ClInclude>
-    <ClInclude Include="HW\MemoryInterface.h">
-      <Filter>HW %28Flipper/Hollywood%29\MI - Memory Interface</Filter>
-    </ClInclude>
-    <ClInclude Include="HW\ProcessorInterface.h">
-      <Filter>HW %28Flipper/Hollywood%29\PI - Processor Interface</Filter>
-    </ClInclude>
-    <ClInclude Include="HW\SI\SI.h">
+    <ClInclude Include="HW\DVD\DVDThread.h">
+      <Filter>HW %28Flipper/Hollywood%29\DI - Drive Interface</Filter>
+    </ClInclude>
+    <ClInclude Include="HW\DVD\FileMonitor.h">
+      <Filter>HW %28Flipper/Hollywood%29\DI - Drive Interface</Filter>
+    </ClInclude>
+    <ClInclude Include="HW\DSPHLE\UCodes\AX.h">
+      <Filter>HW %28Flipper/Hollywood%29\DSP Interface + HLE\HLE\uCodes</Filter>
+    </ClInclude>
+    <ClInclude Include="HW\DSPHLE\UCodes\AXVoice.h">
+      <Filter>HW %28Flipper/Hollywood%29\DSP Interface + HLE\HLE\uCodes</Filter>
+    </ClInclude>
+    <ClInclude Include="HW\DSPHLE\UCodes\AXStructs.h">
+      <Filter>HW %28Flipper/Hollywood%29\DSP Interface + HLE\HLE\uCodes</Filter>
+    </ClInclude>
+    <ClInclude Include="HW\DSPHLE\UCodes\AXWii.h">
+      <Filter>HW %28Flipper/Hollywood%29\DSP Interface + HLE\HLE\uCodes</Filter>
+    </ClInclude>
+    <ClInclude Include="HW\DSPHLE\UCodes\CARD.h">
+      <Filter>HW %28Flipper/Hollywood%29\DSP Interface + HLE\HLE\uCodes</Filter>
+    </ClInclude>
+    <ClInclude Include="HW\DSPHLE\UCodes\GBA.h">
+      <Filter>HW %28Flipper/Hollywood%29\DSP Interface + HLE\HLE\uCodes</Filter>
+    </ClInclude>
+    <ClInclude Include="HW\DSPHLE\UCodes\INIT.h">
+      <Filter>HW %28Flipper/Hollywood%29\DSP Interface + HLE\HLE\uCodes</Filter>
+    </ClInclude>
+    <ClInclude Include="HW\DSPHLE\UCodes\ROM.h">
+      <Filter>HW %28Flipper/Hollywood%29\DSP Interface + HLE\HLE\uCodes</Filter>
+    </ClInclude>
+    <ClInclude Include="HW\DSPHLE\UCodes\Zelda.h">
+      <Filter>HW %28Flipper/Hollywood%29\DSP Interface + HLE\HLE\uCodes</Filter>
+    </ClInclude>
+    <ClInclude Include="HW\DSPHLE\UCodes\UCodes.h">
+      <Filter>HW %28Flipper/Hollywood%29\DSP Interface + HLE\HLE\uCodes</Filter>
+    </ClInclude>
+    <ClInclude Include="HW\DSPHLE\DSPHLE.h">
+      <Filter>HW %28Flipper/Hollywood%29\DSP Interface + HLE\HLE</Filter>
+    </ClInclude>
+    <ClInclude Include="HW\DSPHLE\MailHandler.h">
+      <Filter>HW %28Flipper/Hollywood%29\DSP Interface + HLE\HLE</Filter>
+    </ClInclude>
+    <ClInclude Include="HW\DSPLLE\DSPDebugInterface.h">
+      <Filter>HW %28Flipper/Hollywood%29\DSP Interface + HLE\LLE</Filter>
+    </ClInclude>
+    <ClInclude Include="DSP\DSPHost.h">
+      <Filter>HW %28Flipper/Hollywood%29\DSP Interface + HLE\LLE</Filter>
+    </ClInclude>
+    <ClInclude Include="HW\DSPLLE\DSPLLE.h">
+      <Filter>HW %28Flipper/Hollywood%29\DSP Interface + HLE\LLE</Filter>
+    </ClInclude>
+    <ClInclude Include="HW\DSPLLE\DSPLLEGlobals.h">
+      <Filter>HW %28Flipper/Hollywood%29\DSP Interface + HLE\LLE</Filter>
+    </ClInclude>
+    <ClInclude Include="HW\DSPLLE\DSPLLETools.h">
+      <Filter>HW %28Flipper/Hollywood%29\DSP Interface + HLE\LLE</Filter>
+    </ClInclude>
+    <ClInclude Include="HW\DSPLLE\DSPSymbols.h">
+      <Filter>HW %28Flipper/Hollywood%29\DSP Interface + HLE\LLE</Filter>
+    </ClInclude>
+    <ClInclude Include="HW\DSP.h">
+      <Filter>HW %28Flipper/Hollywood%29\DSP Interface + HLE</Filter>
+    </ClInclude>
+    <ClInclude Include="HW\EXI\EXI.h">
+      <Filter>HW %28Flipper/Hollywood%29\EXI - Expansion Interface</Filter>
+    </ClInclude>
+    <ClInclude Include="HW\EXI\EXI_Channel.h">
+      <Filter>HW %28Flipper/Hollywood%29\EXI - Expansion Interface</Filter>
+    </ClInclude>
+    <ClInclude Include="HW\EXI\EXI_Device.h">
+      <Filter>HW %28Flipper/Hollywood%29\EXI - Expansion Interface</Filter>
+    </ClInclude>
+    <ClInclude Include="HW\EXI\EXI_DeviceAD16.h">
+      <Filter>HW %28Flipper/Hollywood%29\EXI - Expansion Interface</Filter>
+    </ClInclude>
+    <ClInclude Include="HW\EXI\EXI_DeviceAGP.h">
+      <Filter>HW %28Flipper/Hollywood%29\EXI - Expansion Interface</Filter>
+    </ClInclude>
+    <ClInclude Include="HW\EXI\EXI_DeviceDummy.h">
+      <Filter>HW %28Flipper/Hollywood%29\EXI - Expansion Interface</Filter>
+    </ClInclude>
+    <ClInclude Include="HW\EXI\EXI_DeviceEthernet.h">
+      <Filter>HW %28Flipper/Hollywood%29\EXI - Expansion Interface</Filter>
+    </ClInclude>
+    <ClInclude Include="HW\EXI\EXI_DeviceGecko.h">
+      <Filter>HW %28Flipper/Hollywood%29\EXI - Expansion Interface</Filter>
+    </ClInclude>
+    <ClInclude Include="HW\EXI\EXI_DeviceIPL.h">
+      <Filter>HW %28Flipper/Hollywood%29\EXI - Expansion Interface</Filter>
+    </ClInclude>
+    <ClInclude Include="HW\EXI\EXI_DeviceMemoryCard.h">
+      <Filter>HW %28Flipper/Hollywood%29\EXI - Expansion Interface</Filter>
+    </ClInclude>
+    <ClInclude Include="HW\EXI\EXI_DeviceMic.h">
+      <Filter>HW %28Flipper/Hollywood%29\EXI - Expansion Interface</Filter>
+    </ClInclude>
+    <ClInclude Include="HW\EXI\BBA-TAP\TAP_Win32.h">
+      <Filter>HW %28Flipper/Hollywood%29\EXI - Expansion Interface</Filter>
+    </ClInclude>
+    <ClInclude Include="HW\Sram.h">
+      <Filter>HW %28Flipper/Hollywood%29\EXI - Expansion Interface</Filter>
+    </ClInclude>
+    <ClInclude Include="HW\GCMemcard\GCMemcard.h">
+      <Filter>HW %28Flipper/Hollywood%29\GCMemcard</Filter>
+    </ClInclude>
+    <ClInclude Include="HW\GCMemcard\GCMemcardDirectory.h">
+      <Filter>HW %28Flipper/Hollywood%29\GCMemcard</Filter>
+    </ClInclude>
+    <ClInclude Include="HW\GCMemcard\GCMemcardRaw.h">
+      <Filter>HW %28Flipper/Hollywood%29\GCMemcard</Filter>
+    </ClInclude>
+    <ClInclude Include="HW\GCPadEmu.h">
+      <Filter>HW %28Flipper/Hollywood%29\GCPad</Filter>
+    </ClInclude>
+    <ClInclude Include="HW\GCPad.h">
+      <Filter>HW %28Flipper/Hollywood%29\GCPad</Filter>
+    </ClInclude>
+    <ClInclude Include="HW\GPFifo.h">
+      <Filter>HW %28Flipper/Hollywood%29\GP - Gather Pipe Fifo</Filter>
+    </ClInclude>
+    <ClInclude Include="HW\MemoryInterface.h">
+      <Filter>HW %28Flipper/Hollywood%29\MI - Memory Interface</Filter>
+    </ClInclude>
+    <ClInclude Include="HW\ProcessorInterface.h">
+      <Filter>HW %28Flipper/Hollywood%29\PI - Processor Interface</Filter>
+    </ClInclude>
+    <ClInclude Include="HW\SI\SI.h">
+      <Filter>HW %28Flipper/Hollywood%29\SI - Serial Interface</Filter>
+    </ClInclude>
+    <ClInclude Include="HW\SI\SI_Device.h">
+      <Filter>HW %28Flipper/Hollywood%29\SI - Serial Interface</Filter>
+    </ClInclude>
+    <ClInclude Include="HW\SI\SI_DeviceDanceMat.h">
+      <Filter>HW %28Flipper/Hollywood%29\SI - Serial Interface</Filter>
+    </ClInclude>
+    <ClInclude Include="HW\SI\SI_DeviceGBA.h">
+      <Filter>HW %28Flipper/Hollywood%29\SI - Serial Interface</Filter>
+    </ClInclude>
+    <ClInclude Include="HW\SI\SI_DeviceGCAdapter.h">
       <Filter>HW %28Flipper/Hollywood%29\SI - Serial Interface</Filter>
     </ClInclude>
-    <ClInclude Include="HW\SI\SI_Device.h">
-      <Filter>HW %28Flipper/Hollywood%29\SI - Serial Interface</Filter>
-    </ClInclude>
-    <ClInclude Include="HW\SI\SI_DeviceDanceMat.h">
-      <Filter>HW %28Flipper/Hollywood%29\SI - Serial Interface</Filter>
-    </ClInclude>
-    <ClInclude Include="HW\SI\SI_DeviceGBA.h">
-      <Filter>HW %28Flipper/Hollywood%29\SI - Serial Interface</Filter>
-    </ClInclude>
-    <ClInclude Include="HW\SI\SI_DeviceGCAdapter.h">
-      <Filter>HW %28Flipper/Hollywood%29\SI - Serial Interface</Filter>
-    </ClInclude>
-<<<<<<< HEAD
-    <ClInclude Include="HW\SI\SI_DeviceGCController.h">
-      <Filter>HW %28Flipper/Hollywood%29\SI - Serial Interface</Filter>
-    </ClInclude>
-    <ClInclude Include="HW\SI\SI_DeviceGCSteeringWheel.h">
-      <Filter>HW %28Flipper/Hollywood%29\SI - Serial Interface</Filter>
-    </ClInclude>
-    <ClInclude Include="HW\SI\SI_DeviceKeyboard.h">
-      <Filter>HW %28Flipper/Hollywood%29\SI - Serial Interface</Filter>
-    </ClInclude>
-    <ClInclude Include="HW\SI\SI_DeviceNull.h">
-      <Filter>HW %28Flipper/Hollywood%29\SI - Serial Interface</Filter>
-    </ClInclude>
-    <ClInclude Include="HW\VideoInterface.h">
-      <Filter>HW %28Flipper/Hollywood%29\VI - Video Interface</Filter>
-    </ClInclude>
-    <ClInclude Include="HW\WiimoteEmu\Attachment\Attachment.h">
-      <Filter>HW %28Flipper/Hollywood%29\Wiimote\Emu\Attachment</Filter>
-    </ClInclude>
-    <ClInclude Include="HW\WiimoteEmu\Attachment\Classic.h">
-      <Filter>HW %28Flipper/Hollywood%29\Wiimote\Emu\Attachment</Filter>
-    </ClInclude>
-    <ClInclude Include="HW\WiimoteEmu\Attachment\Drums.h">
-      <Filter>HW %28Flipper/Hollywood%29\Wiimote\Emu\Attachment</Filter>
-    </ClInclude>
-    <ClInclude Include="HW\WiimoteEmu\Attachment\Guitar.h">
-      <Filter>HW %28Flipper/Hollywood%29\Wiimote\Emu\Attachment</Filter>
-    </ClInclude>
-    <ClInclude Include="HW\WiimoteEmu\Attachment\Nunchuk.h">
-      <Filter>HW %28Flipper/Hollywood%29\Wiimote\Emu\Attachment</Filter>
-    </ClInclude>
-    <ClInclude Include="HW\WiimoteEmu\Attachment\Turntable.h">
-      <Filter>HW %28Flipper/Hollywood%29\Wiimote\Emu\Attachment</Filter>
-    </ClInclude>
-    <ClInclude Include="HW\WiimoteEmu\Encryption.h">
-      <Filter>HW %28Flipper/Hollywood%29\Wiimote\Emu</Filter>
-    </ClInclude>
-    <ClInclude Include="HW\WiimoteEmu\MatrixMath.h">
-      <Filter>HW %28Flipper/Hollywood%29\Wiimote\Emu</Filter>
-    </ClInclude>
-    <ClInclude Include="HW\WiimoteEmu\WiimoteEmu.h">
-      <Filter>HW %28Flipper/Hollywood%29\Wiimote\Emu</Filter>
-    </ClInclude>
-    <ClInclude Include="HW\WiimoteEmu\WiimoteHid.h">
-      <Filter>HW %28Flipper/Hollywood%29\Wiimote\Emu</Filter>
-    </ClInclude>
-    <ClInclude Include="HW\WiimoteReal\WiimoteReal.h">
-      <Filter>HW %28Flipper/Hollywood%29\Wiimote\Real</Filter>
-    </ClInclude>
-    <ClInclude Include="HW\WiimoteReal\WiimoteRealBase.h">
-      <Filter>HW %28Flipper/Hollywood%29\Wiimote\Real</Filter>
-    </ClInclude>
-    <ClInclude Include="HW\WII_IPC.h">
-      <Filter>HW %28Flipper/Hollywood%29\Wii IPC</Filter>
-    </ClInclude>
-    <ClInclude Include="HW\CPU.h">
-      <Filter>HW %28Flipper/Hollywood%29</Filter>
-    </ClInclude>
-    <ClInclude Include="HW\HW.h">
-      <Filter>HW %28Flipper/Hollywood%29</Filter>
-    </ClInclude>
-    <ClInclude Include="HW\Memmap.h">
-      <Filter>HW %28Flipper/Hollywood%29</Filter>
-    </ClInclude>
-    <ClInclude Include="HW\MMIO.h">
-      <Filter>HW %28Flipper/Hollywood%29</Filter>
-    </ClInclude>
-    <ClInclude Include="HW\MMIOHandlers.h">
-      <Filter>HW %28Flipper/Hollywood%29</Filter>
-    </ClInclude>
-    <ClInclude Include="HW\SystemTimers.h">
-      <Filter>HW %28Flipper/Hollywood%29</Filter>
-    </ClInclude>
-    <ClInclude Include="HW\WiiSaveCrypted.h">
-      <Filter>HW %28Flipper/Hollywood%29</Filter>
-    </ClInclude>
-    <ClInclude Include="DSP\DSPAssembler.h">
-      <Filter>DSPCore</Filter>
-    </ClInclude>
-    <ClInclude Include="DSP\DSPAccelerator.h">
-      <Filter>DSPCore</Filter>
-    </ClInclude>
-    <ClInclude Include="DSP\DSPAnalyzer.h">
-      <Filter>DSPCore</Filter>
-    </ClInclude>
-    <ClInclude Include="DSP\DSPBreakpoints.h">
-      <Filter>DSPCore</Filter>
-    </ClInclude>
-    <ClInclude Include="DSP\DSPCaptureLogger.h">
-      <Filter>DSPCore</Filter>
-    </ClInclude>
-    <ClInclude Include="DSP\DSPCodeUtil.h">
-      <Filter>DSPCore</Filter>
-    </ClInclude>
-    <ClInclude Include="DSP\DSPCommon.h">
-      <Filter>DSPCore</Filter>
-    </ClInclude>
-    <ClInclude Include="DSP\DSPCore.h">
-      <Filter>DSPCore</Filter>
-    </ClInclude>
-    <ClInclude Include="DSP\DSPDisassembler.h">
-      <Filter>DSPCore</Filter>
-    </ClInclude>
-    <ClInclude Include="DSPEmulator.h">
-      <Filter>DSPCore</Filter>
-    </ClInclude>
-    <ClInclude Include="DSP\DSPHWInterface.h">
-      <Filter>DSPCore</Filter>
-    </ClInclude>
-    <ClInclude Include="DSP\DSPMemoryMap.h">
-      <Filter>DSPCore</Filter>
-    </ClInclude>
-    <ClInclude Include="DSP\DSPStacks.h">
-      <Filter>DSPCore</Filter>
-    </ClInclude>
-    <ClInclude Include="DSP\DSPTables.h">
-      <Filter>DSPCore</Filter>
-    </ClInclude>
-    <ClInclude Include="DSP\LabelMap.h">
-      <Filter>DSPCore</Filter>
-    </ClInclude>
-    <ClInclude Include="HW\Wiimote.h">
-      <Filter>HW %28Flipper/Hollywood%29\Wiimote</Filter>
-    </ClInclude>
-    <ClInclude Include="PowerPC\BreakPoints.h">
-      <Filter>PowerPC</Filter>
-    </ClInclude>
-    <ClInclude Include="PowerPC\CPUCoreBase.h">
-      <Filter>PowerPC</Filter>
-    </ClInclude>
-    <ClInclude Include="PowerPC\Gekko.h">
-      <Filter>PowerPC</Filter>
-    </ClInclude>
-    <ClInclude Include="PowerPC\JitInterface.h">
-      <Filter>PowerPC</Filter>
-    </ClInclude>
-    <ClInclude Include="PowerPC\PowerPC.h">
-      <Filter>PowerPC</Filter>
-    </ClInclude>
-    <ClInclude Include="PowerPC\PPCAnalyst.h">
-      <Filter>PowerPC</Filter>
-    </ClInclude>
-    <ClInclude Include="PowerPC\PPCCache.h">
-      <Filter>PowerPC</Filter>
-    </ClInclude>
-    <ClInclude Include="PowerPC\PPCSymbolDB.h">
-      <Filter>PowerPC</Filter>
-    </ClInclude>
-    <ClInclude Include="PowerPC\PPCTables.h">
-      <Filter>PowerPC</Filter>
-    </ClInclude>
-    <ClInclude Include="PowerPC\Profiler.h">
-      <Filter>PowerPC</Filter>
-    </ClInclude>
-    <ClInclude Include="PowerPC\JitCommon\JitAsmCommon.h">
-      <Filter>PowerPC\JitCommon</Filter>
-    </ClInclude>
-    <ClInclude Include="PowerPC\JitCommon\JitBase.h">
-      <Filter>PowerPC\JitCommon</Filter>
-    </ClInclude>
-    <ClInclude Include="PowerPC\JitCommon\JitCache.h">
-      <Filter>PowerPC\JitCommon</Filter>
-    </ClInclude>
-    <ClInclude Include="PowerPC\Jit64IL\JitIL.h">
-      <Filter>PowerPC\JitIL</Filter>
-    </ClInclude>
-    <ClInclude Include="PowerPC\Jit64\FPURegCache.h">
-      <Filter>PowerPC\Jit64</Filter>
-    </ClInclude>
-    <ClInclude Include="PowerPC\Jit64\GPRRegCache.h">
-      <Filter>PowerPC\Jit64</Filter>
-    </ClInclude>
-    <ClInclude Include="PowerPC\Jit64\JitRegCache.h">
-      <Filter>PowerPC\Jit64</Filter>
-    </ClInclude>
-    <ClInclude Include="PowerPC\Jit64\JitAsm.h">
-      <Filter>PowerPC\Jit64</Filter>
-    </ClInclude>
-    <ClInclude Include="PowerPC\JitILCommon\JitILBase.h">
-      <Filter>PowerPC\JitILCommon</Filter>
-    </ClInclude>
-    <ClInclude Include="PowerPC\JitILCommon\IR.h">
-      <Filter>PowerPC\JitILCommon</Filter>
-    </ClInclude>
-    <ClInclude Include="MachineContext.h" />
-    <ClInclude Include="HW\GCKeyboardEmu.h">
-      <Filter>HW %28Flipper/Hollywood%29\GCKeyboard</Filter>
-    </ClInclude>
-    <ClInclude Include="HW\GCKeyboard.h">
-      <Filter>HW %28Flipper/Hollywood%29\GCKeyboard</Filter>
-    </ClInclude>
-    <ClInclude Include="PowerPC\Jit64Common\BlockCache.h">
-      <Filter>PowerPC\Jit64Common</Filter>
-    </ClInclude>
-    <ClInclude Include="PowerPC\Jit64Common\EmuCodeBlock.h">
-      <Filter>PowerPC\Jit64Common</Filter>
-    </ClInclude>
-    <ClInclude Include="PowerPC\Jit64Common\FarCodeCache.h">
-      <Filter>PowerPC\Jit64Common</Filter>
-    </ClInclude>
-    <ClInclude Include="PowerPC\Jit64Common\Jit64AsmCommon.h">
-      <Filter>PowerPC\Jit64Common</Filter>
-    </ClInclude>
-    <ClInclude Include="PowerPC\Jit64Common\Jit64Base.h">
-      <Filter>PowerPC\Jit64Common</Filter>
-    </ClInclude>
-    <ClInclude Include="PowerPC\Jit64Common\Jit64PowerPCState.h">
-      <Filter>PowerPC\Jit64Common</Filter>
-    </ClInclude>
-    <ClInclude Include="PowerPC\Jit64Common\TrampolineCache.h">
-      <Filter>PowerPC\Jit64Common</Filter>
-    </ClInclude>
-    <ClInclude Include="PowerPC\Jit64Common\TrampolineInfo.h">
-      <Filter>PowerPC\Jit64Common</Filter>
-    </ClInclude>
-    <ClInclude Include="Analytics.h" />
-    <ClInclude Include="PowerPC\SignatureDB\CSVSignatureDB.h" />
-    <ClInclude Include="PowerPC\SignatureDB\DSYSignatureDB.h" />
-    <ClCompile Include="PowerPC\SignatureDB\MEGASignatureDB.h" />
-    <ClInclude Include="PowerPC\SignatureDB\SignatureDB.h" />
-    <ClInclude Include="IOS\USB\Bluetooth\BTBase.h">
-      <Filter>IOS\USB\Bluetooth</Filter>
-    </ClInclude>
-    <ClInclude Include="IOS\USB\Bluetooth\BTEmu.h">
-      <Filter>IOS\USB\Bluetooth</Filter>
-    </ClInclude>
-    <ClInclude Include="IOS\USB\Bluetooth\BTReal.h">
-      <Filter>IOS\USB\Bluetooth</Filter>
-    </ClInclude>
-    <ClInclude Include="IOS\USB\Bluetooth\BTStub.h">
-      <Filter>IOS\USB\Bluetooth</Filter>
-    </ClInclude>
-    <ClInclude Include="IOS\DeviceStub.h">
-      <Filter>IOS</Filter>
-    </ClInclude>
-    <ClInclude Include="IOS\DI\DI.h">
-      <Filter>IOS\DI</Filter>
-    </ClInclude>
-    <ClInclude Include="IOS\ES\ES.h">
-      <Filter>IOS\ES</Filter>
-    </ClInclude>
-    <ClInclude Include="IOS\ES\NandUtils.h">
-      <Filter>IOS\ES</Filter>
-    </ClInclude>
-    <ClInclude Include="IOS\FS\FileIO.h">
-      <Filter>IOS\FS</Filter>
-    </ClInclude>
-    <ClInclude Include="IOS\ES\Formats.h">
-      <Filter>IOS\ES</Filter>
-    </ClInclude>
-    <ClInclude Include="IOS\FS\FS.h">
-      <Filter>IOS\FS</Filter>
-    </ClInclude>
-    <ClInclude Include="IOS\USB\Bluetooth\hci.h">
-      <Filter>IOS\USB\Bluetooth</Filter>
-    </ClInclude>
-    <ClInclude Include="IOS\USB\Bluetooth\l2cap.h">
-      <Filter>IOS\USB\Bluetooth</Filter>
-    </ClInclude>
-    <ClInclude Include="IOS\Network\ICMP.h">
-      <Filter>IOS\Network</Filter>
-    </ClInclude>
-    <ClInclude Include="IOS\Network\ICMPLin.h">
-      <Filter>IOS\Network</Filter>
-    </ClInclude>
-    <ClInclude Include="IOS\Network\MACUtils.h">
-      <Filter>IOS\Network</Filter>
-    </ClInclude>
-    <ClInclude Include="IOS\Network\Socket.h">
-      <Filter>IOS\Network</Filter>
-    </ClInclude>
-    <ClInclude Include="IOS\Network\SSL.h">
-      <Filter>IOS\Network</Filter>
-    </ClInclude>
-    <ClInclude Include="IOS\Network\IP\Top.h">
-      <Filter>IOS\Network\IP</Filter>
-    </ClInclude>
-    <ClInclude Include="IOS\Network\KD\NetKDRequest.h">
-      <Filter>IOS\Network\KD</Filter>
-    </ClInclude>
-    <ClInclude Include="IOS\Network\KD\NetKDTime.h">
-      <Filter>IOS\Network\KD</Filter>
-    </ClInclude>
-    <ClInclude Include="IOS\Network\KD\NWC24Config.h">
-      <Filter>IOS\Network\KD</Filter>
-    </ClInclude>
-    <ClInclude Include="IOS\Network\NCD\Config.h">
-      <Filter>IOS\Network\NCD</Filter>
-    </ClInclude>
-    <ClInclude Include="IOS\Network\NCD\Manage.h">
-      <Filter>IOS\Network\NCD</Filter>
-    </ClInclude>
-    <ClInclude Include="IOS\Network\WD\Command.h">
-      <Filter>IOS\Network\WD</Filter>
-    </ClInclude>
-    <ClInclude Include="IOS\SDIO\SDIOSlot0.h">
-      <Filter>IOS\SDIO</Filter>
-    </ClInclude>
-    <ClInclude Include="IOS\STM\STM.h">
-      <Filter>IOS\STM</Filter>
-    </ClInclude>
-    <ClInclude Include="IOS\USB\Common.h">
-      <Filter>IOS\USB</Filter>
-    </ClInclude>
-    <ClInclude Include="IOS\USB\LibusbDevice.h">
-      <Filter>IOS\USB</Filter>
-    </ClInclude>
-    <ClInclude Include="IOS\USB\Host.h">
-      <Filter>IOS\USB</Filter>
-    </ClInclude>
-    <ClInclude Include="IOS\USB\OH0\OH0.h">
-      <Filter>IOS\USB</Filter>
-    </ClInclude>
-    <ClInclude Include="IOS\USB\OH0\OH0Device.h">
-      <Filter>IOS\USB</Filter>
-    </ClInclude>
-    <ClInclude Include="IOS\USB\USB_HID\HIDv4.h">
-      <Filter>IOS\USB</Filter>
-    </ClInclude>
-    <ClInclude Include="IOS\USB\USB_VEN\VEN.h">
-      <Filter>IOS\USB</Filter>
-    </ClInclude>
-    <ClInclude Include="IOS\USB\USBV0.h">
-      <Filter>IOS\USB</Filter>
-    </ClInclude>
-    <ClInclude Include="IOS\USB\USBV4.h">
-      <Filter>IOS\USB</Filter>
-    </ClInclude>
-    <ClInclude Include="IOS\USB\USBV5.h">
-      <Filter>IOS\USB</Filter>
-    </ClInclude>
-    <ClInclude Include="IOS\USB\USB_KBD.h">
-      <Filter>IOS\USB</Filter>
-    </ClInclude>
-    <ClInclude Include="IOS\WFS\WFSI.h">
-      <Filter>IOS\WFS</Filter>
-    </ClInclude>
-    <ClInclude Include="IOS\WFS\WFSSRV.h">
-      <Filter>IOS\WFS</Filter>
-    </ClInclude>
-    <ClInclude Include="IOS\USB\Bluetooth\WiimoteDevice.h">
-      <Filter>IOS\USB\Bluetooth</Filter>
-    </ClInclude>
-    <ClInclude Include="IOS\USB\Bluetooth\WiimoteHIDAttr.h">
-      <Filter>IOS\USB\Bluetooth</Filter>
-    </ClInclude>
-    <ClInclude Include="IOS\Device.h">
-      <Filter>IOS</Filter>
-    </ClInclude>
-    <ClInclude Include="IOS\IPC.h">
-      <Filter>IOS</Filter>
-    </ClInclude>
-    <ClInclude Include="IOS\MIOS.h">
-      <Filter>IOS</Filter>
-    </ClInclude>
-    <ClInclude Include="PowerPC\Jit64Common\ConstantPool.h">
-      <Filter>PowerPC\Jit64Common</Filter>
-    </ClInclude>
-  </ItemGroup>
-  <ItemGroup>
-    <Text Include="CMakeLists.txt" />
-  </ItemGroup>
-</Project>
-=======
-    <ClInclude Include="HW\SI\SI_DeviceGCSteeringWheel.h">
-      <Filter>HW %28Flipper/Hollywood%29\SI - Serial Interface</Filter>
-    </ClInclude>
-    <ClInclude Include="HW\SI\SI_DeviceKeyboard.h">
-      <Filter>HW %28Flipper/Hollywood%29\SI - Serial Interface</Filter>
-    </ClInclude>
-    <ClInclude Include="HW\SI\SI_DeviceNull.h">
-      <Filter>HW %28Flipper/Hollywood%29\SI - Serial Interface</Filter>
-    </ClInclude>
-    <ClInclude Include="HW\VideoInterface.h">
-      <Filter>HW %28Flipper/Hollywood%29\VI - Video Interface</Filter>
-    </ClInclude>
-    <ClInclude Include="HW\WiimoteEmu\Attachment\Attachment.h">
-      <Filter>HW %28Flipper/Hollywood%29\Wiimote\Emu\Attachment</Filter>
-    </ClInclude>
-    <ClInclude Include="HW\WiimoteEmu\Attachment\Classic.h">
-      <Filter>HW %28Flipper/Hollywood%29\Wiimote\Emu\Attachment</Filter>
-    </ClInclude>
-    <ClInclude Include="HW\WiimoteEmu\Attachment\Drums.h">
-      <Filter>HW %28Flipper/Hollywood%29\Wiimote\Emu\Attachment</Filter>
-    </ClInclude>
-    <ClInclude Include="HW\WiimoteEmu\Attachment\Guitar.h">
-      <Filter>HW %28Flipper/Hollywood%29\Wiimote\Emu\Attachment</Filter>
-    </ClInclude>
-    <ClInclude Include="HW\WiimoteEmu\Attachment\Nunchuk.h">
-      <Filter>HW %28Flipper/Hollywood%29\Wiimote\Emu\Attachment</Filter>
-    </ClInclude>
-    <ClInclude Include="HW\WiimoteEmu\Attachment\Turntable.h">
-      <Filter>HW %28Flipper/Hollywood%29\Wiimote\Emu\Attachment</Filter>
-    </ClInclude>
-    <ClInclude Include="HW\WiimoteEmu\Encryption.h">
-      <Filter>HW %28Flipper/Hollywood%29\Wiimote\Emu</Filter>
-    </ClInclude>
-    <ClInclude Include="HW\WiimoteEmu\MatrixMath.h">
-      <Filter>HW %28Flipper/Hollywood%29\Wiimote\Emu</Filter>
-    </ClInclude>
-    <ClInclude Include="HW\WiimoteEmu\WiimoteEmu.h">
-      <Filter>HW %28Flipper/Hollywood%29\Wiimote\Emu</Filter>
-    </ClInclude>
-    <ClInclude Include="HW\WiimoteEmu\WiimoteHid.h">
-      <Filter>HW %28Flipper/Hollywood%29\Wiimote\Emu</Filter>
-    </ClInclude>
-    <ClInclude Include="HW\WiimoteReal\WiimoteReal.h">
-      <Filter>HW %28Flipper/Hollywood%29\Wiimote\Real</Filter>
-    </ClInclude>
-    <ClInclude Include="HW\WiimoteReal\WiimoteRealBase.h">
-      <Filter>HW %28Flipper/Hollywood%29\Wiimote\Real</Filter>
-    </ClInclude>
-    <ClInclude Include="HW\WII_IPC.h">
-      <Filter>HW %28Flipper/Hollywood%29\Wii IPC</Filter>
-    </ClInclude>
-    <ClInclude Include="HW\CPU.h">
-      <Filter>HW %28Flipper/Hollywood%29</Filter>
-    </ClInclude>
-    <ClInclude Include="HW\HW.h">
-      <Filter>HW %28Flipper/Hollywood%29</Filter>
-    </ClInclude>
-    <ClInclude Include="HW\Memmap.h">
-      <Filter>HW %28Flipper/Hollywood%29</Filter>
-    </ClInclude>
-    <ClInclude Include="HW\MMIO.h">
-      <Filter>HW %28Flipper/Hollywood%29</Filter>
-    </ClInclude>
-    <ClInclude Include="HW\MMIOHandlers.h">
-      <Filter>HW %28Flipper/Hollywood%29</Filter>
-    </ClInclude>
-    <ClInclude Include="HW\SystemTimers.h">
-      <Filter>HW %28Flipper/Hollywood%29</Filter>
-    </ClInclude>
-    <ClInclude Include="HW\WiiSaveCrypted.h">
-      <Filter>HW %28Flipper/Hollywood%29</Filter>
-    </ClInclude>
-    <ClInclude Include="DSP\DSPAssembler.h">
-      <Filter>DSPCore</Filter>
-    </ClInclude>
-    <ClInclude Include="DSP\DSPAccelerator.h">
-      <Filter>DSPCore</Filter>
-    </ClInclude>
-    <ClInclude Include="DSP\DSPAnalyzer.h">
-      <Filter>DSPCore</Filter>
-    </ClInclude>
-    <ClInclude Include="DSP\DSPBreakpoints.h">
-      <Filter>DSPCore</Filter>
-    </ClInclude>
-    <ClInclude Include="DSP\DSPCaptureLogger.h">
-      <Filter>DSPCore</Filter>
-    </ClInclude>
-    <ClInclude Include="DSP\DSPCodeUtil.h">
-      <Filter>DSPCore</Filter>
-    </ClInclude>
-    <ClInclude Include="DSP\DSPCommon.h">
-      <Filter>DSPCore</Filter>
-    </ClInclude>
-    <ClInclude Include="DSP\DSPCore.h">
-      <Filter>DSPCore</Filter>
-    </ClInclude>
-    <ClInclude Include="DSP\DSPDisassembler.h">
-      <Filter>DSPCore</Filter>
-    </ClInclude>
-    <ClInclude Include="DSPEmulator.h">
-      <Filter>DSPCore</Filter>
-    </ClInclude>
-    <ClInclude Include="DSP\DSPHWInterface.h">
-      <Filter>DSPCore</Filter>
-    </ClInclude>
-    <ClInclude Include="DSP\DSPMemoryMap.h">
-      <Filter>DSPCore</Filter>
-    </ClInclude>
-    <ClInclude Include="DSP\DSPStacks.h">
-      <Filter>DSPCore</Filter>
-    </ClInclude>
-    <ClInclude Include="DSP\DSPTables.h">
-      <Filter>DSPCore</Filter>
-    </ClInclude>
-    <ClInclude Include="DSP\LabelMap.h">
-      <Filter>DSPCore</Filter>
-    </ClInclude>
-    <ClInclude Include="HW\Wiimote.h">
-      <Filter>HW %28Flipper/Hollywood%29\Wiimote</Filter>
-    </ClInclude>
-    <ClInclude Include="PowerPC\BreakPoints.h">
-      <Filter>PowerPC</Filter>
-    </ClInclude>
-    <ClInclude Include="PowerPC\CPUCoreBase.h">
-      <Filter>PowerPC</Filter>
-    </ClInclude>
-    <ClInclude Include="PowerPC\Gekko.h">
-      <Filter>PowerPC</Filter>
-    </ClInclude>
-    <ClInclude Include="PowerPC\JitInterface.h">
-      <Filter>PowerPC</Filter>
-    </ClInclude>
-    <ClInclude Include="PowerPC\PowerPC.h">
-      <Filter>PowerPC</Filter>
-    </ClInclude>
-    <ClInclude Include="PowerPC\PPCAnalyst.h">
-      <Filter>PowerPC</Filter>
-    </ClInclude>
-    <ClInclude Include="PowerPC\PPCCache.h">
-      <Filter>PowerPC</Filter>
-    </ClInclude>
-    <ClInclude Include="PowerPC\PPCSymbolDB.h">
-      <Filter>PowerPC</Filter>
-    </ClInclude>
-    <ClInclude Include="PowerPC\PPCTables.h">
-      <Filter>PowerPC</Filter>
-    </ClInclude>
-    <ClInclude Include="PowerPC\Profiler.h">
-      <Filter>PowerPC</Filter>
-    </ClInclude>
-    <ClInclude Include="PowerPC\JitCommon\JitAsmCommon.h">
-      <Filter>PowerPC\JitCommon</Filter>
-    </ClInclude>
-    <ClInclude Include="PowerPC\JitCommon\JitBase.h">
-      <Filter>PowerPC\JitCommon</Filter>
-    </ClInclude>
-    <ClInclude Include="PowerPC\JitCommon\JitCache.h">
-      <Filter>PowerPC\JitCommon</Filter>
-    </ClInclude>
-    <ClInclude Include="PowerPC\Jit64IL\JitIL.h">
-      <Filter>PowerPC\JitIL</Filter>
-    </ClInclude>
-    <ClInclude Include="PowerPC\Jit64\FPURegCache.h">
-      <Filter>PowerPC\Jit64</Filter>
-    </ClInclude>
-    <ClInclude Include="PowerPC\Jit64\GPRRegCache.h">
-      <Filter>PowerPC\Jit64</Filter>
-    </ClInclude>
-    <ClInclude Include="PowerPC\Jit64\JitRegCache.h">
-      <Filter>PowerPC\Jit64</Filter>
-    </ClInclude>
-    <ClInclude Include="PowerPC\Jit64\JitAsm.h">
-      <Filter>PowerPC\Jit64</Filter>
-    </ClInclude>
-    <ClInclude Include="PowerPC\JitILCommon\JitILBase.h">
-      <Filter>PowerPC\JitILCommon</Filter>
-    </ClInclude>
-    <ClInclude Include="PowerPC\JitILCommon\IR.h">
-      <Filter>PowerPC\JitILCommon</Filter>
-    </ClInclude>
-    <ClInclude Include="MachineContext.h" />
-    <ClInclude Include="HW\GCKeyboardEmu.h">
-      <Filter>HW %28Flipper/Hollywood%29\GCKeyboard</Filter>
-    </ClInclude>
-    <ClInclude Include="HW\GCKeyboard.h">
-      <Filter>HW %28Flipper/Hollywood%29\GCKeyboard</Filter>
-    </ClInclude>
-    <ClInclude Include="PowerPC\Jit64Common\BlockCache.h">
-      <Filter>PowerPC\Jit64Common</Filter>
-    </ClInclude>
-    <ClInclude Include="PowerPC\Jit64Common\EmuCodeBlock.h">
-      <Filter>PowerPC\Jit64Common</Filter>
-    </ClInclude>
-    <ClInclude Include="PowerPC\Jit64Common\FarCodeCache.h">
-      <Filter>PowerPC\Jit64Common</Filter>
-    </ClInclude>
-    <ClInclude Include="PowerPC\Jit64Common\Jit64AsmCommon.h">
-      <Filter>PowerPC\Jit64Common</Filter>
-    </ClInclude>
-    <ClInclude Include="PowerPC\Jit64Common\Jit64Base.h">
-      <Filter>PowerPC\Jit64Common</Filter>
-    </ClInclude>
-    <ClInclude Include="PowerPC\Jit64Common\Jit64PowerPCState.h">
-      <Filter>PowerPC\Jit64Common</Filter>
-    </ClInclude>
-    <ClInclude Include="PowerPC\Jit64Common\TrampolineCache.h">
-      <Filter>PowerPC\Jit64Common</Filter>
-    </ClInclude>
-    <ClInclude Include="PowerPC\Jit64Common\TrampolineInfo.h">
-      <Filter>PowerPC\Jit64Common</Filter>
-    </ClInclude>
-    <ClInclude Include="Analytics.h" />
-    <ClInclude Include="PowerPC\SignatureDB\CSVSignatureDB.h" />
-    <ClInclude Include="PowerPC\SignatureDB\DSYSignatureDB.h" />
-    <ClCompile Include="PowerPC\SignatureDB\MEGASignatureDB.h" />
-    <ClInclude Include="PowerPC\SignatureDB\SignatureDB.h" />
-    <ClInclude Include="IOS\USB\Bluetooth\BTBase.h">
-      <Filter>IOS\USB\Bluetooth</Filter>
-    </ClInclude>
-    <ClInclude Include="IOS\USB\Bluetooth\BTEmu.h">
-      <Filter>IOS\USB\Bluetooth</Filter>
-    </ClInclude>
-    <ClInclude Include="IOS\USB\Bluetooth\BTReal.h">
-      <Filter>IOS\USB\Bluetooth</Filter>
-    </ClInclude>
-    <ClInclude Include="IOS\USB\Bluetooth\BTStub.h">
-      <Filter>IOS\USB\Bluetooth</Filter>
-    </ClInclude>
-    <ClInclude Include="IOS\DeviceStub.h">
-      <Filter>IOS</Filter>
-    </ClInclude>
-    <ClInclude Include="IOS\DI\DI.h">
-      <Filter>IOS\DI</Filter>
-    </ClInclude>
-    <ClInclude Include="IOS\ES\ES.h">
-      <Filter>IOS\ES</Filter>
-    </ClInclude>
-    <ClInclude Include="IOS\ES\NandUtils.h">
-      <Filter>IOS\ES</Filter>
-    </ClInclude>
-    <ClInclude Include="IOS\FS\FileIO.h">
-      <Filter>IOS\FS</Filter>
-    </ClInclude>
-    <ClInclude Include="IOS\ES\Formats.h">
-      <Filter>IOS\ES</Filter>
-    </ClInclude>
-    <ClInclude Include="IOS\FS\FS.h">
-      <Filter>IOS\FS</Filter>
-    </ClInclude>
-    <ClInclude Include="IOS\USB\Bluetooth\hci.h">
-      <Filter>IOS\USB\Bluetooth</Filter>
-    </ClInclude>
-    <ClInclude Include="IOS\USB\Bluetooth\l2cap.h">
-      <Filter>IOS\USB\Bluetooth</Filter>
-    </ClInclude>
-    <ClInclude Include="IOS\Network\ICMP.h">
-      <Filter>IOS\Network</Filter>
-    </ClInclude>
-    <ClInclude Include="IOS\Network\ICMPLin.h">
-      <Filter>IOS\Network</Filter>
-    </ClInclude>
-    <ClInclude Include="IOS\Network\MACUtils.h">
-      <Filter>IOS\Network</Filter>
-    </ClInclude>
-    <ClInclude Include="IOS\Network\Socket.h">
-      <Filter>IOS\Network</Filter>
-    </ClInclude>
-    <ClInclude Include="IOS\Network\SSL.h">
-      <Filter>IOS\Network</Filter>
-    </ClInclude>
-    <ClInclude Include="IOS\Network\IP\Top.h">
-      <Filter>IOS\Network\IP</Filter>
-    </ClInclude>
-    <ClInclude Include="IOS\Network\KD\NetKDRequest.h">
-      <Filter>IOS\Network\KD</Filter>
-    </ClInclude>
-    <ClInclude Include="IOS\Network\KD\NetKDTime.h">
-      <Filter>IOS\Network\KD</Filter>
-    </ClInclude>
-    <ClInclude Include="IOS\Network\KD\NWC24Config.h">
-      <Filter>IOS\Network\KD</Filter>
-    </ClInclude>
-    <ClInclude Include="IOS\Network\NCD\Config.h">
-      <Filter>IOS\Network\NCD</Filter>
-    </ClInclude>
-    <ClInclude Include="IOS\Network\NCD\Manage.h">
-      <Filter>IOS\Network\NCD</Filter>
-    </ClInclude>
-    <ClInclude Include="IOS\Network\WD\Command.h">
-      <Filter>IOS\Network\WD</Filter>
-    </ClInclude>
-    <ClInclude Include="IOS\SDIO\SDIOSlot0.h">
-      <Filter>IOS\SDIO</Filter>
-    </ClInclude>
-    <ClInclude Include="IOS\STM\STM.h">
-      <Filter>IOS\STM</Filter>
-    </ClInclude>
-    <ClInclude Include="IOS\USB\Common.h">
-      <Filter>IOS\USB</Filter>
-    </ClInclude>
-    <ClInclude Include="IOS\USB\LibusbDevice.h">
-      <Filter>IOS\USB</Filter>
-    </ClInclude>
-    <ClInclude Include="IOS\USB\Host.h">
-      <Filter>IOS\USB</Filter>
-    </ClInclude>
-    <ClInclude Include="IOS\USB\OH0\OH0.h">
-      <Filter>IOS\USB</Filter>
-    </ClInclude>
-    <ClInclude Include="IOS\USB\OH0\OH0Device.h">
-      <Filter>IOS\USB</Filter>
-    </ClInclude>
-    <ClInclude Include="IOS\USB\USB_HID\HIDv4.h">
-      <Filter>IOS\USB</Filter>
-    </ClInclude>
-    <ClInclude Include="IOS\USB\USB_VEN\VEN.h">
-      <Filter>IOS\USB</Filter>
-    </ClInclude>
-    <ClInclude Include="IOS\USB\USBV0.h">
-      <Filter>IOS\USB</Filter>
-    </ClInclude>
-    <ClInclude Include="IOS\USB\USBV4.h">
-      <Filter>IOS\USB</Filter>
-    </ClInclude>
-    <ClInclude Include="IOS\USB\USBV5.h">
-      <Filter>IOS\USB</Filter>
-    </ClInclude>
-    <ClInclude Include="IOS\USB\USB_KBD.h">
-      <Filter>IOS\USB</Filter>
-    </ClInclude>
-    <ClInclude Include="IOS\WFS\WFSI.h">
-      <Filter>IOS\WFS</Filter>
-    </ClInclude>
-    <ClInclude Include="IOS\WFS\WFSSRV.h">
-      <Filter>IOS\WFS</Filter>
-    </ClInclude>
-    <ClInclude Include="IOS\USB\Bluetooth\WiimoteDevice.h">
-      <Filter>IOS\USB\Bluetooth</Filter>
-    </ClInclude>
-    <ClInclude Include="IOS\USB\Bluetooth\WiimoteHIDAttr.h">
-      <Filter>IOS\USB\Bluetooth</Filter>
-    </ClInclude>
-    <ClInclude Include="IOS\Device.h">
-      <Filter>IOS</Filter>
-    </ClInclude>
-    <ClInclude Include="IOS\IOS.h">
-      <Filter>IOS</Filter>
-    </ClInclude>
-    <ClInclude Include="IOS\MemoryValues.h">
-      <Filter>IOS</Filter>
-    </ClInclude>
-    <ClInclude Include="IOS\MIOS.h">
-      <Filter>IOS</Filter>
-    </ClInclude>
-    <ClInclude Include="PowerPC\Jit64Common\ConstantPool.h">
-      <Filter>PowerPC\Jit64Common</Filter>
-    </ClInclude>
-  </ItemGroup>
-  <ItemGroup>
-    <Text Include="CMakeLists.txt" />
-  </ItemGroup>
-</Project>
->>>>>>> e9ad0ec6
+    <ClInclude Include="HW\SI\SI_DeviceGCController.h">
+      <Filter>HW %28Flipper/Hollywood%29\SI - Serial Interface</Filter>
+    </ClInclude>
+    <ClInclude Include="HW\SI\SI_DeviceGCSteeringWheel.h">
+      <Filter>HW %28Flipper/Hollywood%29\SI - Serial Interface</Filter>
+    </ClInclude>
+    <ClInclude Include="HW\SI\SI_DeviceKeyboard.h">
+      <Filter>HW %28Flipper/Hollywood%29\SI - Serial Interface</Filter>
+    </ClInclude>
+    <ClInclude Include="HW\SI\SI_DeviceNull.h">
+      <Filter>HW %28Flipper/Hollywood%29\SI - Serial Interface</Filter>
+    </ClInclude>
+    <ClInclude Include="HW\VideoInterface.h">
+      <Filter>HW %28Flipper/Hollywood%29\VI - Video Interface</Filter>
+    </ClInclude>
+    <ClInclude Include="HW\WiimoteEmu\Attachment\Attachment.h">
+      <Filter>HW %28Flipper/Hollywood%29\Wiimote\Emu\Attachment</Filter>
+    </ClInclude>
+    <ClInclude Include="HW\WiimoteEmu\Attachment\Classic.h">
+      <Filter>HW %28Flipper/Hollywood%29\Wiimote\Emu\Attachment</Filter>
+    </ClInclude>
+    <ClInclude Include="HW\WiimoteEmu\Attachment\Drums.h">
+      <Filter>HW %28Flipper/Hollywood%29\Wiimote\Emu\Attachment</Filter>
+    </ClInclude>
+    <ClInclude Include="HW\WiimoteEmu\Attachment\Guitar.h">
+      <Filter>HW %28Flipper/Hollywood%29\Wiimote\Emu\Attachment</Filter>
+    </ClInclude>
+    <ClInclude Include="HW\WiimoteEmu\Attachment\Nunchuk.h">
+      <Filter>HW %28Flipper/Hollywood%29\Wiimote\Emu\Attachment</Filter>
+    </ClInclude>
+    <ClInclude Include="HW\WiimoteEmu\Attachment\Turntable.h">
+      <Filter>HW %28Flipper/Hollywood%29\Wiimote\Emu\Attachment</Filter>
+    </ClInclude>
+    <ClInclude Include="HW\WiimoteEmu\Encryption.h">
+      <Filter>HW %28Flipper/Hollywood%29\Wiimote\Emu</Filter>
+    </ClInclude>
+    <ClInclude Include="HW\WiimoteEmu\MatrixMath.h">
+      <Filter>HW %28Flipper/Hollywood%29\Wiimote\Emu</Filter>
+    </ClInclude>
+    <ClInclude Include="HW\WiimoteEmu\WiimoteEmu.h">
+      <Filter>HW %28Flipper/Hollywood%29\Wiimote\Emu</Filter>
+    </ClInclude>
+    <ClInclude Include="HW\WiimoteEmu\WiimoteHid.h">
+      <Filter>HW %28Flipper/Hollywood%29\Wiimote\Emu</Filter>
+    </ClInclude>
+    <ClInclude Include="HW\WiimoteReal\WiimoteReal.h">
+      <Filter>HW %28Flipper/Hollywood%29\Wiimote\Real</Filter>
+    </ClInclude>
+    <ClInclude Include="HW\WiimoteReal\WiimoteRealBase.h">
+      <Filter>HW %28Flipper/Hollywood%29\Wiimote\Real</Filter>
+    </ClInclude>
+    <ClInclude Include="HW\WII_IPC.h">
+      <Filter>HW %28Flipper/Hollywood%29\Wii IPC</Filter>
+    </ClInclude>
+    <ClInclude Include="HW\CPU.h">
+      <Filter>HW %28Flipper/Hollywood%29</Filter>
+    </ClInclude>
+    <ClInclude Include="HW\HW.h">
+      <Filter>HW %28Flipper/Hollywood%29</Filter>
+    </ClInclude>
+    <ClInclude Include="HW\Memmap.h">
+      <Filter>HW %28Flipper/Hollywood%29</Filter>
+    </ClInclude>
+    <ClInclude Include="HW\MMIO.h">
+      <Filter>HW %28Flipper/Hollywood%29</Filter>
+    </ClInclude>
+    <ClInclude Include="HW\MMIOHandlers.h">
+      <Filter>HW %28Flipper/Hollywood%29</Filter>
+    </ClInclude>
+    <ClInclude Include="HW\SystemTimers.h">
+      <Filter>HW %28Flipper/Hollywood%29</Filter>
+    </ClInclude>
+    <ClInclude Include="HW\WiiSaveCrypted.h">
+      <Filter>HW %28Flipper/Hollywood%29</Filter>
+    </ClInclude>
+    <ClInclude Include="DSP\DSPAssembler.h">
+      <Filter>DSPCore</Filter>
+    </ClInclude>
+    <ClInclude Include="DSP\DSPAccelerator.h">
+      <Filter>DSPCore</Filter>
+    </ClInclude>
+    <ClInclude Include="DSP\DSPAnalyzer.h">
+      <Filter>DSPCore</Filter>
+    </ClInclude>
+    <ClInclude Include="DSP\DSPBreakpoints.h">
+      <Filter>DSPCore</Filter>
+    </ClInclude>
+    <ClInclude Include="DSP\DSPCaptureLogger.h">
+      <Filter>DSPCore</Filter>
+    </ClInclude>
+    <ClInclude Include="DSP\DSPCodeUtil.h">
+      <Filter>DSPCore</Filter>
+    </ClInclude>
+    <ClInclude Include="DSP\DSPCommon.h">
+      <Filter>DSPCore</Filter>
+    </ClInclude>
+    <ClInclude Include="DSP\DSPCore.h">
+      <Filter>DSPCore</Filter>
+    </ClInclude>
+    <ClInclude Include="DSP\DSPDisassembler.h">
+      <Filter>DSPCore</Filter>
+    </ClInclude>
+    <ClInclude Include="DSPEmulator.h">
+      <Filter>DSPCore</Filter>
+    </ClInclude>
+    <ClInclude Include="DSP\DSPHWInterface.h">
+      <Filter>DSPCore</Filter>
+    </ClInclude>
+    <ClInclude Include="DSP\DSPMemoryMap.h">
+      <Filter>DSPCore</Filter>
+    </ClInclude>
+    <ClInclude Include="DSP\DSPStacks.h">
+      <Filter>DSPCore</Filter>
+    </ClInclude>
+    <ClInclude Include="DSP\DSPTables.h">
+      <Filter>DSPCore</Filter>
+    </ClInclude>
+    <ClInclude Include="DSP\LabelMap.h">
+      <Filter>DSPCore</Filter>
+    </ClInclude>
+    <ClInclude Include="HW\Wiimote.h">
+      <Filter>HW %28Flipper/Hollywood%29\Wiimote</Filter>
+    </ClInclude>
+    <ClInclude Include="PowerPC\BreakPoints.h">
+      <Filter>PowerPC</Filter>
+    </ClInclude>
+    <ClInclude Include="PowerPC\CPUCoreBase.h">
+      <Filter>PowerPC</Filter>
+    </ClInclude>
+    <ClInclude Include="PowerPC\Gekko.h">
+      <Filter>PowerPC</Filter>
+    </ClInclude>
+    <ClInclude Include="PowerPC\JitInterface.h">
+      <Filter>PowerPC</Filter>
+    </ClInclude>
+    <ClInclude Include="PowerPC\PowerPC.h">
+      <Filter>PowerPC</Filter>
+    </ClInclude>
+    <ClInclude Include="PowerPC\PPCAnalyst.h">
+      <Filter>PowerPC</Filter>
+    </ClInclude>
+    <ClInclude Include="PowerPC\PPCCache.h">
+      <Filter>PowerPC</Filter>
+    </ClInclude>
+    <ClInclude Include="PowerPC\PPCSymbolDB.h">
+      <Filter>PowerPC</Filter>
+    </ClInclude>
+    <ClInclude Include="PowerPC\PPCTables.h">
+      <Filter>PowerPC</Filter>
+    </ClInclude>
+    <ClInclude Include="PowerPC\Profiler.h">
+      <Filter>PowerPC</Filter>
+    </ClInclude>
+    <ClInclude Include="PowerPC\JitCommon\JitAsmCommon.h">
+      <Filter>PowerPC\JitCommon</Filter>
+    </ClInclude>
+    <ClInclude Include="PowerPC\JitCommon\JitBase.h">
+      <Filter>PowerPC\JitCommon</Filter>
+    </ClInclude>
+    <ClInclude Include="PowerPC\JitCommon\JitCache.h">
+      <Filter>PowerPC\JitCommon</Filter>
+    </ClInclude>
+    <ClInclude Include="PowerPC\Jit64IL\JitIL.h">
+      <Filter>PowerPC\JitIL</Filter>
+    </ClInclude>
+    <ClInclude Include="PowerPC\Jit64\FPURegCache.h">
+      <Filter>PowerPC\Jit64</Filter>
+    </ClInclude>
+    <ClInclude Include="PowerPC\Jit64\GPRRegCache.h">
+      <Filter>PowerPC\Jit64</Filter>
+    </ClInclude>
+    <ClInclude Include="PowerPC\Jit64\JitRegCache.h">
+      <Filter>PowerPC\Jit64</Filter>
+    </ClInclude>
+    <ClInclude Include="PowerPC\Jit64\JitAsm.h">
+      <Filter>PowerPC\Jit64</Filter>
+    </ClInclude>
+    <ClInclude Include="PowerPC\JitILCommon\JitILBase.h">
+      <Filter>PowerPC\JitILCommon</Filter>
+    </ClInclude>
+    <ClInclude Include="PowerPC\JitILCommon\IR.h">
+      <Filter>PowerPC\JitILCommon</Filter>
+    </ClInclude>
+    <ClInclude Include="MachineContext.h" />
+    <ClInclude Include="HW\GCKeyboardEmu.h">
+      <Filter>HW %28Flipper/Hollywood%29\GCKeyboard</Filter>
+    </ClInclude>
+    <ClInclude Include="HW\GCKeyboard.h">
+      <Filter>HW %28Flipper/Hollywood%29\GCKeyboard</Filter>
+    </ClInclude>
+    <ClInclude Include="PowerPC\Jit64Common\BlockCache.h">
+      <Filter>PowerPC\Jit64Common</Filter>
+    </ClInclude>
+    <ClInclude Include="PowerPC\Jit64Common\EmuCodeBlock.h">
+      <Filter>PowerPC\Jit64Common</Filter>
+    </ClInclude>
+    <ClInclude Include="PowerPC\Jit64Common\FarCodeCache.h">
+      <Filter>PowerPC\Jit64Common</Filter>
+    </ClInclude>
+    <ClInclude Include="PowerPC\Jit64Common\Jit64AsmCommon.h">
+      <Filter>PowerPC\Jit64Common</Filter>
+    </ClInclude>
+    <ClInclude Include="PowerPC\Jit64Common\Jit64Base.h">
+      <Filter>PowerPC\Jit64Common</Filter>
+    </ClInclude>
+    <ClInclude Include="PowerPC\Jit64Common\Jit64PowerPCState.h">
+      <Filter>PowerPC\Jit64Common</Filter>
+    </ClInclude>
+    <ClInclude Include="PowerPC\Jit64Common\TrampolineCache.h">
+      <Filter>PowerPC\Jit64Common</Filter>
+    </ClInclude>
+    <ClInclude Include="PowerPC\Jit64Common\TrampolineInfo.h">
+      <Filter>PowerPC\Jit64Common</Filter>
+    </ClInclude>
+    <ClInclude Include="Analytics.h" />
+    <ClInclude Include="PowerPC\SignatureDB\CSVSignatureDB.h" />
+    <ClInclude Include="PowerPC\SignatureDB\DSYSignatureDB.h" />
+    <ClCompile Include="PowerPC\SignatureDB\MEGASignatureDB.h" />
+    <ClInclude Include="PowerPC\SignatureDB\SignatureDB.h" />
+    <ClInclude Include="IOS\USB\Bluetooth\BTBase.h">
+      <Filter>IOS\USB\Bluetooth</Filter>
+    </ClInclude>
+    <ClInclude Include="IOS\USB\Bluetooth\BTEmu.h">
+      <Filter>IOS\USB\Bluetooth</Filter>
+    </ClInclude>
+    <ClInclude Include="IOS\USB\Bluetooth\BTReal.h">
+      <Filter>IOS\USB\Bluetooth</Filter>
+    </ClInclude>
+    <ClInclude Include="IOS\USB\Bluetooth\BTStub.h">
+      <Filter>IOS\USB\Bluetooth</Filter>
+    </ClInclude>
+    <ClInclude Include="IOS\DeviceStub.h">
+      <Filter>IOS</Filter>
+    </ClInclude>
+    <ClInclude Include="IOS\DI\DI.h">
+      <Filter>IOS\DI</Filter>
+    </ClInclude>
+    <ClInclude Include="IOS\ES\ES.h">
+      <Filter>IOS\ES</Filter>
+    </ClInclude>
+    <ClInclude Include="IOS\ES\NandUtils.h">
+      <Filter>IOS\ES</Filter>
+    </ClInclude>
+    <ClInclude Include="IOS\FS\FileIO.h">
+      <Filter>IOS\FS</Filter>
+    </ClInclude>
+    <ClInclude Include="IOS\ES\Formats.h">
+      <Filter>IOS\ES</Filter>
+    </ClInclude>
+    <ClInclude Include="IOS\FS\FS.h">
+      <Filter>IOS\FS</Filter>
+    </ClInclude>
+    <ClInclude Include="IOS\USB\Bluetooth\hci.h">
+      <Filter>IOS\USB\Bluetooth</Filter>
+    </ClInclude>
+    <ClInclude Include="IOS\USB\Bluetooth\l2cap.h">
+      <Filter>IOS\USB\Bluetooth</Filter>
+    </ClInclude>
+    <ClInclude Include="IOS\Network\ICMP.h">
+      <Filter>IOS\Network</Filter>
+    </ClInclude>
+    <ClInclude Include="IOS\Network\ICMPLin.h">
+      <Filter>IOS\Network</Filter>
+    </ClInclude>
+    <ClInclude Include="IOS\Network\MACUtils.h">
+      <Filter>IOS\Network</Filter>
+    </ClInclude>
+    <ClInclude Include="IOS\Network\Socket.h">
+      <Filter>IOS\Network</Filter>
+    </ClInclude>
+    <ClInclude Include="IOS\Network\SSL.h">
+      <Filter>IOS\Network</Filter>
+    </ClInclude>
+    <ClInclude Include="IOS\Network\IP\Top.h">
+      <Filter>IOS\Network\IP</Filter>
+    </ClInclude>
+    <ClInclude Include="IOS\Network\KD\NetKDRequest.h">
+      <Filter>IOS\Network\KD</Filter>
+    </ClInclude>
+    <ClInclude Include="IOS\Network\KD\NetKDTime.h">
+      <Filter>IOS\Network\KD</Filter>
+    </ClInclude>
+    <ClInclude Include="IOS\Network\KD\NWC24Config.h">
+      <Filter>IOS\Network\KD</Filter>
+    </ClInclude>
+    <ClInclude Include="IOS\Network\NCD\Config.h">
+      <Filter>IOS\Network\NCD</Filter>
+    </ClInclude>
+    <ClInclude Include="IOS\Network\NCD\Manage.h">
+      <Filter>IOS\Network\NCD</Filter>
+    </ClInclude>
+    <ClInclude Include="IOS\Network\WD\Command.h">
+      <Filter>IOS\Network\WD</Filter>
+    </ClInclude>
+    <ClInclude Include="IOS\SDIO\SDIOSlot0.h">
+      <Filter>IOS\SDIO</Filter>
+    </ClInclude>
+    <ClInclude Include="IOS\STM\STM.h">
+      <Filter>IOS\STM</Filter>
+    </ClInclude>
+    <ClInclude Include="IOS\USB\Common.h">
+      <Filter>IOS\USB</Filter>
+    </ClInclude>
+    <ClInclude Include="IOS\USB\LibusbDevice.h">
+      <Filter>IOS\USB</Filter>
+    </ClInclude>
+    <ClInclude Include="IOS\USB\Host.h">
+      <Filter>IOS\USB</Filter>
+    </ClInclude>
+    <ClInclude Include="IOS\USB\OH0\OH0.h">
+      <Filter>IOS\USB</Filter>
+    </ClInclude>
+    <ClInclude Include="IOS\USB\OH0\OH0Device.h">
+      <Filter>IOS\USB</Filter>
+    </ClInclude>
+    <ClInclude Include="IOS\USB\USB_HID\HIDv4.h">
+      <Filter>IOS\USB</Filter>
+    </ClInclude>
+    <ClInclude Include="IOS\USB\USB_VEN\VEN.h">
+      <Filter>IOS\USB</Filter>
+    </ClInclude>
+    <ClInclude Include="IOS\USB\USBV0.h">
+      <Filter>IOS\USB</Filter>
+    </ClInclude>
+    <ClInclude Include="IOS\USB\USBV4.h">
+      <Filter>IOS\USB</Filter>
+    </ClInclude>
+    <ClInclude Include="IOS\USB\USBV5.h">
+      <Filter>IOS\USB</Filter>
+    </ClInclude>
+    <ClInclude Include="IOS\USB\USB_KBD.h">
+      <Filter>IOS\USB</Filter>
+    </ClInclude>
+    <ClInclude Include="IOS\WFS\WFSI.h">
+      <Filter>IOS\WFS</Filter>
+    </ClInclude>
+    <ClInclude Include="IOS\WFS\WFSSRV.h">
+      <Filter>IOS\WFS</Filter>
+    </ClInclude>
+    <ClInclude Include="IOS\USB\Bluetooth\WiimoteDevice.h">
+      <Filter>IOS\USB\Bluetooth</Filter>
+    </ClInclude>
+    <ClInclude Include="IOS\USB\Bluetooth\WiimoteHIDAttr.h">
+      <Filter>IOS\USB\Bluetooth</Filter>
+    </ClInclude>
+    <ClInclude Include="IOS\Device.h">
+      <Filter>IOS</Filter>
+    </ClInclude>
+    <ClInclude Include="IOS\IOS.h">
+      <Filter>IOS</Filter>
+    </ClInclude>
+    <ClInclude Include="IOS\MemoryValues.h">
+      <Filter>IOS</Filter>
+    </ClInclude>
+    <ClInclude Include="IOS\MIOS.h">
+      <Filter>IOS</Filter>
+    </ClInclude>
+    <ClInclude Include="PowerPC\Jit64Common\ConstantPool.h">
+      <Filter>PowerPC\Jit64Common</Filter>
+    </ClInclude>
+  </ItemGroup>
+  <ItemGroup>
+    <Text Include="CMakeLists.txt" />
+  </ItemGroup>
+</Project>