--- conflicted
+++ resolved
@@ -1,180 +1,91 @@
 // Copyright 2008 Dolphin Emulator Project
 // Licensed under GPLv2+
-<<<<<<< HEAD
-// Refer to the license.txt file included.
-
-
-// Core
-
-// The external interface to the emulator core. Plus some extras.
-// This is another part of the emu that needs cleaning - Core.cpp really has
-// too much random junk inside.
-
-#pragma once
-
-#include <string>
-#include <vector>
-
-#include "Common/CommonTypes.h"
-
-// TODO: ugly, remove
-extern bool g_aspect_wide;
-
-namespace Core
-{
-
-extern bool g_want_determinism;
-
-bool GetIsFramelimiterTempDisabled();
-void SetIsFramelimiterTempDisabled(bool disable);
-
-void Callback_VideoCopiedToXFB(bool video_update);
-
-enum EState
-{
-	CORE_UNINITIALIZED,
-	CORE_PAUSE,
-	CORE_RUN,
-	CORE_STOPPING
-};
-
-bool Init();
-void Stop();
+// Refer to the license.txt file included.
+
+
+// Core
+
+// The external interface to the emulator core. Plus some extras.
+// This is another part of the emu that needs cleaning - Core.cpp really has
+// too much random junk inside.
+
+#pragma once
+
+#include <string>
+#include <vector>
+
+#include "Common/CommonTypes.h"
+
+// TODO: ugly, remove
+extern bool g_aspect_wide;
+
+namespace Core
+{
+
+extern bool g_want_determinism;
+
+bool GetIsFramelimiterTempDisabled();
+void SetIsFramelimiterTempDisabled(bool disable);
+
+void Callback_VideoCopiedToXFB(bool video_update);
+
+enum EState
+{
+	CORE_UNINITIALIZED,
+	CORE_PAUSE,
+	CORE_RUN,
+	CORE_STOPPING
+};
+
+bool Init();
+void Stop();
 void Shutdown();
 void KillDolphinAndRestart();
-
+
 std::string StopMessage(bool, const std::string&);
-
-bool IsRunning();
-bool IsRunningAndStarted(); // is running and the CPU loop has been entered
-bool IsRunningInCurrentThread(); // this tells us whether we are running in the CPU thread.
-bool IsCPUThread(); // this tells us whether we are the CPU thread.
-bool IsGPUThread();
-
-void SetState(EState _State);
-EState GetState();
-
-void SaveScreenShot();
-
-void Callback_WiimoteInterruptChannel(int _number, u16 _channelID, const void* _pData, u32 _Size);
-
-// This displays messages in a user-visible way.
-void DisplayMessage(const std::string& message, int time_in_ms);
-
-std::string GetStateFileName();
+
+bool IsRunning();
+bool IsRunningAndStarted(); // is running and the CPU loop has been entered
+bool IsRunningInCurrentThread(); // this tells us whether we are running in the CPU thread.
+bool IsCPUThread(); // this tells us whether we are the CPU thread.
+bool IsGPUThread();
+
+void SetState(EState _State);
+EState GetState();
+
+void SaveScreenShot();
+void SaveScreenShot(const std::string& name);
+
+void Callback_WiimoteInterruptChannel(int _number, u16 _channelID, const void* _pData, u32 _Size);
+
+// This displays messages in a user-visible way.
+void DisplayMessage(const std::string& message, int time_in_ms);
+
+std::string GetStateFileName();
 void SetStateFileName(const std::string& val);
-
-void SetBlockStart(u32 addr);
-
+
+void SetBlockStart(u32 addr);
+
 void FrameUpdateOnCPUThread();
 
-bool ShouldSkipFrame(int skipped);
-bool ShouldAddTimewarpFrame();
-void VideoThrottle();
-void RequestRefreshInfo();
-
-void UpdateTitle();
-
-// waits until all systems are paused and fully idle, and acquires a lock on that state.
-// or, if doLock is false, releases a lock on that state and optionally unpauses.
-// calls must be balanced (once with doLock true, then once with doLock false) but may be recursive.
-// the return value of the first call should be passed in as the second argument of the second call.
-bool PauseAndLock(bool doLock, bool unpauseOnUnlock=true);
-
-// for calling back into UI code without introducing a dependency on it in core
-typedef void(*StoppedCallbackFunc)(void);
-void SetOnStoppedCallback(StoppedCallbackFunc callback);
-
-// Run on the GUI thread when the factors change.
-void UpdateWantDeterminism(bool initial = false);
-
-}  // namespace
-=======
-// Refer to the license.txt file included.
-
-
-// Core
-
-// The external interface to the emulator core. Plus some extras.
-// This is another part of the emu that needs cleaning - Core.cpp really has
-// too much random junk inside.
-
-#pragma once
-
-#include <string>
-#include <vector>
-
-#include "Common/CommonTypes.h"
-
-// TODO: ugly, remove
-extern bool g_aspect_wide;
-
-namespace Core
-{
-
-extern bool g_want_determinism;
-
-bool GetIsFramelimiterTempDisabled();
-void SetIsFramelimiterTempDisabled(bool disable);
-
-void Callback_VideoCopiedToXFB(bool video_update);
-
-enum EState
-{
-	CORE_UNINITIALIZED,
-	CORE_PAUSE,
-	CORE_RUN,
-	CORE_STOPPING
-};
-
-bool Init();
-void Stop();
-void Shutdown();
-
-std::string StopMessage(bool, const std::string&);
-
-bool IsRunning();
-bool IsRunningAndStarted(); // is running and the CPU loop has been entered
-bool IsRunningInCurrentThread(); // this tells us whether we are running in the CPU thread.
-bool IsCPUThread(); // this tells us whether we are the CPU thread.
-bool IsGPUThread();
-
-void SetState(EState _State);
-EState GetState();
-
-void SaveScreenShot();
-void SaveScreenShot(const std::string& name);
-
-void Callback_WiimoteInterruptChannel(int _number, u16 _channelID, const void* _pData, u32 _Size);
-
-// This displays messages in a user-visible way.
-void DisplayMessage(const std::string& message, int time_in_ms);
-
-std::string GetStateFileName();
-void SetStateFileName(const std::string& val);
-
-void SetBlockStart(u32 addr);
-
-void FrameUpdateOnCPUThread();
-
-bool ShouldSkipFrame(int skipped);
-void VideoThrottle();
-void RequestRefreshInfo();
-
-void UpdateTitle();
-
-// waits until all systems are paused and fully idle, and acquires a lock on that state.
-// or, if doLock is false, releases a lock on that state and optionally unpauses.
-// calls must be balanced (once with doLock true, then once with doLock false) but may be recursive.
-// the return value of the first call should be passed in as the second argument of the second call.
-bool PauseAndLock(bool doLock, bool unpauseOnUnlock=true);
-
-// for calling back into UI code without introducing a dependency on it in core
-typedef void(*StoppedCallbackFunc)(void);
-void SetOnStoppedCallback(StoppedCallbackFunc callback);
-
-// Run on the GUI thread when the factors change.
-void UpdateWantDeterminism(bool initial = false);
-
-}  // namespace
->>>>>>> ad978122
+bool ShouldSkipFrame(int skipped);
+bool ShouldAddTimewarpFrame();
+void VideoThrottle();
+void RequestRefreshInfo();
+
+void UpdateTitle();
+
+// waits until all systems are paused and fully idle, and acquires a lock on that state.
+// or, if doLock is false, releases a lock on that state and optionally unpauses.
+// calls must be balanced (once with doLock true, then once with doLock false) but may be recursive.
+// the return value of the first call should be passed in as the second argument of the second call.
+bool PauseAndLock(bool doLock, bool unpauseOnUnlock=true);
+
+// for calling back into UI code without introducing a dependency on it in core
+typedef void(*StoppedCallbackFunc)(void);
+void SetOnStoppedCallback(StoppedCallbackFunc callback);
+
+// Run on the GUI thread when the factors change.
+void UpdateWantDeterminism(bool initial = false);
+
+}  // namespace