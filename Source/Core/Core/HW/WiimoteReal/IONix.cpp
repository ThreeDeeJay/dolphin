// Copyright 2010 Dolphin Emulator Project
// Licensed under GPLv2+
// Refer to the license.txt file included.

#ifndef _WIN32
#include <unistd.h>
#endif
#include <bluetooth/bluetooth.h>
#include <bluetooth/hci.h>
#include <bluetooth/hci_lib.h>
#include <bluetooth/l2cap.h>

#include "Common/CommonTypes.h"
#include "Common/Logging/Log.h"
#include "Core/HW/WiimoteEmu/WiimoteHid.h"
#include "Core/HW/WiimoteReal/WiimoteReal.h"

namespace WiimoteReal
{
class WiimoteLinux final : public Wiimote
{
public:
  WiimoteLinux(bdaddr_t bdaddr);
  ~WiimoteLinux() override;

protected:
  bool ConnectInternal() override;
  void DisconnectInternal() override;
  bool IsConnected() const override;
  void IOWakeup() override;
  int IORead(u8* buf) override;
  int IOWrite(u8 const* buf, size_t len) override;

private:
  bdaddr_t m_bdaddr;  // Bluetooth address
  int m_cmd_sock;     // Command socket
  int m_int_sock;     // Interrupt socket
  int m_wakeup_pipe_w;
  int m_wakeup_pipe_r;
};

WiimoteScanner::WiimoteScanner() : device_id(-1), device_sock(-1)
{
  // Get the id of the first Bluetooth device.
  device_id = hci_get_route(nullptr);
  if (device_id < 0)
  {
    NOTICE_LOG(WIIMOTE, "Bluetooth not found.");
    return;
  }

  // Create a socket to the device
  device_sock = hci_open_dev(device_id);
  if (device_sock < 0)
  {
    ERROR_LOG(WIIMOTE, "Unable to open Bluetooth.");
    return;
  }
}

bool WiimoteScanner::IsReady() const
{
  return device_sock > 0;
}

WiimoteScanner::~WiimoteScanner()
{
  if (IsReady())
    close(device_sock);
}

void WiimoteScanner::Update()
{
}

void WiimoteScanner::FindWiimotes(std::vector<Wiimote*>& found_wiimotes, Wiimote*& found_board)
{
  // supposedly 1.28 seconds
  int const wait_len = 1;

  int const max_infos = 255;
  inquiry_info scan_infos[max_infos] = {};
  auto* scan_infos_ptr = scan_infos;
  found_board = nullptr;

  // Scan for Bluetooth devices
  int const found_devices =
      hci_inquiry(device_id, wait_len, max_infos, nullptr, &scan_infos_ptr, IREQ_CACHE_FLUSH);
  if (found_devices < 0)
  {
    ERROR_LOG(WIIMOTE, "Error searching for Bluetooth devices.");
    return;
  }

  DEBUG_LOG(WIIMOTE, "Found %i Bluetooth device(s).", found_devices);

  // Display discovered devices
  for (int i = 0; i < found_devices; ++i)
  {
    ERROR_LOG(WIIMOTE, "found a device...");

    // BT names are a maximum of 248 bytes apparently
    char name[255] = {};
    if (hci_read_remote_name(device_sock, &scan_infos[i].bdaddr, sizeof(name), name, 1000) < 0)
    {
      ERROR_LOG(WIIMOTE, "name request failed");
      continue;
    }

    ERROR_LOG(WIIMOTE, "device name %s", name);
    if (IsValidBluetoothName(name))
    {
      bool new_wiimote = true;

      // TODO: do this

      // Determine if this Wiimote has already been found.
      // for (int j = 0; j < MAX_WIIMOTES && new_wiimote; ++j)
      //{
      //	if (wm[j] && bacmp(&scan_infos[i].bdaddr,&wm[j]->bdaddr) == 0)
      //		new_wiimote = false;
      //}

      if (new_wiimote)
      {
        // Found a new device
        char bdaddr_str[18] = {};
        ba2str(&scan_infos[i].bdaddr, bdaddr_str);

        Wiimote* wm = new WiimoteLinux(scan_infos[i].bdaddr);
        if (IsBalanceBoardName(name))
        {
          found_board = wm;
          NOTICE_LOG(WIIMOTE, "Found balance board (%s).", bdaddr_str);
        }
        else
        {
          found_wiimotes.push_back(wm);
          NOTICE_LOG(WIIMOTE, "Found Wiimote (%s).", bdaddr_str);
        }
      }
    }
  }
}

WiimoteLinux::WiimoteLinux(bdaddr_t bdaddr) : Wiimote(), m_bdaddr(bdaddr)
{
  m_cmd_sock = -1;
  m_int_sock = -1;

  int fds[2];
  if (pipe(fds))
  {
    ERROR_LOG(WIIMOTE, "pipe failed");
    abort();
  }
  m_wakeup_pipe_w = fds[1];
  m_wakeup_pipe_r = fds[0];
}

WiimoteLinux::~WiimoteLinux()
{
  Shutdown();
  close(m_wakeup_pipe_w);
  close(m_wakeup_pipe_r);
}

// Connect to a Wiimote with a known address.
bool WiimoteLinux::ConnectInternal()
{
<<<<<<< HEAD
	sockaddr_l2 addr = {};
	addr.l2_family = AF_BLUETOOTH;
	addr.l2_bdaddr = m_bdaddr;
	addr.l2_cid = 0;

	// Output channel
	addr.l2_psm = htobs(WM_OUTPUT_CHANNEL);
	sleep(1); // TODO: Make this 'wait to sync' call
	if ((m_cmd_sock = socket(AF_BLUETOOTH, SOCK_SEQPACKET, BTPROTO_L2CAP)) == -1 ||
	                  connect(m_cmd_sock, (sockaddr*)&addr, sizeof(addr)) < 0)
	{
		WARN_LOG(WIIMOTE, "Unable to open output socket to Wiimote: %s", strerror(errno));
		close(m_cmd_sock);
		m_cmd_sock = -1;
		return false;
	}

	// Input channel
	addr.l2_psm = htobs(WM_INPUT_CHANNEL);
	if ((m_int_sock = socket(AF_BLUETOOTH, SOCK_SEQPACKET, BTPROTO_L2CAP)) == -1 ||
	                  connect(m_int_sock, (sockaddr*)&addr, sizeof(addr)) < 0)
	{
		WARN_LOG(WIIMOTE, "Unable to open input socket from Wiimote: %s", strerror(errno));
		close(m_int_sock);
		close(m_cmd_sock);
		m_int_sock = m_cmd_sock = -1;
		return false;
	}

	return true;
=======
  sockaddr_l2 addr = {};
  addr.l2_family = AF_BLUETOOTH;
  addr.l2_bdaddr = m_bdaddr;
  addr.l2_cid = 0;

  // Output channel
  addr.l2_psm = htobs(WM_OUTPUT_CHANNEL);
  if ((m_cmd_sock = socket(AF_BLUETOOTH, SOCK_SEQPACKET, BTPROTO_L2CAP)) == -1 ||
      connect(m_cmd_sock, (sockaddr*)&addr, sizeof(addr)) < 0)
  {
    WARN_LOG(WIIMOTE, "Unable to open output socket to Wiimote: %s", strerror(errno));
    close(m_cmd_sock);
    m_cmd_sock = -1;
    return false;
  }

  // Input channel
  addr.l2_psm = htobs(WM_INPUT_CHANNEL);
  if ((m_int_sock = socket(AF_BLUETOOTH, SOCK_SEQPACKET, BTPROTO_L2CAP)) == -1 ||
      connect(m_int_sock, (sockaddr*)&addr, sizeof(addr)) < 0)
  {
    WARN_LOG(WIIMOTE, "Unable to open input socket from Wiimote: %s", strerror(errno));
    close(m_int_sock);
    close(m_cmd_sock);
    m_int_sock = m_cmd_sock = -1;
    return false;
  }

  return true;
>>>>>>> dba9d86b
}

void WiimoteLinux::DisconnectInternal()
{
  close(m_cmd_sock);
  close(m_int_sock);

  m_cmd_sock = -1;
  m_int_sock = -1;
}

bool WiimoteLinux::IsConnected() const
{
  return m_cmd_sock != -1;  // && int_sock != -1;
}

void WiimoteLinux::IOWakeup()
{
  char c = 0;
  if (write(m_wakeup_pipe_w, &c, 1) != 1)
  {
    ERROR_LOG(WIIMOTE, "Unable to write to wakeup pipe.");
  }
}

// positive = read packet
// negative = didn't read packet
// zero = error
int WiimoteLinux::IORead(u8* buf)
{
  // Block select for 1/2000th of a second

  fd_set fds;
  FD_ZERO(&fds);
  FD_SET(m_int_sock, &fds);
  FD_SET(m_wakeup_pipe_r, &fds);

  if (select(m_int_sock + 1, &fds, nullptr, nullptr, nullptr) == -1)
  {
    ERROR_LOG(WIIMOTE, "Unable to select Wiimote %i input socket.", m_index + 1);
    return -1;
  }

  if (FD_ISSET(m_wakeup_pipe_r, &fds))
  {
    char c;
    if (read(m_wakeup_pipe_r, &c, 1) != 1)
    {
      ERROR_LOG(WIIMOTE, "Unable to read from wakeup pipe.");
    }
    return -1;
  }

  if (!FD_ISSET(m_int_sock, &fds))
    return -1;

  // Read the pending message into the buffer
  int r = read(m_int_sock, buf, MAX_PAYLOAD);
  if (r == -1)
  {
    // Error reading data
    ERROR_LOG(WIIMOTE, "Receiving data from Wiimote %i.", m_index + 1);

    if (errno == ENOTCONN)
    {
      // This can happen if the Bluetooth dongle is disconnected
      ERROR_LOG(WIIMOTE, "Bluetooth appears to be disconnected.  "
                         "Wiimote %i will be disconnected.",
                m_index + 1);
    }

    r = 0;
  }

  return r;
}

int WiimoteLinux::IOWrite(u8 const* buf, size_t len)
{
  return write(m_int_sock, buf, (int)len);
}

};  // WiimoteReal<|MERGE_RESOLUTION|>--- conflicted
+++ resolved
@@ -168,38 +168,6 @@
 // Connect to a Wiimote with a known address.
 bool WiimoteLinux::ConnectInternal()
 {
-<<<<<<< HEAD
-	sockaddr_l2 addr = {};
-	addr.l2_family = AF_BLUETOOTH;
-	addr.l2_bdaddr = m_bdaddr;
-	addr.l2_cid = 0;
-
-	// Output channel
-	addr.l2_psm = htobs(WM_OUTPUT_CHANNEL);
-	sleep(1); // TODO: Make this 'wait to sync' call
-	if ((m_cmd_sock = socket(AF_BLUETOOTH, SOCK_SEQPACKET, BTPROTO_L2CAP)) == -1 ||
-	                  connect(m_cmd_sock, (sockaddr*)&addr, sizeof(addr)) < 0)
-	{
-		WARN_LOG(WIIMOTE, "Unable to open output socket to Wiimote: %s", strerror(errno));
-		close(m_cmd_sock);
-		m_cmd_sock = -1;
-		return false;
-	}
-
-	// Input channel
-	addr.l2_psm = htobs(WM_INPUT_CHANNEL);
-	if ((m_int_sock = socket(AF_BLUETOOTH, SOCK_SEQPACKET, BTPROTO_L2CAP)) == -1 ||
-	                  connect(m_int_sock, (sockaddr*)&addr, sizeof(addr)) < 0)
-	{
-		WARN_LOG(WIIMOTE, "Unable to open input socket from Wiimote: %s", strerror(errno));
-		close(m_int_sock);
-		close(m_cmd_sock);
-		m_int_sock = m_cmd_sock = -1;
-		return false;
-	}
-
-	return true;
-=======
   sockaddr_l2 addr = {};
   addr.l2_family = AF_BLUETOOTH;
   addr.l2_bdaddr = m_bdaddr;
@@ -229,7 +197,6 @@
   }
 
   return true;
->>>>>>> dba9d86b
 }
 
 void WiimoteLinux::DisconnectInternal()
