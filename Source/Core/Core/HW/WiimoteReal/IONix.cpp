// Copyright 2014 Dolphin Emulator Project
// Licensed under GPLv2
// Refer to the license.txt file included.

#include <bluetooth/bluetooth.h>
#include <bluetooth/hci.h>
#include <bluetooth/hci_lib.h>
#include <bluetooth/l2cap.h>

#include "Common/Common.h"
#include "Core/HW/WiimoteReal/WiimoteReal.h"

namespace WiimoteReal
{

class WiimoteLinux final : public Wiimote
{
public:
	WiimoteLinux(bdaddr_t bdaddr);
	~WiimoteLinux() override;

protected:
	bool ConnectInternal() override;
	void DisconnectInternal() override;
	bool IsConnected() const override;
	void IOWakeup() override;
	int IORead(u8* buf) override;
	int IOWrite(u8 const* buf, size_t len) override;

private:
	bdaddr_t m_bdaddr;   // Bluetooth address
	int m_cmd_sock;      // Command socket
	int m_int_sock;      // Interrupt socket
	int m_wakeup_pipe_w;
	int m_wakeup_pipe_r;
};

WiimoteScanner::WiimoteScanner()
	: m_want_wiimotes()
	, device_id(-1)
	, device_sock(-1)
{
	// Get the id of the first bluetooth device.
	device_id = hci_get_route(nullptr);
	if (device_id < 0)
	{
		NOTICE_LOG(WIIMOTE, "Bluetooth not found.");
		return;
	}

	// Create a socket to the device
	device_sock = hci_open_dev(device_id);
	if (device_sock < 0)
	{
		ERROR_LOG(WIIMOTE, "Unable to open bluetooth.");
		return;
	}
}

bool WiimoteScanner::IsReady() const
{
	return device_sock > 0;
}

WiimoteScanner::~WiimoteScanner()
{
	if (IsReady())
		close(device_sock);
}

void WiimoteScanner::Update()
{}

void WiimoteScanner::FindWiimotes(std::vector<Wiimote*> & found_wiimotes, Wiimote* & found_board)
{
	// supposedly 1.28 seconds
	int const wait_len = 1;

	int const max_infos = 255;
	inquiry_info scan_infos[max_infos] = {};
	auto* scan_infos_ptr = scan_infos;
	found_board = nullptr;

	// Scan for bluetooth devices
	int const found_devices = hci_inquiry(device_id, wait_len, max_infos, nullptr, &scan_infos_ptr, IREQ_CACHE_FLUSH);
	if (found_devices < 0)
	{
		ERROR_LOG(WIIMOTE, "Error searching for bluetooth devices.");
		return;
	}

	DEBUG_LOG(WIIMOTE, "Found %i bluetooth device(s).", found_devices);

	// Display discovered devices
	for (int i = 0; i < found_devices; ++i)
	{
		ERROR_LOG(WIIMOTE, "found a device...");

		// BT names are a maximum of 248 bytes apparently
		char name[255] = {};
		if (hci_read_remote_name(device_sock, &scan_infos[i].bdaddr, sizeof(name), name, 1000) < 0)
		{
			ERROR_LOG(WIIMOTE, "name request failed");
			continue;
		}

		ERROR_LOG(WIIMOTE, "device name %s", name);
		if (IsValidBluetoothName(name))
		{
			bool new_wiimote = true;

			// TODO: do this

			// Determine if this wiimote has already been found.
			//for (int j = 0; j < MAX_WIIMOTES && new_wiimote; ++j)
			//{
			//	if (wm[j] && bacmp(&scan_infos[i].bdaddr,&wm[j]->bdaddr) == 0)
			//		new_wiimote = false;
			//}

			if (new_wiimote)
			{
				// Found a new device
				char bdaddr_str[18] = {};
				ba2str(&scan_infos[i].bdaddr, bdaddr_str);

				Wiimote* wm = new WiimoteLinux(scan_infos[i].bdaddr);
				if (IsBalanceBoardName(name))
				{
					found_board = wm;
					NOTICE_LOG(WIIMOTE, "Found balance board (%s).", bdaddr_str);
				}
				else
				{
					found_wiimotes.push_back(wm);
					NOTICE_LOG(WIIMOTE, "Found wiimote (%s).", bdaddr_str);
				}
			}
		}
	}

}

WiimoteLinux::WiimoteLinux(bdaddr_t bdaddr) : Wiimote(), m_bdaddr(bdaddr)
{
	m_cmd_sock = -1;
	m_int_sock = -1;

	int fds[2];
	if (pipe(fds))
	{
		ERROR_LOG(WIIMOTE, "pipe failed");
		abort();
	}
	m_wakeup_pipe_w = fds[1];
	m_wakeup_pipe_r = fds[0];
}

WiimoteLinux::~WiimoteLinux()
{
	Shutdown();
	close(m_wakeup_pipe_w);
	close(m_wakeup_pipe_r);
}

// Connect to a wiimote with a known address.
bool WiimoteLinux::ConnectInternal()
{
	sockaddr_l2 addr;
	addr.l2_family = AF_BLUETOOTH;
	addr.l2_bdaddr = m_bdaddr;
	addr.l2_cid = 0;

	// Output channel
	addr.l2_psm = htobs(WM_OUTPUT_CHANNEL);
<<<<<<< HEAD
	sleep(1); // TODO: Make this 'wait to sync' call
	if ((cmd_sock = socket(AF_BLUETOOTH, SOCK_SEQPACKET, BTPROTO_L2CAP)) == -1 ||
			connect(cmd_sock, (sockaddr*)&addr, sizeof(addr)) < 0)
=======
	if ((m_cmd_sock = socket(AF_BLUETOOTH, SOCK_SEQPACKET, BTPROTO_L2CAP)) == -1 ||
	                  connect(m_cmd_sock, (sockaddr*)&addr, sizeof(addr)) < 0)
>>>>>>> 799b557e
	{
		DEBUG_LOG(WIIMOTE, "Unable to open output socket to wiimote.");
		close(m_cmd_sock);
		m_cmd_sock = -1;
		return false;
	}

	// Input channel
	addr.l2_psm = htobs(WM_INPUT_CHANNEL);
	if ((m_int_sock = socket(AF_BLUETOOTH, SOCK_SEQPACKET, BTPROTO_L2CAP)) == -1 ||
	                  connect(m_int_sock, (sockaddr*)&addr, sizeof(addr)) < 0)
	{
		DEBUG_LOG(WIIMOTE, "Unable to open input socket from wiimote.");
		close(m_int_sock);
		close(m_cmd_sock);
		m_int_sock = m_cmd_sock = -1;
		return false;
	}

	return true;
}

void WiimoteLinux::DisconnectInternal()
{
	close(m_cmd_sock);
	close(m_int_sock);

	m_cmd_sock = -1;
	m_int_sock = -1;
}

bool WiimoteLinux::IsConnected() const
{
	return m_cmd_sock != -1;// && int_sock != -1;
}

void WiimoteLinux::IOWakeup()
{
	char c = 0;
	if (write(m_wakeup_pipe_w, &c, 1) != 1)
	{
		ERROR_LOG(WIIMOTE, "Unable to write to wakeup pipe.");
	}
}

// positive = read packet
// negative = didn't read packet
// zero = error
int WiimoteLinux::IORead(u8* buf)
{
	// Block select for 1/2000th of a second

	fd_set fds;
	FD_ZERO(&fds);
	FD_SET(m_int_sock, &fds);
	FD_SET(m_wakeup_pipe_r, &fds);

	if (select(m_int_sock + 1, &fds, nullptr, nullptr, nullptr) == -1)
	{
		ERROR_LOG(WIIMOTE, "Unable to select wiimote %i input socket.", m_index + 1);
		return -1;
	}

	if (FD_ISSET(m_wakeup_pipe_r, &fds))
	{
		char c;
		if (read(m_wakeup_pipe_r, &c, 1) != 1)
		{
			ERROR_LOG(WIIMOTE, "Unable to read from wakeup pipe.");
		}
		return -1;
	}

	if (!FD_ISSET(m_int_sock, &fds))
		return -1;

	// Read the pending message into the buffer
	int r = read(m_int_sock, buf, MAX_PAYLOAD);
	if (r == -1)
	{
		// Error reading data
		ERROR_LOG(WIIMOTE, "Receiving data from wiimote %i.", m_index + 1);

		if (errno == ENOTCONN)
		{
			// This can happen if the bluetooth dongle is disconnected
			ERROR_LOG(WIIMOTE, "Bluetooth appears to be disconnected.  "
					"Wiimote %i will be disconnected.", m_index + 1);
		}

		r = 0;
	}

	return r;
}

int WiimoteLinux::IOWrite(u8 const* buf, size_t len)
{
	return write(m_int_sock, buf, (int)len);
}

}; // WiimoteReal<|MERGE_RESOLUTION|>--- conflicted
+++ resolved
@@ -173,15 +173,9 @@
 
 	// Output channel
 	addr.l2_psm = htobs(WM_OUTPUT_CHANNEL);
-<<<<<<< HEAD
 	sleep(1); // TODO: Make this 'wait to sync' call
-	if ((cmd_sock = socket(AF_BLUETOOTH, SOCK_SEQPACKET, BTPROTO_L2CAP)) == -1 ||
-			connect(cmd_sock, (sockaddr*)&addr, sizeof(addr)) < 0)
-=======
 	if ((m_cmd_sock = socket(AF_BLUETOOTH, SOCK_SEQPACKET, BTPROTO_L2CAP)) == -1 ||
-	                  connect(m_cmd_sock, (sockaddr*)&addr, sizeof(addr)) < 0)
->>>>>>> 799b557e
-	{
+	                  connect(m_cmd_sock, (sockaddr*)&addr, sizeof(addr)) < 0)	{
 		DEBUG_LOG(WIIMOTE, "Unable to open output socket to wiimote.");
 		close(m_cmd_sock);
 		m_cmd_sock = -1;
