--- conflicted
+++ resolved
@@ -33,17 +33,6 @@
 static const char iplverNTSC[0x100] = "(C) 1999-2001 Nintendo.  All rights reserved."
                                       "(C) 1999 ArtX Inc.  All rights reserved.";
 
-<<<<<<< HEAD
-#if defined(_MSC_VER) && _MSC_VER <= 1800
-static enum {
-  cJanuary2000 = 0x386D4380  // Seconds between 1.1.1970 and 1.1.2000
-};
-#else
-static constexpr u32 cJanuary2000 = 0x386D4380;  // Seconds between 1.1.1970 and 1.1.2000
-#endif
-
-=======
->>>>>>> 6c16f1be
 // bootrom descrambler reversed by segher
 // Copyright 2008 Segher Boessenkool <segher@kernel.crashing.org>
 void CEXIIPL::Descrambler(u8* data, u32 size)
@@ -240,25 +229,8 @@
 
 void CEXIIPL::UpdateRTC()
 {
-<<<<<<< HEAD
-	// Seconds between 1.1.2000 and 4.1.2008 16:00:38
-#if defined(_MSC_VER) && _MSC_VER <= 1800
-	const u32 WII_BIAS = 0x0F1114A6;
-#else
-	static constexpr u32 WII_BIAS = 0x0F1114A6;
-#endif
-
-  u32 rtc;
-
-  if (SConfig::GetInstance().bWii)
-    rtc = Common::swap32(GetGCTime() - WII_BIAS);
-  else
-    rtc = Common::swap32(GetGCTime());
-
-=======
   u32 epoch = SConfig::GetInstance().bWii ? WII_EPOCH : GC_EPOCH;
   u32 rtc = Common::swap32(GetEmulatedTime(epoch));
->>>>>>> 6c16f1be
   std::memcpy(m_RTC, &rtc, sizeof(u32));
 }
 
