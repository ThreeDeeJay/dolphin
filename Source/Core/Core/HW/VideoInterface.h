// Copyright 2008 Dolphin Emulator Project
// Licensed under GPLv2+
// Refer to the license.txt file included.

#pragma once

#include "Common/CommonTypes.h"

class PointerWrap;
namespace MMIO { class Mapping; }

namespace VideoInterface
{

// VI Internal Hardware Addresses
enum
{
	VI_VERTICAL_TIMING                  = 0x00,
	VI_CONTROL_REGISTER                 = 0x02,
	VI_HORIZONTAL_TIMING_0_HI           = 0x04,
	VI_HORIZONTAL_TIMING_0_LO           = 0x06,
	VI_HORIZONTAL_TIMING_1_HI           = 0x08,
	VI_HORIZONTAL_TIMING_1_LO           = 0x0a,
	VI_VBLANK_TIMING_ODD_HI             = 0x0c,
	VI_VBLANK_TIMING_ODD_LO             = 0x0e,
	VI_VBLANK_TIMING_EVEN_HI            = 0x10,
	VI_VBLANK_TIMING_EVEN_LO            = 0x12,
	VI_BURST_BLANKING_ODD_HI            = 0x14,
	VI_BURST_BLANKING_ODD_LO            = 0x16,
	VI_BURST_BLANKING_EVEN_HI           = 0x18,
	VI_BURST_BLANKING_EVEN_LO           = 0x1a,
	VI_FB_LEFT_TOP_HI                   = 0x1c, // FB_LEFT_TOP is first half of XFB info
	VI_FB_LEFT_TOP_LO                   = 0x1e,
	VI_FB_RIGHT_TOP_HI                  = 0x20, // FB_RIGHT_TOP is only used in 3D mode
	VI_FB_RIGHT_TOP_LO                  = 0x22,
	VI_FB_LEFT_BOTTOM_HI                = 0x24, // FB_LEFT_BOTTOM is second half of XFB info
	VI_FB_LEFT_BOTTOM_LO                = 0x26,
	VI_FB_RIGHT_BOTTOM_HI               = 0x28, // FB_RIGHT_BOTTOM is only used in 3D mode
	VI_FB_RIGHT_BOTTOM_LO               = 0x2a,
	VI_VERTICAL_BEAM_POSITION           = 0x2c,
	VI_HORIZONTAL_BEAM_POSITION         = 0x2e,
	VI_PRERETRACE_HI                    = 0x30,
	VI_PRERETRACE_LO                    = 0x32,
	VI_POSTRETRACE_HI                   = 0x34,
	VI_POSTRETRACE_LO                   = 0x36,
	VI_DISPLAY_INTERRUPT_2_HI           = 0x38,
	VI_DISPLAY_INTERRUPT_2_LO           = 0x3a,
	VI_DISPLAY_INTERRUPT_3_HI           = 0x3c,
	VI_DISPLAY_INTERRUPT_3_LO           = 0x3e,
	VI_DISPLAY_LATCH_0_HI               = 0x40,
	VI_DISPLAY_LATCH_0_LO               = 0x42,
	VI_DISPLAY_LATCH_1_HI               = 0x44,
	VI_DISPLAY_LATCH_1_LO               = 0x46,
	VI_HSCALEW                          = 0x48,
	VI_HSCALER                          = 0x4a,
	VI_FILTER_COEF_0_HI                 = 0x4c,
	VI_FILTER_COEF_0_LO                 = 0x4e,
	VI_FILTER_COEF_1_HI                 = 0x50,
	VI_FILTER_COEF_1_LO                 = 0x52,
	VI_FILTER_COEF_2_HI                 = 0x54,
	VI_FILTER_COEF_2_LO                 = 0x56,
	VI_FILTER_COEF_3_HI                 = 0x58,
	VI_FILTER_COEF_3_LO                 = 0x5a,
	VI_FILTER_COEF_4_HI                 = 0x5c,
	VI_FILTER_COEF_4_LO                 = 0x5e,
	VI_FILTER_COEF_5_HI                 = 0x60,
	VI_FILTER_COEF_5_LO                 = 0x62,
	VI_FILTER_COEF_6_HI                 = 0x64,
	VI_FILTER_COEF_6_LO                 = 0x66,
	VI_UNK_AA_REG_HI                    = 0x68,
	VI_UNK_AA_REG_LO                    = 0x6a,
	VI_CLOCK                            = 0x6c,
	VI_DTV_STATUS                       = 0x6e,
	VI_FBWIDTH                          = 0x70,
	VI_BORDER_BLANK_END                 = 0x72, // Only used in debug video mode
	VI_BORDER_BLANK_START               = 0x74, // Only used in debug video mode
	//VI_INTERLACE                      = 0x850, // ??? MYSTERY OLD CODE
};

union UVIVerticalTimingRegister
{
	u16 Hex;
	struct
	{
		u16 EQU : 4; // Equalization pulse in half lines
		u16 ACV : 10; // Active video in lines per field (seems always zero)
		u16     : 2;
	};
	UVIVerticalTimingRegister(u16 _hex) { Hex = _hex;}
	UVIVerticalTimingRegister() { Hex = 0;}
};

union UVIDisplayControlRegister
{
	u16 Hex;
	struct
	{
		u16 ENB : 1; // Enables video timing generation and data request
		u16 RST : 1; // Clears all data requests and puts VI into its idle state
		u16 NIN : 1; // 0: Interlaced, 1: Non-Interlaced: top field drawn at field rate and bottom field is not displayed
		u16 DLR : 1; // Selects 3D Display Mode
		u16 LE0 : 2; // Display Latch; 0: Off, 1: On for 1 field, 2: On for 2 fields, 3: Always on
		u16 LE1 : 2;
		u16 FMT : 2; // 0: NTSC, 1: PAL, 2: MPAL, 3: Debug
		u16     : 6;
	};
	UVIDisplayControlRegister(u16 _hex) { Hex = _hex;}
	UVIDisplayControlRegister() { Hex = 0;}
};

union UVIHorizontalTiming0
{
	u32 Hex;
	struct { u16 Lo, Hi; };
	struct
	{
		u32 HLW : 10; // Halfline Width (W*16 = Width (720))
		u32     : 6;
		u32 HCE : 7; // Horizontal Sync Start to Color Burst End
		u32     : 1;
		u32 HCS : 7; // Horizontal Sync Start to Color Burst Start
		u32     : 1;
	};
};

union UVIHorizontalTiming1
{
	u32 Hex;
	struct { u16 Lo, Hi; };
	struct
	{
		u32 HSY    : 7; // Horizontal Sync Width
		u32 HBE640 : 10; // Horizontal Sync Start to horizontal blank end
		u32 HBS640 : 10; // Half line to horizontal blanking start
		u32        : 5;
	};
};

// Exists for both odd and even fields
union UVIVBlankTimingRegister
{
	u32 Hex;
	struct { u16 Lo, Hi; };
	struct
	{
		u32 PRB : 10; // Pre-blanking in half lines
		u32     : 6;
		u32 PSB : 10; // Post blanking in half lines
		u32     : 6;
	};
};

// Exists for both odd and even fields
union UVIBurstBlankingRegister
{
	u32 Hex;
	struct { u16 Lo, Hi; };
	struct
	{
		u32 BS0 : 5;  // Field x start to burst blanking start in halflines
		u32 BE0 : 11; // Field x start to burst blanking end in halflines
		u32 BS2 : 5;  // Field x+2 start to burst blanking start in halflines
		u32 BE2 : 11; // Field x+2 start to burst blanking end in halflines
	};
};

union UVIFBInfoRegister
{
	u32 Hex;
	struct { u16 Lo, Hi; };
	struct
	{
		// TODO: mask out lower 9bits/align to 9bits???
		u32 FBB     : 24; // Base address of the framebuffer in external mem
		// POFF only seems to exist in the top reg. XOFF, unknown.
		u32 XOFF    : 4; // Horizontal Offset of the left-most pixel within the first word of the fetched picture
		u32 POFF    : 1; // Page offest: 1: fb address is (address>>5)
		u32 CLRPOFF : 3; // ? setting bit 31 clears POFF
	};
};

// VI Interrupt Register
union UVIInterruptRegister
{
	u32 Hex;
	struct { u16 Lo, Hi; };
	struct
	{
		u32 HCT     : 11; // Horizontal Position
		u32         : 5;
		u32 VCT     : 11; // Vertical Position
		u32         : 1;
		u32 IR_MASK : 1;  // Interrupt Mask Bit
		u32         : 2;
		u32 IR_INT  : 1;  // Interrupt Status (1=Active, 0=Clear)
	};
};

union UVILatchRegister
{
	u32 Hex;
	struct { u16 Lo, Hi; };
	struct
	{
		u32 HCT : 11; // Horizontal Count
		u32     : 5;
		u32 VCT : 11; // Vertical Count
		u32     : 4;
		u32 TRG : 1;  // Trigger Flag
	};
};

union PictureConfigurationRegister
{
	u16 Hex;
	struct
	{
		u16 STD  : 8;
		u16 WPL  : 7;
		u16      : 1;
	};
};

union UVIHorizontalScaling
{
	u16 Hex;
	struct
	{
		u16 STP   : 9; // Horizontal stepping size (U1.8 Scaler Value) (0x160 Works for 320)
		u16       : 3;
		u16 HS_EN : 1; // Enable Horizontal Scaling
		u16       : 3;
	};
	UVIHorizontalScaling(u16 _hex) { Hex = _hex;}
	UVIHorizontalScaling() { Hex = 0;}
};

// Used for tables 0-2
union UVIFilterCoefTable3
{
	u32 Hex;
	struct { u16 Lo, Hi; };
	struct
	{
		u32 Tap0 : 10;
		u32 Tap1 : 10;
		u32 Tap2 : 10;
		u32      : 2;
	};
};

// Used for tables 3-6
union UVIFilterCoefTable4
{
	u32 Hex;
	struct { u16 Lo, Hi; };
	struct
	{
		u32 Tap0 : 8;
		u32 Tap1 : 8;
		u32 Tap2 : 8;
		u32 Tap3 : 8;
	};
};

struct SVIFilterCoefTables
{
	UVIFilterCoefTable3 Tables02[3];
	UVIFilterCoefTable4 Tables36[4];
};

// Debug video mode only, probably never used in Dolphin...
union UVIBorderBlankRegister
{
	u32 Hex;
	struct { u16 Lo, Hi; };
	struct
	{
		u32 HBE656  : 10; // Border Horizontal Blank End
		u32         : 11;
		u32 HBS656  : 10; // Border Horizontal Blank start
		u32 BRDR_EN : 1; // Border Enable
	};
};

// ntsc-j and component cable bits
union UVIDTVStatus
{
	u16 Hex;
	struct
	{
		u16 component_plugged : 1;
		u16 ntsc_j            : 1;
		u16                   :14;
	};
};

union UVIHorizontalStepping
{
	u16 Hex;
	struct
	{
		u16 srcwidth : 10;
		u16          :  6;
	};
};

// For BS2 HLE
void Preset(bool _bNTSC);

void Init();
void SetRegionReg(char region);
void DoState(PointerWrap &p);

void RegisterMMIO(MMIO::Mapping* mmio, u32 base);

// returns a pointer to the current visible xfb
u32 GetXFBAddressTop();
u32 GetXFBAddressBottom();

// Update and draw framebuffer
void Update();

// UpdateInterrupts: check if we have to generate a new VI Interrupt
void UpdateInterrupts();

// Change values pertaining to video mode
void UpdateParameters();

u32 GetTargetRefreshRate();
u32 GetTicksPerSample();
u32 GetTicksPerHalfLine();
u32 GetTicksPerField();

<<<<<<< HEAD
	u32 GetTicksPerHalfLine();
	u32 GetTicksPerField();
	u32 GetTicksPerFrame();
=======
// Get the aspect ratio of VI's active area.
// This function only deals with standard aspect ratios. For widescreen aspect ratios, multiply the result by 1.33333..
float GetAspectRatio();
>>>>>>> 0283ce2a

} // namespace VideoInterface<|MERGE_RESOLUTION|>--- conflicted
+++ resolved
@@ -332,14 +332,9 @@
 u32 GetTicksPerHalfLine();
 u32 GetTicksPerField();
 
-<<<<<<< HEAD
-	u32 GetTicksPerHalfLine();
-	u32 GetTicksPerField();
-	u32 GetTicksPerFrame();
-=======
 // Get the aspect ratio of VI's active area.
 // This function only deals with standard aspect ratios. For widescreen aspect ratios, multiply the result by 1.33333..
 float GetAspectRatio();
->>>>>>> 0283ce2a
+	u32 GetTicksPerFrame();
 
 } // namespace VideoInterface