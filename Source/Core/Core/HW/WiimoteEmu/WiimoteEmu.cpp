--- conflicted
+++ resolved
@@ -82,7 +82,15 @@
 	{ 0, 0, 0, 0, 23 },
 };
 
-<<<<<<< HEAD
+//void FillRawAccelFromGForceData(wm_accel& raw_accel,
+//	const accel_cal& calib,
+//	const WiimoteEmu::AccelData& accel)
+//{
+//	raw_accel.x = (u8)trim(accel.x * (calib.one_g.x - calib.zero_g.x) + calib.zero_g.x);
+//	raw_accel.y = (u8)trim(accel.y * (calib.one_g.y - calib.zero_g.y) + calib.zero_g.y);
+//	raw_accel.z = (u8)trim(accel.z * (calib.one_g.z - calib.zero_g.z) + calib.zero_g.z);
+//}
+//cegli note: This was altered by CarlKenner, but original function was deleted by RachelBryk.  Keeping for now, don't know if it should still be used.
 // Convert accelerometer readings in G's to 8-bit calibrated values and 2-bit Nunchuk-format LSB values (preserving buttons).
 void FillRawAccelFromGForceData(wm_accel& raw_accel, u8 &lsb,
 	const accel_cal& calib,
@@ -100,8 +108,6 @@
 	lsb |= (temp & 3) << 6;
 }
 
-=======
->>>>>>> a737148d
 void EmulateShake(AccelData* const accel
 	  , ControllerEmu::Buttons* const buttons_group
 	  , u8* const shake_step )
@@ -392,19 +398,14 @@
 	// update buttons in status struct
 	m_status.buttons.hex = 0;
 	const bool is_sideways = m_options->settings[1]->value != 0;
-<<<<<<< HEAD
-	m_buttons->GetState(&m_status.buttons, button_bitmasks);
-	m_dpad->GetState(&m_status.buttons, is_sideways ? dpad_sideways_bitmasks : dpad_bitmasks);
+	m_buttons->GetState(&m_status.buttons.hex, button_bitmasks);
+	m_dpad->GetState(&m_status.buttons.hex, is_sideways ? dpad_sideways_bitmasks : dpad_bitmasks);
 	bool cycle_extension = false;
 	HydraTLayer::GetButtons(m_index, is_sideways, m_extension->active_extension > 0, &m_status.buttons, &cycle_extension);
 	if (cycle_extension)
 	{
 		CycleThroughExtensions();
 	}
-=======
-	m_buttons->GetState(&m_status.buttons.hex, button_bitmasks);
-	m_dpad->GetState(&m_status.buttons.hex, is_sideways ? dpad_sideways_bitmasks : dpad_bitmasks);
->>>>>>> a737148d
 }
 
 void Wiimote::GetButtonData(u8* const data)
@@ -418,32 +419,16 @@
 	((wm_buttons*)data)->hex |= m_status.buttons.hex;
 }
 
-<<<<<<< HEAD
-void Wiimote::GetAccelData(u8* const data, u8* const core)
-=======
 void Wiimote::GetAccelData(u8* const data, const ReportFeatures& rptf)
->>>>>>> a737148d
 {
 	const bool is_sideways = m_options->settings[1]->value != 0;
 	const bool is_upright = m_options->settings[2]->value != 0;
 
 	EmulateTilt(&m_accel, m_tilt, is_sideways, is_upright);
-<<<<<<< HEAD
 
 	// Tilt and motion
 	HydraTLayer::GetAcceleration(m_index, is_sideways, m_extension && m_extension->active_extension > 0, &m_accel);
 
-	// ----SWING----
-	// ----SHAKE----
-	EmulateSwing(&m_accel, m_swing, is_sideways, is_upright);
-	EmulateShake(&m_accel, m_shake, m_shake_step);
-
-	u8 lsb = 0;
-	FillRawAccelFromGForceData(*(wm_accel*)data, lsb, *(accel_cal*)&m_eeprom[0x16], m_accel);
-	// Move the least significant bits of the accelerometer data into the right places in the buttons field.
-	// lsb is currently in nunchuk format. Assume little-endian (the rest of Dolphin does too).
-	*(wm_core*)core |= ((lsb << 3) && 0x0060) | ((lsb << 8) && 0x2000) | ((lsb << 7) && 0x4000);
-=======
 	EmulateSwing(&m_accel, m_swing, is_sideways, is_upright);
 	EmulateShake(&m_accel, m_shake, m_shake_step);
 
@@ -469,7 +454,6 @@
 	core.acc_x_lsb = x >> 8 & 0x3;
 	core.acc_y_lsb = y >> 8 & 0x1;
 	core.acc_z_lsb = z >> 8 & 0x1;
->>>>>>> a737148d
 }
 #define kCutoffFreq 5.0
 inline void LowPassFilter(double & var, double newval, double period)
@@ -706,11 +690,7 @@
 
 		// acceleration
 		if (rptf.accel)
-<<<<<<< HEAD
-			GetAccelData(data + rptf.accel, data + rptf.core);
-=======
 			GetAccelData(data, rptf);
->>>>>>> a737148d
 
 		// IR
 		if (rptf.ir)
@@ -807,7 +787,7 @@
 			m_status.buttons = *(wm_buttons*)(data + rptf.core);
 	}
 
-	Movie::CheckWiimoteStatus(m_index, data, rptf, m_extension->active_extension, m_ext_key);
+		Movie::CheckWiimoteStatus(m_index, data, rptf, m_extension->active_extension, m_ext_key);
 
 	// don't send a data report if auto reporting is off
 	if (false == m_reporting_auto && data[2] >= WM_REPORT_CORE)
