// Copyright 2014 Dolphin Emulator Project
// Licensed under GPLv2
// Refer to the license.txt file included.

#include <cmath>

#include "Common/CommonTypes.h"
#include "Common/Timer.h"

#include "Core/ConfigManager.h"
#include "Core/Host.h"
#include "Core/Movie.h"
#include "Core/NetPlayClient.h"

#include "Core/HW/WiimoteEmu/HydraTLayer.h"
#include "Core/HW/WiimoteEmu/MatrixMath.h"
#include "Core/HW/WiimoteEmu/WiimoteEmu.h"
#include "Core/HW/WiimoteEmu/WiimoteHid.h"
#include "Core/HW/WiimoteEmu/Attachment/Classic.h"
#include "Core/HW/WiimoteEmu/Attachment/Drums.h"
#include "Core/HW/WiimoteEmu/Attachment/Guitar.h"
#include "Core/HW/WiimoteEmu/Attachment/Nunchuk.h"
#include "Core/HW/WiimoteEmu/Attachment/Turntable.h"
#include "Core/HW/WiimoteReal/WiimoteReal.h"

#include "VideoCommon/OnScreenDisplay.h"

namespace
{
// :)
auto const TAU = 6.28318530717958647692;
auto const PI = TAU / 2.0;
}

namespace WiimoteEmu
{

/* An example of a factory default first bytes of the Eeprom memory. There are differences between
   different Wiimotes, my Wiimote had different neutral values for the accelerometer. */
static const u8 eeprom_data_0[] = {
	// IR, maybe more
	// assuming last 2 bytes are checksum
	0xA1, 0xAA, 0x8B, 0x99, 0xAE, 0x9E, 0x78, 0x30, 0xA7, /*0x74, 0xD3,*/ 0x00, 0x00, // messing up the checksum on purpose
	0xA1, 0xAA, 0x8B, 0x99, 0xAE, 0x9E, 0x78, 0x30, 0xA7, /*0x74, 0xD3,*/ 0x00, 0x00,
	// Accelerometer
	// 0g x,y,z, 1g x,y,z, idk, last byte is a checksum
	0x80, 0x80, 0x80, 0x00, 0x9A, 0x9A, 0x9A, 0x00, 0x40, 0xE3,
	0x80, 0x80, 0x80, 0x00, 0x9A, 0x9A, 0x9A, 0x00, 0x40, 0xE3,
};

static const u8 motion_plus_id[] = { 0x00, 0x00, 0xA6, 0x20, 0x00, 0x05 };

static const u8 eeprom_data_16D0[] = {
	0x00, 0x00, 0x00, 0xFF, 0x11, 0xEE, 0x00, 0x00,
	0x33, 0xCC, 0x44, 0xBB, 0x00, 0x00, 0x66, 0x99,
	0x77, 0x88, 0x00, 0x00, 0x2B, 0x01, 0xE8, 0x13
};

static const ReportFeatures reporting_mode_features[] =
{
	//0x30: Core Buttons
	{ 2, 0, 0, 0, 4 },
	//0x31: Core Buttons and Accelerometer
	{ 2, 4, 0, 0, 7 },
	//0x32: Core Buttons with 8 Extension bytes
	{ 2, 0, 0, 4, 12 },
	//0x33: Core Buttons and Accelerometer with 12 IR bytes
	{ 2, 4, 7, 0, 19 },
	//0x34: Core Buttons with 19 Extension bytes
	{ 2, 0, 0, 4, 23 },
	//0x35: Core Buttons and Accelerometer with 16 Extension Bytes
	{ 2, 4, 0, 7, 23 },
	//0x36: Core Buttons with 10 IR bytes and 9 Extension Bytes
	{ 2, 0, 4, 14, 23 },
	//0x37: Core Buttons and Accelerometer with 10 IR bytes and 6 Extension Bytes
	{ 2, 4, 7, 17, 23 },

	// UNSUPPORTED:
	//0x3d: 21 Extension Bytes
	{ 0, 0, 0, 2, 23 },
	//0x3e / 0x3f: Interleaved Core Buttons and Accelerometer with 36 IR bytes
	{ 0, 0, 0, 0, 23 },
};

<<<<<<< HEAD
// Convert accelerometer readings in G's to 8-bit calibrated values and 2-bit Nunchuk-format LSB values (preserving buttons).
void FillRawAccelFromGForceData(wm_accel& raw_accel, u8 &lsb,
	const accel_cal& calib,
	const WiimoteEmu::AccelData& accel)
{
	lsb &= 3;
	u32 temp = trim10bit(accel.x * (calib.one_g.x - calib.zero_g.x) + calib.zero_g.x);
	raw_accel.x = (u8)(temp >> 2);
	lsb |= (temp & 3) << 2;
	temp = trim10bit(accel.y * (calib.one_g.y - calib.zero_g.y) + calib.zero_g.y);
	raw_accel.y = (u8)(temp >> 2);
	lsb |= (temp & 3) << 4;
	temp = trim10bit(accel.z * (calib.one_g.z - calib.zero_g.z) + calib.zero_g.z);
	raw_accel.z = (u8)(temp >> 2);
	lsb |= (temp & 3) << 6;
=======
void FillRawAccelFromGForceData(wm_full_accel& raw_accel,
	const accel_cal& calib,
	const WiimoteEmu::AccelData& accel)
{
	raw_accel.x = (u16)trim(accel.x * (calib.one_g.x - calib.zero_g.x) + calib.zero_g.x);
	raw_accel.y = (u16)trim(accel.y * (calib.one_g.y - calib.zero_g.y) + calib.zero_g.y);
	raw_accel.z = (u16)trim(accel.z * (calib.one_g.z - calib.zero_g.z) + calib.zero_g.z);
>>>>>>> 049afc43
}

void EmulateShake(AccelData* const accel
	  , ControllerEmu::Buttons* const buttons_group
	  , u8* const shake_step )
{
	// frame count of one up/down shake
	// < 9 no shake detection in "Wario Land: Shake It"
	auto const shake_step_max = 15;

	// peak G-force
	auto const shake_intensity = 3.0;

	// shake is a bitfield of X,Y,Z shake button states
	static const unsigned int btns[] = { 0x01, 0x02, 0x04 };
	unsigned int shake = 0;
	buttons_group->GetState( &shake, btns );

	for (int i = 0; i != 3; ++i)
	{
		if (shake & (1 << i))
		{
			(&(accel->x))[i] = std::sin(TAU * shake_step[i] / shake_step_max) * shake_intensity;
			shake_step[i] = (shake_step[i] + 1) % shake_step_max;
		}
		else
			shake_step[i] = 0;
	}
}

void EmulateTilt(AccelData* const accel
	, ControllerEmu::Tilt* const tilt_group
	, const bool sideways, const bool upright)
{
	ControlState roll, pitch;
	// 180 degrees
	tilt_group->GetState(&roll, &pitch);

	roll *= PI;
	pitch *= PI;

	unsigned int ud = 0, lr = 0, fb = 0;

	// some notes that no one will understand but me :p
	// left, forward, up
	// lr/ left == negative for all orientations
	// ud/ up == negative for upright longways
	// fb/ forward == positive for (sideways flat)

	// determine which axis is which direction
	ud = upright ? (sideways ? 0 : 1) : 2;
	lr = sideways;
	fb = upright ? 2 : (sideways ? 0 : 1);

	int sgn[3]={-1,1,1}; //sign fix

	if (sideways && !upright)
		sgn[fb] *= -1;
	if (!sideways && upright)
		sgn[ud] *= -1;

	(&accel->x)[ud] = (sin((PI / 2) - std::max(fabs(roll), fabs(pitch))))*sgn[ud];
	(&accel->x)[lr] = -sin(roll)*sgn[lr];
	(&accel->x)[fb] = sin(pitch)*sgn[fb];
}

#define SWING_INTENSITY  2.5//-uncalibrated(aprox) 0x40-calibrated

void EmulateSwing(AccelData* const accel
	, ControllerEmu::Force* const swing_group
	, const bool sideways, const bool upright)
{
	ControlState swing[3];
	swing_group->GetState(swing);

	s8 g_dir[3] = {-1, -1, -1};
	u8 axis_map[3];

	// determine which axis is which direction
	axis_map[0] = upright ? (sideways ? 0 : 1) : 2; // up/down
	axis_map[1] = sideways; // left|right
	axis_map[2] = upright ? 2 : (sideways ? 0 : 1); // forward/backward

	// some orientations have up as positive, some as negative
	// same with forward
	if (sideways && !upright)
		g_dir[axis_map[2]] *= -1;
	if (!sideways && upright)
		g_dir[axis_map[0]] *= -1;

	for (unsigned int i = 0; i < 3; ++i)
		(&accel->x)[axis_map[i]] += swing[i] * g_dir[i] * SWING_INTENSITY;
}

const u16 button_bitmasks[] =
{
	Wiimote::BUTTON_A,
	Wiimote::BUTTON_B,
	Wiimote::BUTTON_ONE,
	Wiimote::BUTTON_TWO,
	Wiimote::BUTTON_MINUS,
	Wiimote::BUTTON_PLUS,
	Wiimote::BUTTON_HOME
};

const u16 dpad_bitmasks[] =
{
	Wiimote::PAD_UP, Wiimote::PAD_DOWN, Wiimote::PAD_LEFT, Wiimote::PAD_RIGHT
};
const u16 dpad_sideways_bitmasks[] =
{
	Wiimote::PAD_RIGHT, Wiimote::PAD_LEFT, Wiimote::PAD_UP, Wiimote::PAD_DOWN
};

const char* const named_buttons[] =
{
	"A", "B", "1", "2", "-", "+", "Home",
};

void Wiimote::Reset()
{
	m_reporting_mode = WM_REPORT_CORE;
	// i think these two are good
	m_reporting_channel = 0;
	m_reporting_auto = false;

	m_rumble_on = false;
	m_speaker_mute = false;
	m_motion_plus_present = false;
	m_motion_plus_active = false;

	// will make the first Update() call send a status request
	// the first call to RequestStatus() will then set up the status struct extension bit
	m_extension->active_extension = -1;

	// eeprom
	memset(m_eeprom, 0, sizeof(m_eeprom));
	// calibration data
	memcpy(m_eeprom, eeprom_data_0, sizeof(eeprom_data_0));
	// dunno what this is for, copied from old plugin
	memcpy(m_eeprom + 0x16D0, eeprom_data_16D0, sizeof(eeprom_data_16D0));

	// set up the register
	memset(&m_reg_speaker, 0, sizeof(m_reg_speaker));
	memset(&m_reg_ir, 0, sizeof(m_reg_ir));
	memset(&m_reg_ext, 0, sizeof(m_reg_ext));
	memset(&m_reg_motion_plus, 0, sizeof(m_reg_motion_plus));

	memcpy(&m_reg_motion_plus.ext_identifier, motion_plus_id, sizeof(motion_plus_id));

	// status
	memset(&m_status, 0, sizeof(m_status));
	// Battery levels in voltage
	//   0x00 - 0x32: level 1
	//   0x33 - 0x43: level 2
	//   0x33 - 0x54: level 3
	//   0x55 - 0xff: level 4
	m_status.battery = 0x5f;

	memset(m_shake_step, 0, sizeof(m_shake_step));

	// clear read request queue
	while (!m_read_requests.empty())
	{
		delete[] m_read_requests.front().data;
		m_read_requests.pop();
	}
}

Wiimote::Wiimote( const unsigned int index )
	: m_index(index)
	, ir_sin(0)
	, ir_cos(1)
// , m_sound_stream( nullptr )
{
	// ---- set up all the controls ----

	// buttons
	groups.emplace_back(m_buttons = new Buttons("Buttons"));
	for (auto& named_button : named_buttons)
		m_buttons->controls.emplace_back(new ControlGroup::Input( named_button));

	// ir
	groups.emplace_back(m_ir = new Cursor(_trans("IR")));

	// swing
	groups.emplace_back(m_swing = new Force(_trans("Swing")));

	// tilt
	groups.emplace_back(m_tilt = new Tilt(_trans("Tilt")));

	// shake
	groups.emplace_back(m_shake = new Buttons(_trans("Shake")));
	m_shake->controls.emplace_back(new ControlGroup::Input("X"));
	m_shake->controls.emplace_back(new ControlGroup::Input("Y"));
	m_shake->controls.emplace_back(new ControlGroup::Input("Z"));

	// extension
	groups.emplace_back(m_extension = new Extension(_trans("Extension")));
	m_extension->attachments.emplace_back(new WiimoteEmu::None(m_reg_ext));
	m_extension->attachments.emplace_back(new WiimoteEmu::Nunchuk(m_reg_ext, index));
	m_extension->attachments.emplace_back(new WiimoteEmu::Classic(m_reg_ext, index));
	m_extension->attachments.emplace_back(new WiimoteEmu::Guitar(m_reg_ext));
	m_extension->attachments.emplace_back(new WiimoteEmu::Drums(m_reg_ext));
	m_extension->attachments.emplace_back(new WiimoteEmu::Turntable(m_reg_ext));

	m_extension->settings.emplace_back(new ControlGroup::Setting(_trans("Motion Plus"), 0, 0, 1));

	// rumble
	groups.emplace_back(m_rumble = new ControlGroup(_trans("Rumble")));
	m_rumble->controls.emplace_back(new ControlGroup::Output(_trans("Motor")));

	// dpad
	groups.emplace_back(m_dpad = new Buttons("D-Pad"));
	for (auto& named_direction : named_directions)
		m_dpad->controls.emplace_back(new ControlGroup::Input(named_direction));

	// options
	groups.emplace_back( m_options = new ControlGroup(_trans("Options")));
	m_options->settings.emplace_back(new ControlGroup::BackgroundInputSetting(_trans("Background Input")));
	m_options->settings.emplace_back(new ControlGroup::Setting(_trans("Sideways Wiimote"), false));
	m_options->settings.emplace_back(new ControlGroup::Setting(_trans("Upright Wiimote"), false));
	m_options->settings.emplace_back(new ControlGroup::IterateUI(_trans("Iterative Input")));
	m_options->settings.emplace_back(new ControlGroup::Setting(_trans("Speaker Pan"), 0, -127, 127));

	// TODO: This value should probably be re-read if SYSCONF gets changed
	m_sensor_bar_on_top = SConfig::GetInstance().m_SYSCONF->GetData<u8>("BT.BAR") != 0;

	// --- reset eeprom/register/values to default ---
	Reset();
}

std::string Wiimote::GetName() const
{
	return std::string("Wiimote") + char('1'+m_index);
}

bool Wiimote::Step()
{
	// TODO: change this a bit
	m_motion_plus_present = m_extension->settings[0]->value != 0;

	m_rumble->controls[0]->control_ref->State(m_rumble_on);

	// when a movie is active, this button status update is disabled (moved), because movies only record data reports.
	if (!Core::g_want_determinism)
	{
		UpdateButtonsStatus();
	}

	// check if there is a read data request
	if (!m_read_requests.empty())
	{
		ReadRequest& rr = m_read_requests.front();
		// send up to 16 bytes to the wii
		SendReadDataReply(rr);
		//SendReadDataReply(rr.channel, rr);

		// if there is no more data, remove from queue
		if (0 == rr.size)
		{
			delete[] rr.data;
			m_read_requests.pop();
		}

		// dont send any other reports
		return true;
	}

	// check if a status report needs to be sent
	// this happens on wiimote sync and when extensions are switched
	if (m_extension->active_extension != m_extension->switch_extension)
	{
		RequestStatus();

		// Wiibrew: Following a connection or disconnection event on the Extension Port,
		// data reporting is disabled and the Data Reporting Mode must be reset before new data can arrive.
		// after a game receives an unrequested status report,
		// it expects data reports to stop until it sets the reporting mode again
		m_reporting_auto = false;

		return true;
	}

	return false;
}

void Wiimote::UpdateButtonsStatus()
{
	// update buttons in status struct
	m_status.buttons.hex = 0;
	const bool is_sideways = m_options->settings[1]->value != 0;
<<<<<<< HEAD
	m_buttons->GetState(&m_status.buttons, button_bitmasks);
	m_dpad->GetState(&m_status.buttons, is_sideways ? dpad_sideways_bitmasks : dpad_bitmasks);
	bool cycle_extension = false;
	HydraTLayer::GetButtons(m_index, is_sideways, m_extension->active_extension > 0, &m_status.buttons, &cycle_extension);
	if (cycle_extension)
	{
		CycleThroughExtensions();
	}
=======
	m_buttons->GetState(&m_status.buttons.hex, button_bitmasks);
	m_dpad->GetState(&m_status.buttons.hex, is_sideways ? dpad_sideways_bitmasks : dpad_bitmasks);
>>>>>>> 049afc43
}

void Wiimote::GetButtonData(u8* const data)
{
	// when a movie is active, the button update happens here instead of Wiimote::Step, to avoid potential desync issues.
	if (Core::g_want_determinism)
	{
		UpdateButtonsStatus();
	}

	((wm_buttons*)data)->hex |= m_status.buttons.hex;
}

<<<<<<< HEAD
void Wiimote::GetAccelData(u8* const data, u8* const core)
=======
void Wiimote::GetAccelData(u8* const data, const ReportFeatures& rptf)
>>>>>>> 049afc43
{
	const bool is_sideways = m_options->settings[1]->value != 0;
	const bool is_upright = m_options->settings[2]->value != 0;

	// ----TILT----
	EmulateTilt(&m_accel, m_tilt, is_sideways, is_upright);

	// Tilt and motion
	HydraTLayer::GetAcceleration(m_index, is_sideways, m_extension && m_extension->active_extension > 0, &m_accel);

	// ----SWING----
	// ----SHAKE----
	EmulateSwing(&m_accel, m_swing, is_sideways, is_upright);
	EmulateShake(&m_accel, m_shake, m_shake_step);

<<<<<<< HEAD
	u8 lsb = 0;
	FillRawAccelFromGForceData(*(wm_accel*)data, lsb, *(accel_cal*)&m_eeprom[0x16], m_accel);
	// Move the least significant bits of the accelerometer data into the right places in the buttons field.
	// lsb is currently in nunchuk format. Assume little-endian (the rest of Dolphin does too).
	*(wm_core*)core |= ((lsb << 3) && 0x0060) | ((lsb << 8) && 0x2000) | ((lsb << 7) && 0x4000);
=======
	wm_full_accel tmpAccel;

	FillRawAccelFromGForceData(tmpAccel, *(accel_cal*)&m_eeprom[0x16], m_accel);

	wm_accel& accel = *(wm_accel*)(data + rptf.accel);
	wm_buttons& core = *(wm_buttons*)(data + rptf.core);

	accel.x = tmpAccel.x >> 2;
	accel.y = tmpAccel.y >> 1;
	accel.z = tmpAccel.z >> 1;
	core.acc_x_lsb = tmpAccel.x & 0x3;
	core.acc_y_lsb = tmpAccel.y & 0x1;
	core.acc_z_lsb = tmpAccel.z & 0x1;
>>>>>>> 049afc43
}
#define kCutoffFreq 5.0
inline void LowPassFilter(double & var, double newval, double period)
{
	double RC=1.0/kCutoffFreq;
	double alpha=period/(period+RC);
	var = newval * alpha + var * (1.0 - alpha);
}

void Wiimote::GetIRData(u8* const data, bool use_accel)
{
	u16 x[4], y[4];
	memset(x, 0xFF, sizeof(x));

	ControlState xx = 10000, yy = 0, zz = 0;
	double nsin,ncos;

	if (use_accel)
	{
		double ax,az,len;
		ax = m_accel.x;
		az = m_accel.z;
		len = sqrt(ax*ax+az*az);
		if (len)
		{
			ax/=len;
			az/=len; //normalizing the vector
			nsin=ax;
			ncos=az;
		}
		else
		{
			nsin=0;
			ncos=1;
		}
		// PanicAlert("%d %d %d\nx:%f\nz:%f\nsin:%f\ncos:%f",accel->x,accel->y,accel->z,ax,az,sin,cos);
		// PanicAlert("%d %d %d\n%d %d %d\n%d %d %d",accel->x,accel->y,accel->z,calib->zero_g.x,calib->zero_g.y,calib->zero_g.z, calib->one_g.x,calib->one_g.y,calib->one_g.z);
	}
	else
	{
		nsin=0; //m_tilt stuff here (can't figure it out yet....)
		ncos=1;
	}

	LowPassFilter(ir_sin,nsin,1.0/60);
	LowPassFilter(ir_cos,ncos,1.0/60);

	m_ir->GetState(&xx, &yy, &zz, true);
	HydraTLayer::GetIR(m_index, &xx, &yy, &zz);

	Vertex v[4];

	static const int camWidth=1024;
	static const int camHeight=768;
	static const double bndup=-0.315447;
	static const double bnddown=0.85;
	static const double bndleft=0.443364;
	static const double bndright=-0.443364;
	static const double dist1=100.0/camWidth; //this seems the optimal distance for zelda
	static const double dist2=1.2*dist1;

	for (auto& vtx : v)
	{
		vtx.x = xx * (bndright - bndleft) / 2 + (bndleft + bndright) / 2;
		if (m_sensor_bar_on_top)
			vtx.y = yy * (bndup - bnddown) / 2 + (bndup + bnddown) / 2;
		else
			vtx.y = yy * (bndup - bnddown) / 2 - (bndup + bnddown) / 2;
		vtx.z=0;
	}

	v[0].x-=(zz*0.5+1)*dist1;
	v[1].x+=(zz*0.5+1)*dist1;
	v[2].x-=(zz*0.5+1)*dist2;
	v[3].x+=(zz*0.5+1)*dist2;

#define printmatrix(m) PanicAlert("%f %f %f %f\n%f %f %f %f\n%f %f %f %f\n%f %f %f %f\n",m[0][0],m[0][1],m[0][2],m[0][3],m[1][0],m[1][1],m[1][2],m[1][3],m[2][0],m[2][1],m[2][2],m[2][3],m[3][0],m[3][1],m[3][2],m[3][3])
	Matrix rot,tot;
	static Matrix scale;
	MatrixScale(scale,1,camWidth/camHeight,1);
	//MatrixIdentity(scale);
	MatrixRotationByZ(rot,ir_sin,ir_cos);
	//MatrixIdentity(rot);
	MatrixMultiply(tot,scale,rot);

	for (int i = 0; i < 4; i++)
	{
		MatrixTransformVertex(tot,v[i]);
		if ((v[i].x<-1)||(v[i].x>1)||(v[i].y<-1)||(v[i].y>1))
			continue;
		x[i] = (u16)lround((v[i].x+1)/2*(camWidth-1));
		y[i] = (u16)lround((v[i].y+1)/2*(camHeight-1));
	}
	// PanicAlert("%f %f\n%f %f\n%f %f\n%f %f\n%d %d\n%d %d\n%d %d\n%d %d",
	//      v[0].x,v[0].y,v[1].x,v[1].y,v[2].x,v[2].y,v[3].x,v[3].y,
	//      x[0],y[0],x[1],y[1],x[2],y[2],x[3],y[38]);

	// Fill report with valid data when full handshake was done
	if (m_reg_ir.data[0x30])
	// ir mode
	switch (m_reg_ir.mode)
	{
	// basic
	case 1 :
		{
		memset(data, 0xFF, 10);
		wm_ir_basic* const irdata = (wm_ir_basic*)data;
		for (unsigned int i=0; i<2; ++i)
		{
			if (x[i*2] < 1024 && y[i*2] < 768)
			{
				irdata[i].x1 = static_cast<u8>(x[i*2]);
				irdata[i].x1hi = x[i*2] >> 8;

				irdata[i].y1 = static_cast<u8>(y[i*2]);
				irdata[i].y1hi = y[i*2] >> 8;
			}
			if (x[i*2+1] < 1024 && y[i*2+1] < 768)
			{
				irdata[i].x2 = static_cast<u8>(x[i*2+1]);
				irdata[i].x2hi = x[i*2+1] >> 8;

				irdata[i].y2 = static_cast<u8>(y[i*2+1]);
				irdata[i].y2hi = y[i*2+1] >> 8;
			}
		}
		}
		break;
	// extended
	case 3 :
		{
		memset(data, 0xFF, 12);
		wm_ir_extended* const irdata = (wm_ir_extended*)data;
		for (unsigned int i = 0; i < 4; ++i)
			if (x[i] < 1024 && y[i] < 768)
			{
				irdata[i].x = static_cast<u8>(x[i]);
				irdata[i].xhi = x[i] >> 8;

				irdata[i].y = static_cast<u8>(y[i]);
				irdata[i].yhi = y[i] >> 8;

				irdata[i].size = 10;
			}
		}
		break;
	// full
	case 5 :
		PanicAlert("Full IR report");
		// UNSUPPORTED
		break;
	}
}

void Wiimote::GetExtData(u8* const data)
{
	m_extension->GetState(data);

	// i dont think anything accesses the extension data like this, but ill support it. Indeed, commercial games don't do this.
	// i think it should be unencrpyted in the register, encrypted when read.
	memcpy(m_reg_ext.controller_data, data, sizeof(wm_nc)); // TODO: Should it be nc specific?

	// motionplus pass-through modes
	if (m_motion_plus_active)
	{
		switch (m_reg_motion_plus.ext_identifier[0x4])
		{
		// nunchuck pass-through mode
		// Bit 7 of byte 5 is moved to bit 6 of byte 5, overwriting it
		// Bit 0 of byte 4 is moved to bit 7 of byte 5
		// Bit 3 of byte 5 is moved to bit 4 of byte 5, overwriting it
		// Bit 1 of byte 5 is moved to bit 3 of byte 5
		// Bit 0 of byte 5 is moved to bit 2 of byte 5, overwriting it
		case 0x5:
			//data[5] & (1 << 7)
			//data[4] & (1 << 0)
			//data[5] & (1 << 3)
			//data[5] & (1 << 1)
			//data[5] & (1 << 0)
			break;

		// classic controller/musical instrument pass-through mode
		// Bit 0 of Byte 4 is overwritten
		// Bits 0 and 1 of Byte 5 are moved to bit 0 of Bytes 0 and 1, overwriting
		case 0x7:
			//data[4] & (1 << 0)
			//data[5] & (1 << 0)
			//data[5] & (1 << 1)
			break;

		// unknown pass-through mode
		default:
			break;
		}

		((wm_motionplus_data*)data)->is_mp_data = 0;
		((wm_motionplus_data*)data)->extension_connected = m_extension->active_extension;
	}

	if (0xAA == m_reg_ext.encryption)
		WiimoteEncrypt(&m_ext_key, data, 0x00, sizeof(wm_nc));
}

void Wiimote::Update()
{
	// no channel == not connected i guess
	if (0 == m_reporting_channel)
		return;

	// returns true if a report was sent
	if (Step())
		return;

	u8 data[MAX_PAYLOAD];
	memset(data, 0, sizeof(data));

	Movie::SetPolledDevice();

	const ReportFeatures& rptf = reporting_mode_features[m_reporting_mode - WM_REPORT_CORE];
	s8 rptf_size = rptf.size;
	if (Movie::IsPlayingInput() && Movie::PlayWiimote(m_index, data, rptf, m_extension->active_extension, m_ext_key))
	{
		if (rptf.core)
			m_status.buttons = *(wm_buttons*)(data + rptf.core);
	}
	else
	{
		data[0] = 0xA1;
		data[1] = m_reporting_mode;

		// core buttons
		if (rptf.core)
			GetButtonData(data + rptf.core);

		// acceleration
		if (rptf.accel)
<<<<<<< HEAD
			GetAccelData(data + rptf.accel, data + rptf.core);
=======
			GetAccelData(data, rptf);
>>>>>>> 049afc43

		// IR
		if (rptf.ir)
			GetIRData(data + rptf.ir, (rptf.accel != 0));

		// extension
		if (rptf.ext)
			GetExtData(data + rptf.ext);

		// hybrid wiimote stuff (for now, it's not supported while recording)
		if (WIIMOTE_SRC_HYBRID == g_wiimote_sources[m_index] && !Movie::IsRecordingInput())
		{
			using namespace WiimoteReal;

			std::lock_guard<std::recursive_mutex> lk(g_refresh_lock);
			if (g_wiimotes[m_index])
			{
				const Report& rpt = g_wiimotes[m_index]->ProcessReadQueue();
				if (!rpt.empty())
				{
					const u8 *real_data = rpt.data();
					switch (real_data[1])
					{
						// use data reports
					default:
						if (real_data[1] >= WM_REPORT_CORE)
						{
							const ReportFeatures& real_rptf = reporting_mode_features[real_data[1] - WM_REPORT_CORE];

							// force same report type from real-wiimote
							if (&real_rptf != &rptf)
								rptf_size = 0;

							// core
							// mix real-buttons with emu-buttons in the status struct, and in the report
							if (real_rptf.core && rptf.core)
							{
								m_status.buttons.hex |= ((wm_buttons*)(real_data + real_rptf.core))->hex;
								*(wm_buttons*)(data + rptf.core) = m_status.buttons;
							}

							// accel
							// use real-accel data always i guess
							if (real_rptf.accel && rptf.accel)
								memcpy(data + rptf.accel, real_data + real_rptf.accel, sizeof(wm_accel));

							// ir
							// TODO

							// ext
							// use real-ext data if an emu-extention isn't chosen
							if (real_rptf.ext && rptf.ext && (0 == m_extension->switch_extension))
								memcpy(data + rptf.ext, real_data + real_rptf.ext, sizeof(wm_nc));  // TODO: Why NC specific?
						}
						else if (WM_ACK_DATA != real_data[1] || m_extension->active_extension > 0)
							rptf_size = 0;
						else
							// use real-acks if an emu-extension isn't chosen
							rptf_size = -1;
						break;

						// use all status reports, after modification of the extension bit
					case WM_STATUS_REPORT :
						//if (m_extension->switch_extension)
							//((wm_status_report*)(real_data + 2))->extension = (m_extension->active_extension > 0);
						if (m_extension->active_extension)
							((wm_status_report*)(real_data + 2))->extension = 1;
						rptf_size = -1;
						break;

						// use all read-data replies
					case WM_READ_DATA_REPLY:
						rptf_size = -1;
						break;

					}

					// copy over report from real-wiimote
					if (-1 == rptf_size)
					{
						std::copy(rpt.begin(), rpt.end(), data);
						rptf_size = (s8)(rpt.size());
					}
				}
			}
		}

		Movie::CallWiiInputManip(data, rptf, m_index);
	}
	if (NetPlay::IsNetPlayRunning())
	{
		NetPlay_GetWiimoteData(m_index, data, rptf.size);
		if (rptf.core)
			m_status.buttons = *(wm_buttons*)(data + rptf.core);
	}
	if (!Movie::IsPlayingInput())
	{
		Movie::CheckWiimoteStatus(m_index, data, rptf, m_extension->active_extension, m_ext_key);
	}

	// don't send a data report if auto reporting is off
	if (false == m_reporting_auto && data[2] >= WM_REPORT_CORE)
		return;

	// send data report
	if (rptf_size)
	{
		WiimoteEmu::Spy(this, data, rptf_size);
		Core::Callback_WiimoteInterruptChannel(m_index, m_reporting_channel, data, rptf_size);
	}
}

void Wiimote::ControlChannel(const u16 _channelID, const void* _pData, u32 _Size)
{
	// Check for custom communication
	if (99 == _channelID)
	{
		// wiimote disconnected
		//PanicAlert( "Wiimote Disconnected" );

		// reset eeprom/register/reporting mode
		Reset();
		return;
	}

	// this all good?
	m_reporting_channel = _channelID;

	const hid_packet* const hidp = (hid_packet*)_pData;

	INFO_LOG(WIIMOTE, "Emu ControlChannel (page: %i, type: 0x%02x, param: 0x%02x)", m_index, hidp->type, hidp->param);

	switch (hidp->type)
	{
	case HID_TYPE_HANDSHAKE :
		PanicAlert("HID_TYPE_HANDSHAKE - %s", (hidp->param == HID_PARAM_INPUT) ? "INPUT" : "OUPUT");
		break;

	case HID_TYPE_SET_REPORT :
		if (HID_PARAM_INPUT == hidp->param)
		{
			PanicAlert("HID_TYPE_SET_REPORT - INPUT");
		}
		else
		{
			// AyuanX: My experiment shows Control Channel is never used
			// shuffle2: but lwbt uses this, so we'll do what we must :)
			HidOutputReport((wm_report*)hidp->data);

			u8 handshake = HID_HANDSHAKE_SUCCESS;
			Core::Callback_WiimoteInterruptChannel(m_index, _channelID, &handshake, 1);
		}
		break;

	case HID_TYPE_DATA :
		PanicAlert("HID_TYPE_DATA - %s", (hidp->param == HID_PARAM_INPUT) ? "INPUT" : "OUTPUT");
		break;

	default :
		PanicAlert("HidControlChannel: Unknown type %x and param %x", hidp->type, hidp->param);
		break;
	}

}

void Wiimote::InterruptChannel(const u16 _channelID, const void* _pData, u32 _Size)
{
	// this all good?
	m_reporting_channel = _channelID;

	const hid_packet* const hidp = (hid_packet*)_pData;

	switch (hidp->type)
	{
	case HID_TYPE_DATA:
		switch (hidp->param)
		{
		case HID_PARAM_OUTPUT :
			{
				const wm_report* const sr = (wm_report*)hidp->data;

				if (WIIMOTE_SRC_REAL & g_wiimote_sources[m_index])
				{
					switch (sr->wm)
					{
						// these two types are handled in RequestStatus() & ReadData()
					case WM_REQUEST_STATUS :
					case WM_READ_DATA :
						if (WIIMOTE_SRC_REAL == g_wiimote_sources[m_index])
							WiimoteReal::InterruptChannel(m_index, _channelID, _pData, _Size);
						break;

					default :
						WiimoteReal::InterruptChannel(m_index, _channelID, _pData, _Size);
						break;
					}

					HidOutputReport(sr, m_extension->switch_extension > 0);
				}
				else
					HidOutputReport(sr);
			}
			break;

		default :
			PanicAlert("HidInput: HID_TYPE_DATA - param 0x%02x", hidp->param);
			break;
		}
		break;

	default:
		PanicAlert("HidInput: Unknown type 0x%02x and param 0x%02x", hidp->type, hidp->param);
		break;
	}
}

void Wiimote::LoadDefaults(const ControllerInterface& ciface)
{
	ControllerEmu::LoadDefaults(ciface);

	#define set_control(group, num, str) (group)->controls[num]->control_ref->expression = (str)

	// Buttons
#if defined HAVE_X11 && HAVE_X11
	set_control(m_buttons, 0, "Click 1"); // A
	set_control(m_buttons, 1, "Click 3"); // B
#else
	set_control(m_buttons, 0, "Click 0"); // A
	set_control(m_buttons, 1, "Click 1"); // B
#endif
	set_control(m_buttons, 2, "1"); // 1
	set_control(m_buttons, 3, "2"); // 2
	set_control(m_buttons, 4, "Q"); // -
	set_control(m_buttons, 5, "E"); // +

#ifdef _WIN32
	set_control(m_buttons, 6, "RETURN"); // Home
#else
	set_control(m_buttons, 6, "Return"); // Home
#endif

	// Shake
	for (size_t i = 0; i != 3; ++i)
		set_control(m_shake, i, "Click 2");

	// IR
	set_control(m_ir, 0, "Cursor Y-");
	set_control(m_ir, 1, "Cursor Y+");
	set_control(m_ir, 2, "Cursor X-");
	set_control(m_ir, 3, "Cursor X+");

	// DPad
#ifdef _WIN32
	set_control(m_dpad, 0, "UP");    // Up
	set_control(m_dpad, 1, "DOWN");  // Down
	set_control(m_dpad, 2, "LEFT");  // Left
	set_control(m_dpad, 3, "RIGHT"); // Right
#elif __APPLE__
	set_control(m_dpad, 0, "Up Arrow");    // Up
	set_control(m_dpad, 1, "Down Arrow");  // Down
	set_control(m_dpad, 2, "Left Arrow");  // Left
	set_control(m_dpad, 3, "Right Arrow"); // Right
#else
	set_control(m_dpad, 0, "Up");    // Up
	set_control(m_dpad, 1, "Down");  // Down
	set_control(m_dpad, 2, "Left");  // Left
	set_control(m_dpad, 3, "Right"); // Right
#endif

	// ugly stuff
	// enable nunchuk
	m_extension->switch_extension = 1;

	// set nunchuk defaults
	m_extension->attachments[1]->LoadDefaults(ciface);
}

// Switch between Wiimote, Sideways Wiimote, Wiimote+Nunchuk, Wiimote+Classic.
void Wiimote::CycleThroughExtensions()
{
	switch (m_extension->active_extension)
	{
	case -1:
		// special temporary flag, don't change it
		break;
	case 0:
		// if vertical Wiimote, switch to Wiimote
		if (m_options->settings[2]->value != 0)
		{
			m_extension->switch_extension = 0;
			m_options->settings[1]->value = 0;
			m_options->settings[2]->value = 0;
			OSD::AddMessage("Controller: Wiimote", 5000);
		}
		// if Wiimote, switch to sideways Wiimote
		else if (m_options->settings[1]->value == 0)
		{
			m_extension->switch_extension = 0;
			m_options->settings[1]->value = 1;
			m_options->settings[2]->value = 0;
			OSD::AddMessage("Controller: Sideways Wiimote", 5000);
		}
		// if Sideways Wiimote, switch to Wiimote+Nunchuk (not sideways)
		else
		{
			m_extension->switch_extension = 1;
			m_options->settings[1]->value = 0;
			m_options->settings[2]->value = 0;
			OSD::AddMessage("Controller: Wiimote + Nunchuk", 5000);
		}
		break;
	case 1:
		// if Wiimote+Nunchuk, switch to Wiimote+Classic		
		m_extension->switch_extension = 2;
		OSD::AddMessage("Controller: Classic Controller", 5000);
		break;
	default:
		// if anything else (Wiimote+Classic, guitar, drums, etc.) switch to Wiimote (not sideways)
		m_extension->switch_extension = 0;
		m_options->settings[1]->value = 0;
		m_options->settings[2]->value = 0;
		OSD::AddMessage("Controller: Wiimote", 5000);
		break;
	}
}

}<|MERGE_RESOLUTION|>--- conflicted
+++ resolved
@@ -82,23 +82,6 @@
 	{ 0, 0, 0, 0, 23 },
 };
 
-<<<<<<< HEAD
-// Convert accelerometer readings in G's to 8-bit calibrated values and 2-bit Nunchuk-format LSB values (preserving buttons).
-void FillRawAccelFromGForceData(wm_accel& raw_accel, u8 &lsb,
-	const accel_cal& calib,
-	const WiimoteEmu::AccelData& accel)
-{
-	lsb &= 3;
-	u32 temp = trim10bit(accel.x * (calib.one_g.x - calib.zero_g.x) + calib.zero_g.x);
-	raw_accel.x = (u8)(temp >> 2);
-	lsb |= (temp & 3) << 2;
-	temp = trim10bit(accel.y * (calib.one_g.y - calib.zero_g.y) + calib.zero_g.y);
-	raw_accel.y = (u8)(temp >> 2);
-	lsb |= (temp & 3) << 4;
-	temp = trim10bit(accel.z * (calib.one_g.z - calib.zero_g.z) + calib.zero_g.z);
-	raw_accel.z = (u8)(temp >> 2);
-	lsb |= (temp & 3) << 6;
-=======
 void FillRawAccelFromGForceData(wm_full_accel& raw_accel,
 	const accel_cal& calib,
 	const WiimoteEmu::AccelData& accel)
@@ -106,7 +89,6 @@
 	raw_accel.x = (u16)trim(accel.x * (calib.one_g.x - calib.zero_g.x) + calib.zero_g.x);
 	raw_accel.y = (u16)trim(accel.y * (calib.one_g.y - calib.zero_g.y) + calib.zero_g.y);
 	raw_accel.z = (u16)trim(accel.z * (calib.one_g.z - calib.zero_g.z) + calib.zero_g.z);
->>>>>>> 049afc43
 }
 
 void EmulateShake(AccelData* const accel
@@ -399,19 +381,14 @@
 	// update buttons in status struct
 	m_status.buttons.hex = 0;
 	const bool is_sideways = m_options->settings[1]->value != 0;
-<<<<<<< HEAD
-	m_buttons->GetState(&m_status.buttons, button_bitmasks);
-	m_dpad->GetState(&m_status.buttons, is_sideways ? dpad_sideways_bitmasks : dpad_bitmasks);
+	m_buttons->GetState(&m_status.buttons.hex, button_bitmasks);
+	m_dpad->GetState(&m_status.buttons.hex, is_sideways ? dpad_sideways_bitmasks : dpad_bitmasks);
 	bool cycle_extension = false;
 	HydraTLayer::GetButtons(m_index, is_sideways, m_extension->active_extension > 0, &m_status.buttons, &cycle_extension);
 	if (cycle_extension)
 	{
 		CycleThroughExtensions();
 	}
-=======
-	m_buttons->GetState(&m_status.buttons.hex, button_bitmasks);
-	m_dpad->GetState(&m_status.buttons.hex, is_sideways ? dpad_sideways_bitmasks : dpad_bitmasks);
->>>>>>> 049afc43
 }
 
 void Wiimote::GetButtonData(u8* const data)
@@ -425,11 +402,7 @@
 	((wm_buttons*)data)->hex |= m_status.buttons.hex;
 }
 
-<<<<<<< HEAD
-void Wiimote::GetAccelData(u8* const data, u8* const core)
-=======
 void Wiimote::GetAccelData(u8* const data, const ReportFeatures& rptf)
->>>>>>> 049afc43
 {
 	const bool is_sideways = m_options->settings[1]->value != 0;
 	const bool is_upright = m_options->settings[2]->value != 0;
@@ -445,13 +418,6 @@
 	EmulateSwing(&m_accel, m_swing, is_sideways, is_upright);
 	EmulateShake(&m_accel, m_shake, m_shake_step);
 
-<<<<<<< HEAD
-	u8 lsb = 0;
-	FillRawAccelFromGForceData(*(wm_accel*)data, lsb, *(accel_cal*)&m_eeprom[0x16], m_accel);
-	// Move the least significant bits of the accelerometer data into the right places in the buttons field.
-	// lsb is currently in nunchuk format. Assume little-endian (the rest of Dolphin does too).
-	*(wm_core*)core |= ((lsb << 3) && 0x0060) | ((lsb << 8) && 0x2000) | ((lsb << 7) && 0x4000);
-=======
 	wm_full_accel tmpAccel;
 
 	FillRawAccelFromGForceData(tmpAccel, *(accel_cal*)&m_eeprom[0x16], m_accel);
@@ -465,7 +431,6 @@
 	core.acc_x_lsb = tmpAccel.x & 0x3;
 	core.acc_y_lsb = tmpAccel.y & 0x1;
 	core.acc_z_lsb = tmpAccel.z & 0x1;
->>>>>>> 049afc43
 }
 #define kCutoffFreq 5.0
 inline void LowPassFilter(double & var, double newval, double period)
@@ -702,11 +667,7 @@
 
 		// acceleration
 		if (rptf.accel)
-<<<<<<< HEAD
-			GetAccelData(data + rptf.accel, data + rptf.core);
-=======
 			GetAccelData(data, rptf);
->>>>>>> 049afc43
 
 		// IR
 		if (rptf.ir)
