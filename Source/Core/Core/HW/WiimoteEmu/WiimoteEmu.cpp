--- conflicted
+++ resolved
@@ -184,7 +184,7 @@
 
 bool Wiimote::GetMotionPlusAttached() const
 {
-  return m_extension->settings[0]->value != 0;
+  return m_extension->boolean_settings[0]->GetValue() != 0;
 }
 
 bool Wiimote::GetMotionPlusActive() const
@@ -325,12 +325,8 @@
 bool Wiimote::Step()
 {
   // TODO: change this a bit
-<<<<<<< HEAD
-  m_motion_plus_present = m_extension->settings[0]->value != 0;
+  m_motion_plus_present = m_extension->boolean_settings[0]->GetValue();
   m_motion_plus_active = m_reg_motion_plus.ext_identifier[2] == 0xa4;
-=======
-  m_motion_plus_present = m_extension->boolean_settings[0]->GetValue();
->>>>>>> b101f8fe
 
   m_rumble->controls[0]->control_ref->State(m_rumble_on);
 
@@ -1031,27 +1027,27 @@
     break;
   case 0:
     // if vertical Wiimote, switch to Wiimote
-    if (m_options->settings[2]->value != 0)
+    if (m_options->boolean_settings[2]->m_value != 0)
     {
       m_extension->switch_extension = 0;
-      m_options->settings[1]->value = 0;
-      m_options->settings[2]->value = 0;
+      m_options->boolean_settings[1]->m_value = 0;
+      m_options->boolean_settings[2]->m_value = 0;
       OSD::AddMessage("Controller: Wiimote", 5000);
     }
     // if Wiimote, switch to sideways Wiimote
-    else if (m_options->settings[1]->value == 0)
+    else if (m_options->boolean_settings[1]->m_value == 0)
     {
       m_extension->switch_extension = 0;
-      m_options->settings[1]->value = 1;
-      m_options->settings[2]->value = 0;
+      m_options->boolean_settings[1]->m_value = 1;
+      m_options->boolean_settings[2]->m_value = 0;
       OSD::AddMessage("Controller: Sideways Wiimote", 5000);
     }
     // if Sideways Wiimote, switch to Wiimote+Nunchuk (not sideways)
     else
     {
       m_extension->switch_extension = 1;
-      m_options->settings[1]->value = 0;
-      m_options->settings[2]->value = 0;
+      m_options->boolean_settings[1]->m_value = 0;
+      m_options->boolean_settings[2]->m_value = 0;
       OSD::AddMessage("Controller: Wiimote + Nunchuk", 5000);
     }
     break;
@@ -1063,8 +1059,8 @@
   default:
     // if anything else (Wiimote+Classic, guitar, drums, etc.) switch to Wiimote (not sideways)
     m_extension->switch_extension = 0;
-    m_options->settings[1]->value = 0;
-    m_options->settings[2]->value = 0;
+    m_options->boolean_settings[1]->m_value = 0;
+    m_options->boolean_settings[2]->m_value = 0;
     OSD::AddMessage("Controller: Wiimote", 5000);
     break;
   }
