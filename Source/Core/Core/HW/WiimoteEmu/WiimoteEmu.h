// Copyright 2010 Dolphin Emulator Project
// Licensed under GPLv2+
// Refer to the license.txt file included.

#pragma once

#include <queue>
#include <string>
#include <vector>

#include "Core/Core.h"
#include "Core/HW/WiimoteEmu/Encryption.h"
#include "Core/HW/WiimoteEmu/WiimoteHid.h"
#include "InputCommon/ControllerEmu.h"

// Registry sizes
#define WIIMOTE_EEPROM_SIZE       (16*1024)
#define WIIMOTE_EEPROM_FREE_SIZE  0x1700
#define WIIMOTE_REG_SPEAKER_SIZE  10
#define WIIMOTE_REG_EXT_SIZE      0x100
#define WIIMOTE_REG_IR_SIZE       0x34

class PointerWrap;

// Default calibration for the motion plus, 0xA60020
static const u8 motion_plus_calibration[] =
{
	0x7b, 0xec, 0x76, 0xca, 0x76, 0x2c, // gyroscope neutral values (each 14 bit, last 2bits unknown) fast motion p/r/y
	0x32, 0xdc, 0xcc, 0xd7,				// "" min/max p
	0x2e, 0xa8, 0xc8, 0x77,				// "" min/max r
	0x5e, 0x02,

	0x76, 0x0f, 0x79, 0x3d, 0x77, 0x9b, // gyroscope neutral values (each 14 bit, last 2bits unknown) slow motion
	0x39, 0x43, 0xca, 0xa8,				// "" min/max p
	0x31, 0xc8,							// "" min r
	0x2d, 0x1c, 0xbc, 0x33
}; // TODO: figure out remaining parts;

// 0xA60050
static const u8 mp_gyro_calib[] =
{
	0xab, 0x8c, 0x00, 0xe8, 0x24, 0xeb, 0xf1, 0xb8, 0x77, 0x62, 0x52, 0x44, 0x3e, 0x97, 0x6f, 0x5a,
	0xf2, 0x5e, 0x7f, 0x6d, 0xe3, 0xaf, 0x9e, 0xa4, 0x45, 0xec, 0xe7, 0x2f, 0x2c, 0xb9, 0x22, 0xb3,
	0xe1, 0x77, 0x52, 0xdf, 0xac, 0x6a, 0x2e, 0x1a, 0xf1, 0x91, 0x63, 0x13, 0xa7, 0xb7, 0x86, 0xaa,
	0x6a, 0x64, 0xbb, 0x74, 0x7f, 0x56, 0xa0, 0x50, 0x9d, 0x00, 0xdd, 0x76, 0x97, 0xf7, 0x3e, 0x7a,
};

static const u8 mp_gyro_calib2[] =
{
	0x52, 0x16, 0x81, 0xaf, 0xf8, 0xad, 0x40, 0xfd, 0xc7, 0xb5, 0xab, 0x33, 0xa3, 0x38, 0x9e, 0xdb,
	0xb0, 0xa2, 0xcf, 0xbf, 0x69, 0x3a, 0xfc, 0x78, 0x16, 0x80, 0x4b, 0xe0, 0x97, 0xbd, 0x3e, 0x58,
	0x71, 0x64, 0x88, 0x5a, 0x44, 0x22, 0x05, 0x00, 0x1e, 0xa9, 0xa5, 0x35, 0xf1, 0xd0, 0x0e, 0x06,
	0xa6, 0xe9, 0x9c, 0x6c, 0x4b, 0xa8, 0x2e, 0x1a, 0xac, 0x9a, 0x02, 0x17, 0x54, 0xe7, 0xba, 0x3e,
};

namespace WiimoteReal
{
class Wiimote;
}
namespace WiimoteEmu
{
#pragma pack(push,1)
struct ReportFeatures
{
	u8 core, accel, ir, ext, size;
};

struct AccelData
{
	double x,y,z;
};

struct ADPCMState
{
	s32 predictor, step;
};

struct ExtensionReg
{
	u8 unknown1[0x08];

	// address 0x08
	u8 controller_data[0x06];
	u8 unknown2[0x12];

	// address 0x20
	u8 calibration[0x10];
	u8 unknown3[0x10];

	// address 0x40
	u8 encryption_key[0x10];
	u8 unknown4[0xA0];

	// address 0xF0
	u8 encryption;
	u8 unknown5[0x9];

	// address 0xFA
	u8 constant_id[6];
};

void EmulateShake(AccelData* const accel_data
	  , ControllerEmu::Buttons* const buttons_group
	  , u8* const shake_step);

void EmulateTilt(AccelData* const accel
	 , ControllerEmu::Tilt* const tilt_group
	 , const bool sideways = false, const bool upright = false);

void EmulateSwing(AccelData* const accel
	 , ControllerEmu::Force* const tilt_group
	 , const bool sideways = false, const bool upright = false);

<<<<<<< HEAD
inline double trim(double a)
{
	if (a<=0) return 0;
	if (a>=255) return 255;
	return a;
}

// Convert a float with values between 0 and 255 into a 10bit integer. 
inline u32 trim10bit(double a)
{
	if (a <= 0)
		return 0;
	if (a*4 >= 1023)
		return 1023;
	return (u32)a*4;
}

=======
>>>>>>> b0bbe52c
enum
{
	ACCEL_ZERO_G = 0x80,
	ACCEL_ONE_G = 0x9A,
	ACCEL_RANGE = (ACCEL_ONE_G - ACCEL_ZERO_G),
};

class Wiimote : public ControllerEmu
{
friend class WiimoteReal::Wiimote;
public:

	enum
	{
		PAD_LEFT     = 0x01,
		PAD_RIGHT    = 0x02,
		PAD_DOWN     = 0x04,
		PAD_UP       = 0x08,
		BUTTON_PLUS  = 0x10,

		BUTTON_TWO   = 0x0100,
		BUTTON_ONE   = 0x0200,
		BUTTON_B     = 0x0400,
		BUTTON_A     = 0x0800,
		BUTTON_MINUS = 0x1000,
		BUTTON_HOME  = 0x8000,
	};

	Wiimote(const unsigned int index);
	std::string GetName() const override;

	void Update();
	void InterruptChannel(const u16 _channelID, const void* _pData, u32 _Size);
	void ControlChannel(const u16 _channelID, const void* _pData, u32 _Size);
	void ConnectOnInput();

	void DoState(PointerWrap& p);
	void RealState();

	void LoadDefaults(const ControllerInterface& ciface) override;

	int CurrentExtension() const { return m_extension->active_extension; }

	void CycleThroughExtensions();

protected:
	bool Step();
	void HidOutputReport(const wm_report* const sr, const bool send_ack = true);
	void HandleExtensionSwap();
	void UpdateButtonsStatus();

	void GetButtonData(u8* const data);
	void GetAccelData(u8* const data, const ReportFeatures& rptf);
	void GetIRData(u8* const data, bool use_accel);
	void GetExtData(u8* const data);

	bool HaveExtension() const { return m_extension->active_extension > 0; }
	bool WantExtension() const { return m_extension->switch_extension != 0; }

	bool GetMotionPlusAttached() const;
	bool GetMotionPlusActive() const;

private:
	struct ReadRequest
	{
		//u16 channel;
		u32 address, size, position;
		u8* data;
	};

	void Reset();

	void ReportMode(const wm_report_mode* const dr);
	void SendAck(const u8 _reportID, u8 err = 0);
	void RequestStatus(const wm_request_status* const rs = nullptr, int ext = -1);
	void ReadData(const wm_read_data* const rd);
	void WriteData(const wm_write_data* const wd);
	void SendReadDataReply(ReadRequest& _request);
	void SpeakerData(wm_speaker_data* sd);
	bool NetPlay_GetWiimoteData(int wiimote, u8* data, u8 size);

	// control groups
	Buttons *m_buttons, *m_dpad, *m_shake;
	Cursor*        m_ir;
	Tilt*          m_tilt;
	Force*         m_swing;
	ControlGroup*  m_rumble;
	Extension*     m_extension;
	ControlGroup*  m_options;

	// Wiimote accel data
	AccelData      m_accel;

	// Wiimote index, 0-3
	const u8       m_index;

	double ir_sin, ir_cos; //for the low pass filter

	bool m_rumble_on;
	bool m_speaker_mute;
	bool m_motion_plus_present;
	bool m_motion_plus_active;
	bool m_motion_plus_passthrough;

	bool m_reporting_auto;
	u8   m_reporting_mode;
	u16  m_reporting_channel;
	u8   m_motion_plus_last_write_reg;

	u8   m_shake_step[3];

	bool m_sensor_bar_on_top;

	wm_status_report m_status;

	ADPCMState m_adpcm_state;

	// read data request queue
	// maybe it isn't actually a queue
	// maybe read requests cancel any current requests
	std::queue<ReadRequest> m_read_requests;

	wiimote_key m_ext_key;

	u8 m_eeprom[WIIMOTE_EEPROM_SIZE];

	struct MotionPlusReg
	{
		u8 unknown1[0x20];

		// address 0x20
		u8 calibration[0x20];

		// address 0x40
		u8 ext_calib[0x10];

		// address 0x50
		u8 gyro_calib[0xA0];

		// address 0xF0
		u8 activated;

		u8 unknown3[6];

		// address 0xF7
		u8 state;

		u8 unknown4[2];

		// address 0xFA
		u8 ext_identifier[6];
	} m_reg_motion_plus;

	struct IrReg
	{
		u8 data[0x33];
		u8 mode;
	} m_reg_ir;

	ExtensionReg m_reg_ext;

	struct SpeakerReg
	{
		u8  unused_0;
		u8  unk_1;
		u8  format;
		// seems to always play at 6khz no matter what this is set to?
		// or maybe it only applies to pcm input
		u16 sample_rate;
		u8  volume;
		u8  unk_6;
		u8  unk_7;
		u8  play;
		u8  unk_9;
	} m_reg_speaker;

	// limits the amount of connect requests we send when a button is pressed in disconnected state
	u8 m_last_connect_request_counter;

#pragma pack(pop)
};

}<|MERGE_RESOLUTION|>--- conflicted
+++ resolved
@@ -111,14 +111,6 @@
 	 , ControllerEmu::Force* const tilt_group
 	 , const bool sideways = false, const bool upright = false);
 
-<<<<<<< HEAD
-inline double trim(double a)
-{
-	if (a<=0) return 0;
-	if (a>=255) return 255;
-	return a;
-}
-
 // Convert a float with values between 0 and 255 into a 10bit integer. 
 inline u32 trim10bit(double a)
 {
@@ -129,8 +121,6 @@
 	return (u32)a*4;
 }
 
-=======
->>>>>>> b0bbe52c
 enum
 {
 	ACCEL_ZERO_G = 0x80,
