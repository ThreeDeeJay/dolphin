// Copyright 2014 Dolphin Emulator Project
// Licensed under GPLv2
// Refer to the license.txt file included.

#pragma once

#include "Core/HW/WiimoteEmu/Attachment/Attachment.h"

namespace WiimoteEmu
{

class Nunchuk : public Attachment
{
public:
<<<<<<< HEAD
	Nunchuk(WiimoteEmu::ExtensionReg& _reg);
=======
	Nunchuk(UDPWrapper * wrp, WiimoteEmu::ExtensionReg& _reg, int index);
>>>>>>> 180d38d3

	virtual void GetState(u8* const data) override;

	enum
	{
		BUTTON_C = 0x02,
		BUTTON_Z = 0x01,
	};

	void LoadDefaults(const ControllerInterface& ciface) override;

private:
	Tilt*        m_tilt;
	Force*       m_swing;

	Buttons*     m_shake;

	Buttons*     m_buttons;
	AnalogStick* m_stick;

	u8 m_shake_step[3];
<<<<<<< HEAD
=======

	UDPWrapper* const m_udpWrap;
	int m_index;
>>>>>>> 180d38d3
};

}<|MERGE_RESOLUTION|>--- conflicted
+++ resolved
@@ -12,11 +12,7 @@
 class Nunchuk : public Attachment
 {
 public:
-<<<<<<< HEAD
-	Nunchuk(WiimoteEmu::ExtensionReg& _reg);
-=======
-	Nunchuk(UDPWrapper * wrp, WiimoteEmu::ExtensionReg& _reg, int index);
->>>>>>> 180d38d3
+	Nunchuk(WiimoteEmu::ExtensionReg& _reg, int index);
 
 	virtual void GetState(u8* const data) override;
 
@@ -38,12 +34,8 @@
 	AnalogStick* m_stick;
 
 	u8 m_shake_step[3];
-<<<<<<< HEAD
-=======
 
-	UDPWrapper* const m_udpWrap;
 	int m_index;
->>>>>>> 180d38d3
 };
 
 }