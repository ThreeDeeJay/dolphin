--- conflicted
+++ resolved
@@ -175,30 +175,13 @@
     if (acc_pb->audio_addr.looping)
     {
       // Set the ADPCM info to continue processing at loop_addr.
-<<<<<<< HEAD
-      //
-      // For some reason, yn1 and yn2 aren't set if the voice is not of
-      // stream type. This is what the AX UCode does and I don't really
-      // know why.
-      acc_pb->adpcm.pred_scale = acc_pb->adpcm_loop_info.pred_scale;
+      SetPredScale(acc_pb->adpcm_loop_info.pred_scale);
       acc_pb->adpcm.yn1 = acc_pb->adpcm_loop_info.yn1;
       acc_pb->adpcm.yn2 = acc_pb->adpcm_loop_info.yn2;
       if (acc_pb->is_stream)
       {
-        // HORRIBLE HACK: this behavior changed between versions at some point; needs some sort
-        // of branch. delroth says anyone who submits this code as a serious PR will be banned
-        // from Dolphin.
-        // needed for RS2
-        acc_pb->lpf.enabled += 1;
-        // needed for RS3
-        acc_pb->padding[0] += 1;
-=======
-      SetPredScale(acc_pb->adpcm_loop_info.pred_scale);
-      if (!acc_pb->is_stream)
-      {
         SetYn1(acc_pb->adpcm_loop_info.yn1);
         SetYn2(acc_pb->adpcm_loop_info.yn2);
->>>>>>> 38a8d04c
       }
       else
       {
