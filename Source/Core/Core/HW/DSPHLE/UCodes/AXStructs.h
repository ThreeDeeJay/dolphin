--- conflicted
+++ resolved
@@ -274,42 +274,6 @@
 
 struct AXPBWii
 {
-<<<<<<< HEAD
-	u16 next_pb_hi;
-	u16 next_pb_lo;
-	u16 this_pb_hi;
-	u16 this_pb_lo;
-
-	u16 src_type;       // Type of sample rate converter (none, 4-tap, linear)
-	u16 coef_select;    // coef for the 4-tap src
-	u16 mixer_control_hi;
-	u16 mixer_control_lo;
-
-	u16 running;        // 1=RUN   0=STOP
-	u16 is_stream;      // 1 = stream, 0 = one shot
-
-	PBMixerWii mixer;
-	PBInitialTimeDelay initial_time_delay;
-	PBDpopWii dpop;
-	PBVolumeEnvelope vol_env;
-	PBAudioAddr audio_addr;
-	PBADPCMInfo adpcm;
-	PBSampleRateConverter src;
-	PBADPCMLoopInfo adpcm_loop_info;
-	PBLowPassFilter lpf;
-	PBBiquadFilter biquad;
-
-	// WIIMOTE :D
-	u16 remote;
-	u16 remote_mixer_control;
-
-	PBMixerWM remote_mixer;
-	PBDpopWM remote_dpop;
-	PBSampleRateConverterWM remote_src;
-	PBInfImpulseResponseWM remote_iir;
-
-	u16 padding[12]; // align us, captain! (32B)
-=======
   u16 next_pb_hi;
   u16 next_pb_lo;
   u16 this_pb_hi;
@@ -343,8 +307,7 @@
   PBSampleRateConverterWM remote_src;
   PBInfImpulseResponseWM remote_iir;
 
-  u16 pad[12];  // align us, captain! (32B)
->>>>>>> dba9d86b
+  u16 padding[12]; // align us, captain! (32B)
 };
 
 // TODO: All these enums have changed a lot for Wii
