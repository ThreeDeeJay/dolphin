// Copyright 2011 Dolphin Emulator Project
// Licensed under GPLv2+
// Refer to the license.txt file included.

// File description
// -------------
// Purpose of this file: Collect boot settings for Core::Init()

// Call sequence: This file has one of the first function called when a game is booted,
// the boot sequence in the code is:

// DolphinWX:    FrameTools.cpp         StartGame
// Core          BootManager.cpp        BootCore
//               Core.cpp               Init                     Thread creation
//                                      EmuThread                Calls CBoot::BootUp
//               Boot.cpp               CBoot::BootUp()
//                                      CBoot::EmulatedBS2_Wii() / GC() or Load_BS2()

#include "Core/BootManager.h"

#include <algorithm>
#include <array>
#include <string>
#include <vector>

#include "Common/CommonTypes.h"
#include "Common/Config/Config.h"
#include "Common/FileUtil.h"
#include "Common/IniFile.h"
#include "Common/Logging/Log.h"
#include "Common/MsgHandler.h"
#include "Common/StringUtil.h"

#include "Common/Config/Config.h"
#include "Core/Boot/Boot.h"
#include "Core/ConfigLoaders/GameConfigLoader.h"
#include "Core/ConfigLoaders/NetPlayConfigLoader.h"
#include "Core/ConfigManager.h"
#include "Core/Core.h"
#include "Core/HW/EXI/EXI.h"
#include "Core/HW/SI/SI.h"
#include "Core/HW/Sram.h"
#include "Core/HW/WiimoteReal/WiimoteReal.h"
#include "Core/Movie.h"
#include "Core/NetPlayProto.h"

#include "DiscIO/Enums.h"

#include "VideoCommon/VR.h"
#include "VideoCommon/VideoBackendBase.h"

namespace BootManager
{
// TODO this is an ugly hack which allows us to restore values trampled by per-game settings
// Apply fire liberally
struct ConfigCache
{
public:
  // fill the cache with values from the configuration
  void SaveConfig(const SConfig& config);
  // restore values to the configuration from the cache
  void RestoreConfig(SConfig* config);

  // These store if the relevant setting should be reset back later (true) or if it should be left
  // alone on restore (false)
  bool bSetEmulationSpeed;
  bool bSetVolume;
  bool bSetFrameSkip;
  std::array<bool, MAX_BBMOTES> bSetWiimoteSource;
  std::array<bool, SerialInterface::MAX_SI_CHANNELS> bSetPads;
  std::array<bool, ExpansionInterface::MAX_EXI_CHANNELS> bSetEXIDevice;

private:
  bool valid;
  bool bCPUThread;
  bool bEnableCheats;
  bool bSkipIdle;
  bool bSyncGPUOnSkipIdleHack;
  bool bFPRF;
  bool bAccurateNaNs;
  bool bMMU;
  bool bDCBZOFF;
  bool bLowDCBZHack;
  bool m_EnableJIT;
  bool bSyncGPU;
  bool bFastDiscSpeed;
  bool bDSPHLE;
  bool bHLE_BS2;
  bool bProgressive;
  bool bPAL60;
  int iSelectedLanguage;
  int iCPUCore;
  int Volume;
  int m_wii_language;
  unsigned int frameSkip;
  float m_EmulationSpeed;
  float m_OCFactor;
  bool m_OCEnable;
  std::string strBackend;
  std::string sBackend;
  std::string m_strGPUDeterminismMode;
  std::array<int, MAX_BBMOTES> iWiimoteSource;
  std::array<SerialInterface::SIDevices, SerialInterface::MAX_SI_CHANNELS> Pads;
  std::array<ExpansionInterface::TEXIDevices, ExpansionInterface::MAX_EXI_CHANNELS> m_EXIDevice;
};

void ConfigCache::SaveConfig(const SConfig& config)
{
  valid = true;

  bCPUThread = config.bCPUThread;
  bEnableCheats = config.bEnableCheats;
  bSkipIdle = config.bSkipIdle;
  bSyncGPUOnSkipIdleHack = config.bSyncGPUOnSkipIdleHack;
  bFPRF = config.bFPRF;
  bAccurateNaNs = config.bAccurateNaNs;
  bMMU = config.bMMU;
  bDCBZOFF = config.bDCBZOFF;
  m_EnableJIT = config.m_DSPEnableJIT;
  bSyncGPU = config.bSyncGPU;
  bFastDiscSpeed = config.bFastDiscSpeed;
  bDSPHLE = config.bDSPHLE;
  bHLE_BS2 = config.bHLE_BS2;
  bProgressive = config.bProgressive;
  bPAL60 = config.bPAL60;
  iSelectedLanguage = config.SelectedLanguage;
  iCPUCore = config.iCPUCore;
  Volume = config.m_Volume;
  m_EmulationSpeed = config.m_EmulationSpeed;
  frameSkip = config.m_FrameSkip;
  strBackend = config.m_strVideoBackend;
  sBackend = config.sBackend;
  m_strGPUDeterminismMode = config.m_strGPUDeterminismMode;
  m_wii_language = config.m_wii_language;
  m_OCFactor = config.m_OCFactor;
  m_OCEnable = config.m_OCEnable;

  std::copy(std::begin(g_wiimote_sources), std::end(g_wiimote_sources), std::begin(iWiimoteSource));
  std::copy(std::begin(config.m_SIDevice), std::end(config.m_SIDevice), std::begin(Pads));
  std::copy(std::begin(config.m_EXIDevice), std::end(config.m_EXIDevice), std::begin(m_EXIDevice));

  bSetEmulationSpeed = false;
  bSetVolume = false;
  bSetFrameSkip = false;
  bSetWiimoteSource.fill(false);
  bSetPads.fill(false);
  bSetEXIDevice.fill(false);
}

void ConfigCache::RestoreConfig(SConfig* config)
{
  if (!valid)
    return;

  valid = false;

  config->bCPUThread = bCPUThread;
  config->bEnableCheats = bEnableCheats;
  config->bSkipIdle = bSkipIdle;
  config->bSyncGPUOnSkipIdleHack = bSyncGPUOnSkipIdleHack;
  config->bFPRF = bFPRF;
  config->bAccurateNaNs = bAccurateNaNs;
  config->bMMU = bMMU;
  config->bDCBZOFF = bDCBZOFF;
  config->bLowDCBZHack = bLowDCBZHack;
  config->m_DSPEnableJIT = m_EnableJIT;
  config->bSyncGPU = bSyncGPU;
  config->bFastDiscSpeed = bFastDiscSpeed;
  config->bDSPHLE = bDSPHLE;
  config->bHLE_BS2 = bHLE_BS2;
  config->bProgressive = bProgressive;
  config->bPAL60 = bPAL60;
  config->SelectedLanguage = iSelectedLanguage;
  config->iCPUCore = iCPUCore;

  // Only change these back if they were actually set by game ini, since they can be changed while a
  // game is running.
  if (bSetVolume)
    config->m_Volume = Volume;

  if (config->bWii)
  {
    for (unsigned int i = 0; i < MAX_BBMOTES; ++i)
    {
      if (bSetWiimoteSource[i])
      {
        g_wiimote_sources[i] = iWiimoteSource[i];
        WiimoteReal::ChangeWiimoteSource(i, iWiimoteSource[i]);
      }
    }

    config->m_wii_language = m_wii_language;
  }

  for (unsigned int i = 0; i < SerialInterface::MAX_SI_CHANNELS; ++i)
  {
    if (bSetPads[i])
      config->m_SIDevice[i] = Pads[i];
  }

  if (bSetEmulationSpeed)
    config->m_EmulationSpeed = m_EmulationSpeed;

  if (bSetFrameSkip)
  {
    config->m_FrameSkip = frameSkip;
    Movie::SetFrameSkipping(frameSkip);
  }

  for (unsigned int i = 0; i < ExpansionInterface::MAX_EXI_CHANNELS; ++i)
  {
    if (bSetEXIDevice[i])
      config->m_EXIDevice[i] = m_EXIDevice[i];
  }

  config->m_strVideoBackend = strBackend;
  config->sBackend = sBackend;
  config->m_strGPUDeterminismMode = m_strGPUDeterminismMode;
  config->m_OCFactor = m_OCFactor;
  config->m_OCEnable = m_OCEnable;
  VideoBackendBase::ActivateBackend(config->m_strVideoBackend);
}

static ConfigCache config_cache;

// Boot the ISO or file
bool BootCore(std::unique_ptr<BootParameters> boot)
{
  if (!boot)
    return false;

  SConfig& StartUp = SConfig::GetInstance();

  StartUp.bRunCompareClient = false;
  StartUp.bRunCompareServer = false;

  config_cache.SaveConfig(StartUp);

  if (!StartUp.SetPathsAndGameMetadata(*boot))
    return false;

  // Load game specific settings
  if (!std::holds_alternative<BootParameters::IPL>(boot->parameters))
  {
<<<<<<< HEAD
    std::string game_id = SConfig::GetInstance().GetGameID();
    u16 revision = SConfig::GetInstance().GetRevision();

    INFO_LOG(CORE, "Booting Core: Adding game specific layers");
	Config::CreateVRGameLayer();
	Config::AddLayer(ConfigLoaders::GenerateGlobalGameConfigLoader(game_id, revision));
    Config::AddLayer(ConfigLoaders::GenerateLocalGameConfigLoader(game_id, revision));

=======
>>>>>>> 4dcc931d
    IniFile game_ini = StartUp.LoadGameIni();

    // General settings
    IniFile::Section* core_section = game_ini.GetOrCreateSection("Core");
    IniFile::Section* core_section_vr = game_ini.GetOrCreateSection("Core_VR");
    IniFile::Section* dsp_section = game_ini.GetOrCreateSection("DSP");
    IniFile::Section* controls_section = game_ini.GetOrCreateSection("Controls");

    core_section->Get("CPUThread", &StartUp.bCPUThread, StartUp.bCPUThread);
    core_section->Get("EnableCheats", &StartUp.bEnableCheats, StartUp.bEnableCheats);
    core_section->Get("SkipIdle", &StartUp.bSkipIdle, StartUp.bSkipIdle);
    if (g_has_hmd)
      core_section_vr->Get("SkipIdle", &StartUp.bSkipIdle, StartUp.bSkipIdle);
    // Needed for Virtual Reality Opcode Replay.  Some games need it true, some need it false.
    core_section->Get("SyncOnSkipIdle", &StartUp.bSyncGPUOnSkipIdleHack,
                      StartUp.bSyncGPUOnSkipIdleHack);
    if (g_has_hmd)
      core_section_vr->Get("SyncOnSkipIdle", &StartUp.bSyncGPUOnSkipIdleHack,
                           StartUp.bSyncGPUOnSkipIdleHack);
    core_section->Get("SyncOnSkipIdle", &StartUp.bSyncGPUOnSkipIdleHack,
                      StartUp.bSyncGPUOnSkipIdleHack);
    core_section->Get("FPRF", &StartUp.bFPRF, StartUp.bFPRF);
    core_section->Get("AccurateNaNs", &StartUp.bAccurateNaNs, StartUp.bAccurateNaNs);
    core_section->Get("MMU", &StartUp.bMMU, StartUp.bMMU);
    core_section->Get("DCBZ", &StartUp.bDCBZOFF, StartUp.bDCBZOFF);
    core_section->Get("LowDCBZHack", &StartUp.bLowDCBZHack, StartUp.bLowDCBZHack);
    core_section->Get("SyncGPU", &StartUp.bSyncGPU, StartUp.bSyncGPU);
    core_section->Get("FastDiscSpeed", &StartUp.bFastDiscSpeed, StartUp.bFastDiscSpeed);
    core_section->Get("DSPHLE", &StartUp.bDSPHLE, StartUp.bDSPHLE);
    core_section->Get("GFXBackend", &StartUp.m_strVideoBackend, StartUp.m_strVideoBackend);
    core_section->Get("CPUCore", &StartUp.iCPUCore, StartUp.iCPUCore);
    core_section->Get("HLE_BS2", &StartUp.bHLE_BS2, StartUp.bHLE_BS2);
    core_section->Get("ProgressiveScan", &StartUp.bProgressive, StartUp.bProgressive);
    core_section->Get("PAL60", &StartUp.bPAL60, StartUp.bPAL60);
    core_section->Get("GameCubeLanguage", &StartUp.SelectedLanguage, StartUp.SelectedLanguage);
    if (core_section->Get("EmulationSpeed", &StartUp.m_EmulationSpeed, StartUp.m_EmulationSpeed))
      config_cache.bSetEmulationSpeed = true;
    if (core_section->Get("FrameSkip", &SConfig::GetInstance().m_FrameSkip))
    {
      config_cache.bSetFrameSkip = true;
      Movie::SetFrameSkipping(SConfig::GetInstance().m_FrameSkip);
    }

    if (dsp_section->Get("Volume", &StartUp.m_Volume, StartUp.m_Volume))
      config_cache.bSetVolume = true;
    dsp_section->Get("EnableJIT", &StartUp.m_DSPEnableJIT, StartUp.m_DSPEnableJIT);
    dsp_section->Get("Backend", &StartUp.sBackend, StartUp.sBackend);
    VideoBackendBase::ActivateBackend(StartUp.m_strVideoBackend);
    core_section->Get("GPUDeterminismMode", &StartUp.m_strGPUDeterminismMode,
                      StartUp.m_strGPUDeterminismMode);
    core_section->Get("Overclock", &StartUp.m_OCFactor, StartUp.m_OCFactor);
    core_section->Get("OverclockEnable", &StartUp.m_OCEnable, StartUp.m_OCEnable);
    if (core_section->Get("AudioSlowDown", &StartUp.fAudioSlowDown, StartUp.fAudioSlowDown))
    {
      SConfig::GetInstance().m_AudioSlowDown = StartUp.fAudioSlowDown;
    }
    else
    {
      SConfig::GetInstance().m_AudioSlowDown = 1;
      StartUp.fAudioSlowDown = 1;
    }

    for (unsigned int i = 0; i < SerialInterface::MAX_SI_CHANNELS; ++i)
    {
      int source;
      controls_section->Get(StringFromFormat("PadType%u", i), &source, -1);
      if (source >= SerialInterface::SIDEVICE_NONE && source < SerialInterface::SIDEVICE_COUNT)
      {
        StartUp.m_SIDevice[i] = static_cast<SerialInterface::SIDevices>(source);
        config_cache.bSetPads[i] = true;
      }
    }

    // Wii settings
    if (StartUp.bWii)
    {
      IniFile::Section* wii_section = game_ini.GetOrCreateSection("Wii");
      wii_section->Get("Widescreen", &StartUp.m_wii_aspect_ratio, !!StartUp.m_wii_aspect_ratio);
      wii_section->Get("Language", &StartUp.m_wii_language, StartUp.m_wii_language);

      int source;
      for (unsigned int i = 0; i < MAX_WIIMOTES; ++i)
      {
        controls_section->Get(StringFromFormat("WiimoteSource%u", i), &source, -1);
        if (source != -1 && g_wiimote_sources[i] != (unsigned)source &&
            source >= WIIMOTE_SRC_NONE && source <= WIIMOTE_SRC_HYBRID)
        {
          config_cache.bSetWiimoteSource[i] = true;
          g_wiimote_sources[i] = source;
          WiimoteReal::ChangeWiimoteSource(i, source);
        }
      }
      controls_section->Get("WiimoteSourceBB", &source, -1);
      if (source != -1 && g_wiimote_sources[WIIMOTE_BALANCE_BOARD] != (unsigned)source &&
          (source == WIIMOTE_SRC_NONE || source == WIIMOTE_SRC_REAL))
      {
        config_cache.bSetWiimoteSource[WIIMOTE_BALANCE_BOARD] = true;
        g_wiimote_sources[WIIMOTE_BALANCE_BOARD] = source;
        WiimoteReal::ChangeWiimoteSource(WIIMOTE_BALANCE_BOARD, source);
      }
    }
  }

  if (g_has_rift && !g_vr_has_asynchronous_timewarp && g_is_direct_mode && !g_force_vr &&
      StartUp.m_GPUDeterminismMode != GPU_DETERMINISM_FAKE_COMPLETION && !StartUp.bSyncGPU &&
      StartUp.bCPUThread)
    PanicAlert("Detected that the Rift is running in direct mode without 'deterministic dual core' "
               "set to 'fake-completion', 'synchronize GPU thread' enabled"
               ", or dual core disabled. This has been found to cause judder in some games.  Try "
               "enabling one of these settings if you experience issues. "
               "They can be found in the 'config' tab or by right clicking on the game then "
               "clicking properties.");

  StartUp.m_GPUDeterminismMode = ParseGPUDeterminismMode(StartUp.m_strGPUDeterminismMode);

  // Movie settings
  if (Movie::IsPlayingInput() && Movie::IsConfigSaved())
  {
    INFO_LOG(CORE, "Booting Core: Adding movie layer");
    Config::AddLayer(std::make_unique<Config::Layer>(Config::LayerType::Movie));
    StartUp.bCPUThread = Movie::IsDualCore();
    StartUp.bSkipIdle = Movie::IsSkipIdle();
    StartUp.bDSPHLE = Movie::IsDSPHLE();
    StartUp.bProgressive = Movie::IsProgressive();
    StartUp.bPAL60 = Movie::IsPAL60();
    StartUp.bFastDiscSpeed = Movie::IsFastDiscSpeed();
    StartUp.iCPUCore = Movie::GetCPUMode();
    StartUp.bSyncGPU = Movie::IsSyncGPU();
    if (!StartUp.bWii)
      StartUp.SelectedLanguage = Movie::GetLanguage();
    for (int i = 0; i < 2; ++i)
    {
      if (Movie::IsUsingMemcard(i) && Movie::IsStartingFromClearSave() && !StartUp.bWii)
      {
        if (File::Exists(File::GetUserPath(D_GCUSER_IDX) +
                         StringFromFormat("Movie%s.raw", (i == 0) ? "A" : "B")))
          File::Delete(File::GetUserPath(D_GCUSER_IDX) +
                       StringFromFormat("Movie%s.raw", (i == 0) ? "A" : "B"));
        if (File::Exists(File::GetUserPath(D_GCUSER_IDX) + "Movie"))
          File::DeleteDirRecursively(File::GetUserPath(D_GCUSER_IDX) + "Movie");
      }
    }
  }

  if (NetPlay::IsNetPlayRunning())
  {
    INFO_LOG(CORE, "Booting Core: Adding net play layer");
    Config::AddLayer(ConfigLoaders::GenerateNetPlayConfigLoader(g_NetPlaySettings));
    StartUp.bCPUThread = g_NetPlaySettings.m_CPUthread;
    StartUp.bEnableCheats = g_NetPlaySettings.m_EnableCheats;
    StartUp.bDSPHLE = g_NetPlaySettings.m_DSPHLE;
    StartUp.bEnableMemcardSdWriting = g_NetPlaySettings.m_WriteToMemcard;
    StartUp.bCopyWiiSaveNetplay = g_NetPlaySettings.m_CopyWiiSave;
    StartUp.iCPUCore = g_NetPlaySettings.m_CPUcore;
    StartUp.SelectedLanguage = g_NetPlaySettings.m_SelectedLanguage;
    StartUp.bOverrideGCLanguage = g_NetPlaySettings.m_OverrideGCLanguage;
    StartUp.bProgressive = g_NetPlaySettings.m_ProgressiveScan;
    StartUp.bPAL60 = g_NetPlaySettings.m_PAL60;
    StartUp.m_DSPEnableJIT = g_NetPlaySettings.m_DSPEnableJIT;
    StartUp.m_OCEnable = g_NetPlaySettings.m_OCEnable;
    StartUp.m_OCFactor = g_NetPlaySettings.m_OCFactor;
    StartUp.m_EXIDevice[0] = g_NetPlaySettings.m_EXIDevice[0];
    StartUp.m_EXIDevice[1] = g_NetPlaySettings.m_EXIDevice[1];
    config_cache.bSetEXIDevice[0] = true;
    config_cache.bSetEXIDevice[1] = true;
  }
  else
  {
    g_SRAM_netplay_initialized = false;
  }

  const bool ntsc = DiscIO::IsNTSC(StartUp.m_region);

  // Apply overrides
  // Some NTSC GameCube games such as Baten Kaitos react strangely to
  // language settings that would be invalid on an NTSC system
  if (!StartUp.bOverrideGCLanguage && ntsc)
  {
    StartUp.SelectedLanguage = 0;
  }

  // Some NTSC Wii games such as Doc Louis's Punch-Out!! and
  // 1942 (Virtual Console) crash if the PAL60 option is enabled
  if (StartUp.bWii && ntsc)
  {
    StartUp.bPAL60 = false;
  }

  if (StartUp.bWii)
    StartUp.SaveSettingsToSysconf();

  const bool load_ipl = !StartUp.bWii && !StartUp.bHLE_BS2 &&
                        std::holds_alternative<BootParameters::Disc>(boot->parameters);
  if (load_ipl)
  {
    return Core::Init(std::make_unique<BootParameters>(BootParameters::IPL{
        StartUp.m_region, std::move(std::get<BootParameters::Disc>(boot->parameters))}));
  }
  return Core::Init(std::move(boot));
}

void Stop()
{
  Core::Stop();
  RestoreConfig();
}

void RestoreConfig()
{
  INFO_LOG(CORE, "Restore Config");
  Config::ClearCurrentRunLayer();
  Config::RemoveLayer(Config::LayerType::Movie);
  Config::RemoveLayer(Config::LayerType::Netplay);
  Config::RemoveLayer(Config::LayerType::GlobalGame);
  Config::RemoveLayer(Config::LayerType::LocalGame);
  Config::RemoveLayer(Config::LayerType::VRGame);
  SConfig::GetInstance().LoadSettingsFromSysconf();
  SConfig::GetInstance().ResetRunningGameMetadata();
  config_cache.RestoreConfig(&SConfig::GetInstance());
}

}  // namespace<|MERGE_RESOLUTION|>--- conflicted
+++ resolved
@@ -242,17 +242,6 @@
   // Load game specific settings
   if (!std::holds_alternative<BootParameters::IPL>(boot->parameters))
   {
-<<<<<<< HEAD
-    std::string game_id = SConfig::GetInstance().GetGameID();
-    u16 revision = SConfig::GetInstance().GetRevision();
-
-    INFO_LOG(CORE, "Booting Core: Adding game specific layers");
-	Config::CreateVRGameLayer();
-	Config::AddLayer(ConfigLoaders::GenerateGlobalGameConfigLoader(game_id, revision));
-    Config::AddLayer(ConfigLoaders::GenerateLocalGameConfigLoader(game_id, revision));
-
-=======
->>>>>>> 4dcc931d
     IniFile game_ini = StartUp.LoadGameIni();
 
     // General settings
