--- conflicted
+++ resolved
@@ -1351,12 +1351,8 @@
   header.recordingStartTime = s_recordingStartTime;
 
   header.bSaveConfig = true;
-<<<<<<< HEAD
-  ConfigLoaders::SaveToDTM(Config::GetLayer(Config::LayerType::Meta), &header);
+  ConfigLoaders::SaveToDTM(&header);
   header.bSkipIdle = s_bSkipIdle;
-=======
-  ConfigLoaders::SaveToDTM(&header);
->>>>>>> 84ca9a4a
   header.memcards = s_memcards;
   header.bClearSave = s_bClearSave;
   header.bNetPlay = s_bNetPlay;
