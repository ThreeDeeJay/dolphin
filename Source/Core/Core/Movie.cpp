--- conflicted
+++ resolved
@@ -83,16 +83,7 @@
 static u64 s_currentInputCount = 0, s_totalInputCount = 0;    // just stats
 static u64 s_totalTickCount = 0, s_tickCountAtLastInput = 0;  // just stats
 static u64 s_recordingStartTime;  // seconds since 1970 that recording started
-<<<<<<< HEAD
-static bool s_bSaveConfig = false, s_bSkipIdle = false, s_bDualCore = false;
-static bool s_bProgressive = false, s_bPAL60 = false;
-static bool s_bDSPHLE = false, s_bFastDiscSpeed = false;
-static bool s_bSyncGPU = false, s_bNetPlay = false;
-static std::string s_videoBackend = "unknown";
-static int s_iCPUCore = 1;
-=======
-static bool s_bSaveConfig = false, s_bNetPlay = false;
->>>>>>> d8969889
+static bool s_bSaveConfig = false, s_bSkipIdle = false, s_bNetPlay = false;
 static bool s_bClearSave = false;
 static bool s_bDiscChange = false;
 static bool s_bReset = false;
@@ -464,48 +455,11 @@
 {
   return s_bSaveConfig;
 }
-<<<<<<< HEAD
-bool IsDualCore()
-{
-  return s_bDualCore;
-}
-
-bool IsProgressive()
-{
-  return s_bProgressive;
-}
-
-bool IsPAL60()
-{
-  return s_bPAL60;
-}
 
 bool IsSkipIdle()
 {
   return s_bSkipIdle;
 }
-
-bool IsDSPHLE()
-{
-  return s_bDSPHLE;
-}
-
-bool IsFastDiscSpeed()
-{
-  return s_bFastDiscSpeed;
-}
-
-int GetCPUMode()
-{
-  return s_iCPUCore;
-}
-
-u8 GetLanguage()
-{
-  return s_language;
-}
-=======
->>>>>>> d8969889
 
 bool IsStartingFromClearSave()
 {
@@ -949,17 +903,8 @@
   if (tmpHeader.bSaveConfig)
   {
     s_bSaveConfig = true;
-<<<<<<< HEAD
+    Config::AddLayer(ConfigLoaders::GenerateMovieConfigLoader(&tmpHeader));
     s_bSkipIdle = tmpHeader.bSkipIdle;
-    s_bDualCore = tmpHeader.bDualCore;
-    s_bProgressive = tmpHeader.bProgressive;
-    s_bPAL60 = tmpHeader.bPAL60;
-    s_bDSPHLE = tmpHeader.bDSPHLE;
-    s_bFastDiscSpeed = tmpHeader.bFastDiscSpeed;
-    s_iCPUCore = tmpHeader.CPUCore;
-=======
-    Config::AddLayer(ConfigLoaders::GenerateMovieConfigLoader(&tmpHeader));
->>>>>>> d8969889
     s_bClearSave = tmpHeader.bClearSave;
     s_memcards = tmpHeader.memcards;
     s_bongos = tmpHeader.bongos;
@@ -1429,25 +1374,8 @@
   header.recordingStartTime = s_recordingStartTime;
 
   header.bSaveConfig = true;
-<<<<<<< HEAD
+  ConfigLoaders::SaveToDTM(Config::GetLayer(Config::LayerType::Meta), &header);
   header.bSkipIdle = s_bSkipIdle;
-  header.bDualCore = s_bDualCore;
-  header.bProgressive = s_bProgressive;
-  header.bPAL60 = s_bPAL60;
-  header.bDSPHLE = s_bDSPHLE;
-  header.bFastDiscSpeed = s_bFastDiscSpeed;
-  strncpy((char*)header.videoBackend, s_videoBackend.c_str(), ArraySize(header.videoBackend));
-  header.CPUCore = s_iCPUCore;
-  header.bEFBAccessEnable = g_ActiveConfig.bEFBAccessEnable;
-  header.bEFBCopyEnable = g_ActiveConfig.bEFBCopyEnable;
-  header.bSkipEFBCopyToRam = g_ActiveConfig.bSkipEFBCopyToRam;
-  header.bEFBCopyCacheEnable = false;
-  header.bEFBEmulateFormatChanges = g_ActiveConfig.bEFBEmulateFormatChanges;
-  header.bUseXFB = g_ActiveConfig.bUseXFB;
-  header.bUseRealXFB = g_ActiveConfig.bUseRealXFB;
-=======
-  ConfigLoaders::SaveToDTM(Config::GetLayer(Config::LayerType::Meta), &header);
->>>>>>> d8969889
   header.memcards = s_memcards;
   header.bClearSave = s_bClearSave;
   header.bNetPlay = s_bNetPlay;
@@ -1518,18 +1446,7 @@
 void GetSettings()
 {
   s_bSaveConfig = true;
-<<<<<<< HEAD
   s_bSkipIdle = SConfig::GetInstance().bSkipIdle;
-  s_bDualCore = SConfig::GetInstance().bCPUThread;
-  s_bProgressive = SConfig::GetInstance().bProgressive;
-  s_bPAL60 = SConfig::GetInstance().bPAL60;
-  s_bDSPHLE = SConfig::GetInstance().bDSPHLE;
-  s_bFastDiscSpeed = SConfig::GetInstance().bFastDiscSpeed;
-  s_videoBackend = g_video_backend->GetName();
-  s_bSyncGPU = SConfig::GetInstance().bSyncGPU;
-  s_iCPUCore = SConfig::GetInstance().iCPUCore;
-=======
->>>>>>> d8969889
   s_bNetPlay = NetPlay::IsNetPlayRunning();
   if (SConfig::GetInstance().bWii)
   {
