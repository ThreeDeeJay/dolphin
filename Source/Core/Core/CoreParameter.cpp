// Copyright 2013 Dolphin Emulator Project
// Licensed under GPLv2
// Refer to the license.txt file included.

#include <cinttypes>
#include <memory>

#include "Common/CDUtils.h"
#include "Common/CommonPaths.h"
#include "Common/CommonTypes.h"
#include "Common/FileUtil.h"
#include "Common/StringUtil.h"

#include "Core/ConfigManager.h"
#include "Core/Core.h" // for bWii
#include "Core/CoreParameter.h"
#include "Core/Boot/Boot.h"
#include "Core/Boot/Boot_DOL.h"
#include "Core/FifoPlayer/FifoDataFile.h"

#include "DiscIO/NANDContentLoader.h"
#include "DiscIO/VolumeCreator.h"

SCoreStartupParameter::SCoreStartupParameter()
: bEnableDebugging(false), bAutomaticStart(false), bBootToPause(false),
  bJITNoBlockCache(false), bJITNoBlockLinking(false),
  bJITOff(false),
  bJITLoadStoreOff(false), bJITLoadStorelXzOff(false),
  bJITLoadStorelwzOff(false), bJITLoadStorelbzxOff(false),
  bJITLoadStoreFloatingOff(false), bJITLoadStorePairedOff(false),
  bJITFloatingPointOff(false), bJITIntegerOff(false),
  bJITPairedOff(false), bJITSystemRegistersOff(false),
  bJITBranchOff(false),
  bJITILTimeProfiling(false), bJITILOutputIR(false),
  bFPRF(false),
  bCPUThread(true), bDSPThread(false), bDSPHLE(true),
  bSkipIdle(true), bSyncGPUOnSkipIdleHack(true), bNTSC(false), bForceNTSCJ(false),
  bHLE_BS2(true), bEnableCheats(false),
  bMergeBlocks(false), bEnableMemcardSaving(true),
  bDPL2Decoder(false), iLatency(14),
  bRunCompareServer(false), bRunCompareClient(false),
  bBAT(false), bMMU(false), bDCBZOFF(false),
  iBBDumpPort(0), bVBeamSpeedHack(false),
  bSyncGPU(false), bFastDiscSpeed(false),
  SelectedLanguage(0), bWii(false),
  bConfirmStop(false), bHideCursor(false),
  bAutoHideCursor(false), bUsePanicHandlers(true), bOnScreenDisplayMessages(true),
  iRenderWindowXPos(-1), iRenderWindowYPos(-1),
  iRenderWindowWidth(640), iRenderWindowHeight(480),
  bRenderWindowAutoSize(false), bKeepWindowOnTop(false),
  bFullscreen(false), bRenderToMain(false),
  bProgressive(false), bDisableScreenSaver(false),
  iPosX(100), iPosY(100), iWidth(800), iHeight(600),
  bLoopFifoReplay(true)
{
	LoadDefaults();
}

void SCoreStartupParameter::LoadDefaults()
{
	bEnableDebugging = false;
	bAutomaticStart = false;
	bBootToPause = false;

	#ifdef USE_GDBSTUB
	iGDBPort = -1;
	#endif

	iCPUCore = CORE_JIT64;
	bCPUThread = false;
	bSkipIdle = false;
	bSyncGPUOnSkipIdleHack = true;
	bRunCompareServer = false;
	bDSPHLE = true;
	bFastmem = true;
	bFPRF = false;
	bBAT = false;
	bMMU = false;
	bDCBZOFF = false;
	iBBDumpPort = -1;
	bVBeamSpeedHack = false;
	bSyncGPU = false;
	bFastDiscSpeed = false;
	bMergeBlocks = false;
	bEnableMemcardSaving = true;
	SelectedLanguage = 0;
	bWii = false;
	bDPL2Decoder = false;
	iLatency = 14;

	iPosX = 100;
	iPosY = 100;
	iWidth = 800;
	iHeight = 600;

	bLoopFifoReplay = true;

	bJITOff = false; // debugger only settings
	bJITLoadStoreOff = false;
	bJITLoadStoreFloatingOff = false;
	bJITLoadStorePairedOff = false; // XXX not 64-bit clean
	bJITFloatingPointOff = false;
	bJITIntegerOff = false;
	bJITPairedOff = false;
	bJITSystemRegistersOff = false;

	m_strName = "NONE";
	m_strUniqueID = "00000000";
}

bool SCoreStartupParameter::AutoSetup(EBootBS2 _BootBS2)
{
	std::string Region(EUR_DIR);

	switch (_BootBS2)
	{
	case BOOT_DEFAULT:
		{
			bool bootDrive = cdio_is_cdrom(m_strFilename);
			// Check if the file exist, we may have gotten it from a --elf command line
			// that gave an incorrect file name
			if (!bootDrive && !File::Exists(m_strFilename))
			{
				PanicAlertT("The specified file \"%s\" does not exist", m_strFilename.c_str());
				return false;
			}

			std::string Extension;
			SplitPath(m_strFilename, nullptr, nullptr, &Extension);
			if (!strcasecmp(Extension.c_str(), ".gcm") ||
				!strcasecmp(Extension.c_str(), ".iso") ||
				!strcasecmp(Extension.c_str(), ".wud") ||
				!strcasecmp(Extension.c_str(), ".wbfs") ||
				!strcasecmp(Extension.c_str(), ".ciso") ||
				!strcasecmp(Extension.c_str(), ".gcz") ||
				bootDrive)
			{
				m_BootType = BOOT_ISO;
				std::unique_ptr<DiscIO::IVolume> pVolume(DiscIO::CreateVolumeFromFilename(m_strFilename));
				if (pVolume == nullptr)
				{
					if (bootDrive)
						PanicAlertT("Could not read \"%s\".  "
<<<<<<< HEAD
								"There is no disc in the drive, or it is not a GC/Wii/U backup.  "
								"Please note that original Gamecube and Wii discs cannot be read "
=======
								"There is no disc in the drive, or it is not a GC/Wii backup.  "
								"Please note that original GameCube and Wii discs cannot be read "
>>>>>>> 8ff1dc9c
								"by most PC DVD drives.", m_strFilename.c_str());
					else
						PanicAlertT("\"%s\" is an invalid GCM/ISO/WUD file, or is not a GC/Wii/U ISO.",
								m_strFilename.c_str());
					return false;
				}
				m_strName = pVolume->GetName();
				m_strUniqueID = pVolume->GetUniqueID();
				m_strRevisionSpecificUniqueID = pVolume->GetRevisionSpecificUniqueID();

				// Check if we have a Wii disc
				bWii = DiscIO::IsVolumeWiiDisc(pVolume.get());
				switch (pVolume->GetCountry())
				{
				case DiscIO::IVolume::COUNTRY_USA:
					bNTSC = true;
					Region = USA_DIR;
					break;

				case DiscIO::IVolume::COUNTRY_TAIWAN:
				case DiscIO::IVolume::COUNTRY_KOREA:
					// TODO: Should these have their own Region Dir?
				case DiscIO::IVolume::COUNTRY_JAPAN:
					bNTSC = true;
					Region = JAP_DIR;
					break;

				case DiscIO::IVolume::COUNTRY_AUSTRALIA:
				case DiscIO::IVolume::COUNTRY_EUROPE:
				case DiscIO::IVolume::COUNTRY_FRANCE:
				case DiscIO::IVolume::COUNTRY_INTERNATIONAL:
				case DiscIO::IVolume::COUNTRY_ITALY:
				case DiscIO::IVolume::COUNTRY_NETHERLANDS:
				case DiscIO::IVolume::COUNTRY_RUSSIA:
				case DiscIO::IVolume::COUNTRY_SPAIN:
					bNTSC = false;
					Region = EUR_DIR;
					break;

				case DiscIO::IVolume::COUNTRY_UNKNOWN:
				default:
					if (PanicYesNoT("Your GCM/ISO/WUD file seems to be invalid (invalid country)."
								   "\nContinue with PAL region?"))
					{
						bNTSC = false;
						Region = EUR_DIR;
						break;
					}
					else
					{
						return false;
					}
				}
			}
			else if (!strcasecmp(Extension.c_str(), ".rpx") || !strcasecmp(Extension.c_str(), ".rpl"))
			{
				// although technically it is a Wii U, not a Wii
				bWii = true;
				Region = USA_DIR;
				m_BootType = BOOT_ELF;
				bNTSC = true;
			}
			else if (!strcasecmp(Extension.c_str(), ".elf"))
			{
				bWii = CBoot::IsElfWiiU(m_strFilename) || CBoot::IsElfWii(m_strFilename);
				Region = USA_DIR;
				m_BootType = BOOT_ELF;
				bNTSC = true;
			}
			else if (!strcasecmp(Extension.c_str(), ".dol"))
			{
				CDolLoader dolfile(m_strFilename);
				bWii = dolfile.IsWii();
				Region = USA_DIR;
				m_BootType = BOOT_DOL;
				bNTSC = true;
			}
			else if (!strcasecmp(Extension.c_str(), ".dff"))
			{
				bWii = true;
				Region = USA_DIR;
				bNTSC = true;
				m_BootType = BOOT_DFF;

				std::unique_ptr<FifoDataFile> ddfFile(FifoDataFile::Load(m_strFilename, true));

				if (ddfFile)
				{
					bWii = ddfFile->GetIsWii();
				}
			}
			else if (DiscIO::CNANDContentManager::Access().GetNANDLoader(m_strFilename).IsValid())
			{
				std::unique_ptr<DiscIO::IVolume> pVolume(DiscIO::CreateVolumeFromFilename(m_strFilename));
				const DiscIO::INANDContentLoader& ContentLoader = DiscIO::CNANDContentManager::Access().GetNANDLoader(m_strFilename);

				if (ContentLoader.GetContentByIndex(ContentLoader.GetBootIndex()) == nullptr)
				{
					//WAD is valid yet cannot be booted. Install instead.
					u64 installed = DiscIO::CNANDContentManager::Access().Install_WiiWAD(m_strFilename);
					if (installed)
						SuccessAlertT("The WAD has been installed successfully");
					return false; //do not boot
				}

				switch (ContentLoader.GetCountry())
				{
				case DiscIO::IVolume::COUNTRY_USA:
					bNTSC = true;
					Region = USA_DIR;
					break;

				case DiscIO::IVolume::COUNTRY_TAIWAN:
				case DiscIO::IVolume::COUNTRY_KOREA:
					// TODO: Should these have their own Region Dir?
				case DiscIO::IVolume::COUNTRY_JAPAN:
					bNTSC = true;
					Region = JAP_DIR;
					break;

				case DiscIO::IVolume::COUNTRY_AUSTRALIA:
				case DiscIO::IVolume::COUNTRY_EUROPE:
				case DiscIO::IVolume::COUNTRY_FRANCE:
				case DiscIO::IVolume::COUNTRY_INTERNATIONAL:
				case DiscIO::IVolume::COUNTRY_ITALY:
				case DiscIO::IVolume::COUNTRY_RUSSIA:
					bNTSC = false;
					Region = EUR_DIR;
					break;

				case DiscIO::IVolume::COUNTRY_UNKNOWN:
				default:
					bNTSC = false;
					Region = EUR_DIR;
						break;
				}

				bWii = true;
				m_BootType = BOOT_WII_NAND;

				if (pVolume)
				{
					m_strName = pVolume->GetName();
					m_strUniqueID = pVolume->GetUniqueID();
				}
				else
				{
					// null pVolume means that we are loading from nand folder (Most Likely Wii Menu)
					// if this is the second boot we would be using the Name and id of the last title
					m_strName.clear();
					m_strUniqueID.clear();
				}

				// Use the TitleIDhex for name and/or unique ID if launching from nand folder
				// or if it is not ascii characters (specifically sysmenu could potentially apply to other things)
				std::string titleidstr = StringFromFormat("%016" PRIx64, ContentLoader.GetTitleID());

				if (m_strName.empty())
				{
					m_strName = titleidstr;
				}
				if (m_strUniqueID.empty())
				{
					m_strUniqueID = titleidstr;
				}
			}
			else
			{
				PanicAlertT("Could not recognize ISO file %s", m_strFilename.c_str());
				return false;
			}
		}
		break;

	case BOOT_BS2_USA:
		Region = USA_DIR;
		m_strFilename.clear();
		bNTSC = true;
		break;

	case BOOT_BS2_JAP:
		Region = JAP_DIR;
		m_strFilename.clear();
		bNTSC = true;
		break;

	case BOOT_BS2_EUR:
		Region = EUR_DIR;
		m_strFilename.clear();
		bNTSC = false;
		break;
	}

	// Setup paths
	CheckMemcardPath(SConfig::GetInstance().m_strMemoryCardA, Region, true);
	CheckMemcardPath(SConfig::GetInstance().m_strMemoryCardB, Region, false);
	m_strSRAM = File::GetUserPath(F_GCSRAM_IDX);
	if (!bWii)
	{
		if (!bHLE_BS2)
		{
			m_strBootROM = File::GetUserPath(D_GCUSER_IDX) + DIR_SEP + Region + DIR_SEP GC_IPL;
			if (!File::Exists(m_strBootROM))
				m_strBootROM = File::GetSysDirectory() + GC_SYS_DIR + DIR_SEP + Region + DIR_SEP GC_IPL;

			if (!File::Exists(m_strBootROM))
			{
				WARN_LOG(BOOT, "Bootrom file %s not found - using HLE.", m_strBootROM.c_str());
				bHLE_BS2 = true;
			}
		}
	}
	else if (bWii && !bHLE_BS2)
	{
		WARN_LOG(BOOT, "GC bootrom file will not be loaded for Wii mode.");
		bHLE_BS2 = true;
	}

	return true;
}

void SCoreStartupParameter::CheckMemcardPath(std::string& memcardPath, std::string gameRegion, bool isSlotA)
{
	std::string ext("." + gameRegion + ".raw");
	if (memcardPath.empty())
	{
		// Use default memcard path if there is no user defined name
		std::string defaultFilename = isSlotA ? GC_MEMCARDA : GC_MEMCARDB;
		memcardPath = File::GetUserPath(D_GCUSER_IDX) + defaultFilename + ext;
	}
	else
	{
		std::string filename = memcardPath;
		std::string region = filename.substr(filename.size()-7, 3);
		bool hasregion = false;
		hasregion |= region.compare(USA_DIR) == 0;
		hasregion |= region.compare(JAP_DIR) == 0;
		hasregion |= region.compare(EUR_DIR) == 0;
		if (!hasregion)
		{
			// filename doesn't have region in the extension
			if (File::Exists(filename))
			{
				// If the old file exists we are polite and ask if we should copy it
				std::string oldFilename = filename;
				filename.replace(filename.size()-4, 4, ext);
				if (PanicYesNoT("Memory Card filename in Slot %c is incorrect\n"
					"Region not specified\n\n"
					"Slot %c path was changed to\n"
					"%s\n"
					"Would you like to copy the old file to this new location?\n",
					isSlotA ? 'A':'B', isSlotA ? 'A':'B', filename.c_str()))
				{
					if (!File::Copy(oldFilename, filename))
						PanicAlertT("Copy failed");
				}
			}
			memcardPath = filename; // Always correct the path!
		}
		else if (region.compare(gameRegion) != 0)
		{
			// filename has region, but it's not == gameRegion
			// Just set the correct filename, the EXI Device will create it if it doesn't exist
			memcardPath = filename.replace(filename.size()-ext.size(), ext.size(), ext);
		}
	}
}

IniFile SCoreStartupParameter::LoadGameIni() const
{
	IniFile game_ini;
	game_ini.Load(m_strGameIniDefault);
	if (m_strGameIniDefaultRevisionSpecific != "")
		game_ini.Load(m_strGameIniDefaultRevisionSpecific, true);
	game_ini.Load(m_strGameIniLocal, true);
	return game_ini;
}

IniFile SCoreStartupParameter::LoadDefaultGameIni() const
{
	IniFile game_ini;
	game_ini.Load(m_strGameIniDefault);
	if (m_strGameIniDefaultRevisionSpecific != "")
		game_ini.Load(m_strGameIniDefaultRevisionSpecific, true);
	return game_ini;
}

IniFile SCoreStartupParameter::LoadLocalGameIni() const
{
	IniFile game_ini;
	game_ini.Load(m_strGameIniLocal);
	return game_ini;
}<|MERGE_RESOLUTION|>--- conflicted
+++ resolved
@@ -141,13 +141,8 @@
 				{
 					if (bootDrive)
 						PanicAlertT("Could not read \"%s\".  "
-<<<<<<< HEAD
 								"There is no disc in the drive, or it is not a GC/Wii/U backup.  "
-								"Please note that original Gamecube and Wii discs cannot be read "
-=======
-								"There is no disc in the drive, or it is not a GC/Wii backup.  "
 								"Please note that original GameCube and Wii discs cannot be read "
->>>>>>> 8ff1dc9c
 								"by most PC DVD drives.", m_strFilename.c_str());
 					else
 						PanicAlertT("\"%s\" is an invalid GCM/ISO/WUD file, or is not a GC/Wii/U ISO.",
