// Copyright 2008 Dolphin Emulator Project
// Licensed under GPLv2+
// Refer to the license.txt file included.

#include <assert.h>
#include <cinttypes>
#include <string>

#include "Common/GekkoDisassembler.h"
#include "Common/StringUtil.h"
#include "Core/ARBruteForcer.h"
#include "Core/Host.h"
#include "Core/Debugger/Debugger_SymbolMap.h"
#include "Core/IPC_HLE/WII_IPC_HLE.h"
#include "Core/PowerPC/PPCTables.h"
#include "Core/PowerPC/Interpreter/Interpreter.h"

#ifdef USE_GDBSTUB
#include "Core/PowerPC/GDBStub.h"
#endif

namespace
{
	u32 last_pc;
}

bool Interpreter::m_EndBlock;

// function tables
Interpreter::Instruction Interpreter::m_opTable[64];
Interpreter::Instruction Interpreter::m_opTable4[1024];
Interpreter::Instruction Interpreter::m_opTable19[1024];
Interpreter::Instruction Interpreter::m_opTable31[1024];
Interpreter::Instruction Interpreter::m_opTable59[32];
Interpreter::Instruction Interpreter::m_opTable63[1024];

void Interpreter::RunTable4(UGeckoInstruction _inst)  { m_opTable4 [_inst.SUBOP10](_inst); }
void Interpreter::RunTable19(UGeckoInstruction _inst) { m_opTable19[_inst.SUBOP10](_inst); }
void Interpreter::RunTable31(UGeckoInstruction _inst) { m_opTable31[_inst.SUBOP10](_inst); }
void Interpreter::RunTable59(UGeckoInstruction _inst) { m_opTable59[_inst.SUBOP5 ](_inst); }
void Interpreter::RunTable63(UGeckoInstruction _inst) { m_opTable63[_inst.SUBOP10](_inst); }

void Interpreter::Init()
{
	g_bReserve = false;
	m_EndBlock = false;
}

void Interpreter::Shutdown()
{
}

static int startTrace = 0;

static void Trace(UGeckoInstruction& instCode)
{
	std::string regs = "";
	for (int i = 0; i < 32; i++)
	{
		regs += StringFromFormat("r%02d: %08x ", i, PowerPC::ppcState.gpr[i]);
	}

	std::string fregs = "";
	for (int i = 0; i < 32; i++)
	{
		fregs += StringFromFormat("f%02d: %08" PRIx64 " %08" PRIx64 " ", i, PowerPC::ppcState.ps[i][0], PowerPC::ppcState.ps[i][1]);
	}

	std::string ppc_inst = GekkoDisassembler::Disassemble(instCode.hex, PC);
	DEBUG_LOG(POWERPC, "INTER PC: %08x SRR0: %08x SRR1: %08x CRval: %016lx FPSCR: %08x MSR: %08x LR: %08x %s %08x %s", PC, SRR0, SRR1, (unsigned long) PowerPC::ppcState.cr_val[0], PowerPC::ppcState.fpscr, PowerPC::ppcState.msr, PowerPC::ppcState.spr[8], regs.c_str(), instCode.hex, ppc_inst.c_str());
}

int Interpreter::SingleStepInner()
{
	static UGeckoInstruction instCode;
	u32 function = HLE::GetFunctionIndex(PC);
	if (function != 0)
	{
		int type = HLE::GetFunctionTypeByIndex(function);
		if (type == HLE::HLE_HOOK_START || type == HLE::HLE_HOOK_REPLACE)
		{
			int flags = HLE::GetFunctionFlagsByIndex(function);
			if (HLE::IsEnabled(flags))
			{
				HLEFunction(function);
				if (type == HLE::HLE_HOOK_START)
				{
					// Run the original.
					function = 0;
				}
			}
			else
			{
				function = 0;
			}
		}
	}

	if (function == 0)
	{
		#ifdef USE_GDBSTUB
		if (gdb_active() && gdb_bp_x(PC))
		{
			Host_UpdateDisasmDialog();

			gdb_signal(SIGTRAP);
			gdb_handle_exception();
		}
		#endif

		NPC = PC + sizeof(UGeckoInstruction);
		instCode.hex = PowerPC::Read_Opcode(PC);

		// Uncomment to trace the interpreter
		//if ((PC & 0xffffff)>=0x0ab54c && (PC & 0xffffff)<=0x0ab624)
		//	startTrace = 1;
		//else
		//	startTrace = 0;

		if (startTrace)
		{
			Trace(instCode);
		}

		if (instCode.hex != 0)
		{
			UReg_MSR& msr = (UReg_MSR&)MSR;
			if (msr.FP)  //If FPU is enabled, just execute
			{
				m_opTable[instCode.OPCD](instCode);
				if (PowerPC::ppcState.Exceptions & EXCEPTION_DSI)
				{
					PowerPC::CheckExceptions();
					m_EndBlock = true;
				}
			}
			else
			{
				// check if we have to generate a FPU unavailable exception
				if (!PPCTables::UsesFPU(instCode))
				{
					m_opTable[instCode.OPCD](instCode);
					if (PowerPC::ppcState.Exceptions & EXCEPTION_DSI)
					{
						PowerPC::CheckExceptions();
						m_EndBlock = true;
					}
				}
				else
				{
					PowerPC::ppcState.Exceptions |= EXCEPTION_FPU_UNAVAILABLE;
					PowerPC::CheckExceptions();
					m_EndBlock = true;
				}
			}
		}
		else
		{
			// Memory exception on instruction fetch
			PowerPC::CheckExceptions();
			m_EndBlock = true;
		}
	}
	last_pc = PC;
	PC = NPC;

	GekkoOPInfo *opinfo = GetOpInfo(instCode);
	return opinfo->numCycles;
}

void Interpreter::SingleStep()
{
	SingleStepInner();

	CoreTiming::slicelength = 1;
	PowerPC::ppcState.downcount = 0;
	CoreTiming::Advance();

	if (PowerPC::ppcState.Exceptions)
	{
		PowerPC::CheckExceptions();
		PC = NPC;
	}
}

//#define SHOW_HISTORY
#ifdef SHOW_HISTORY
std::vector <int> PCVec;
std::vector <int> PCBlockVec;
int ShowBlocks = 30;
int ShowSteps = 300;
#endif

// FastRun - inspired by GCemu (to imitate the JIT so that they can be compared).
void Interpreter::Run()
{
	while (!PowerPC::GetState())
	{
		//we have to check exceptions at branches apparently (or maybe just rfi?)
		if (SConfig::GetInstance().bEnableDebugging)
		{
			#ifdef SHOW_HISTORY
				PCBlockVec.push_back(PC);
				if (PCBlockVec.size() > ShowBlocks)
					PCBlockVec.erase(PCBlockVec.begin());
			#endif

			// Debugging friendly version of inner loop. Tries to do the timing as similarly to the
			// JIT as possible. Does not take into account that some instructions take multiple cycles.
			while (PowerPC::ppcState.downcount > 0)
			{
				m_EndBlock = false;
				int i;
				for (i = 0; !m_EndBlock; i++)
				{
					#ifdef SHOW_HISTORY
						PCVec.push_back(PC);
						if (PCVec.size() > ShowSteps)
							PCVec.erase(PCVec.begin());
					#endif


					//2: check for breakpoint
					if (PowerPC::breakpoints.IsAddressBreakPoint(PC))
					{
						#ifdef SHOW_HISTORY
							NOTICE_LOG(POWERPC, "----------------------------");
							NOTICE_LOG(POWERPC, "Blocks:");
							for (int j = 0; j < PCBlockVec.size(); j++)
								NOTICE_LOG(POWERPC, "PC: 0x%08x", PCBlockVec.at(j));
							NOTICE_LOG(POWERPC, "----------------------------");
							NOTICE_LOG(POWERPC, "Steps:");
							for (int j = 0; j < PCVec.size(); j++)
							{
								// Write space
								if (j > 0)
								{
									if (PCVec.at(j) != PCVec.at(j-1) + 4)
										NOTICE_LOG(POWERPC, "");
								}

								NOTICE_LOG(POWERPC, "PC: 0x%08x", PCVec.at(j));
							}
						#endif
						INFO_LOG(POWERPC, "Hit Breakpoint - %08x", PC);
						CCPU::Break();
						if (PowerPC::breakpoints.IsTempBreakPoint(PC))
							PowerPC::breakpoints.Remove(PC);

						Host_UpdateDisasmDialog();
						return;
					}
					SingleStepInner();
				}
				PowerPC::ppcState.downcount -= i;
			}
		}
		else
		{
			// "fast" version of inner loop. well, it's not so fast.
			while (PowerPC::ppcState.downcount > 0)
			{
				m_EndBlock = false;

				int cycles = 0;
				while (!m_EndBlock)
				{
					cycles += SingleStepInner();
				}
				PowerPC::ppcState.downcount -= cycles;
			}
		}

		CoreTiming::Advance();

		if (PowerPC::ppcState.Exceptions)
		{
			PowerPC::CheckExceptions();
			PC = NPC;
		}
	}

	// Let the waiting thread know we are done leaving
	PowerPC::FinishStateMove();
}

void Interpreter::unknown_instruction(UGeckoInstruction _inst)
{
<<<<<<< HEAD
	if (ARBruteForcer::ch_bruteforce)
	{
		Core::KillDolphinAndRestart();
	}
	else
	{
		std::string disasm = GekkoDisassembler::Disassemble(PowerPC::HostRead_U32(last_pc), last_pc);
		NOTICE_LOG(POWERPC, "Last PC = %08x : %s", last_pc, disasm.c_str());
		Dolphin_Debugger::PrintCallstack();
		_assert_msg_(POWERPC, 0, "\nIntCPU: Unknown instruction %08x at PC = %08x  last_PC = %08x  LR = %08x\n", _inst.hex, PC, last_pc, LR);
	}
=======
	std::string disasm = GekkoDisassembler::Disassemble(PowerPC::HostRead_U32(last_pc), last_pc);
	NOTICE_LOG(POWERPC, "Last PC = %08x : %s", last_pc, disasm.c_str());
	Dolphin_Debugger::PrintCallstack();
	NOTICE_LOG(POWERPC, "\nIntCPU: Unknown instruction %08x at PC = %08x  last_PC = %08x  LR = %08x\n", _inst.hex, PC, last_pc, LR);
	for (int i = 0; i < 32; i += 4)
		NOTICE_LOG(POWERPC, "r%d: 0x%08x r%d: 0x%08x r%d:0x%08x r%d: 0x%08x",
			i, rGPR[i],
			i + 1, rGPR[i + 1],
			i + 2, rGPR[i + 2],
			i + 3, rGPR[i + 3]);
	_assert_msg_(POWERPC, 0, "\nIntCPU: Unknown instruction %08x at PC = %08x  last_PC = %08x  LR = %08x\n", _inst.hex, PC, last_pc, LR);
>>>>>>> ad978122
}

void Interpreter::ClearCache()
{
	// Do nothing.
}

const char *Interpreter::GetName()
{
#ifdef _ARCH_64
		return "Interpreter64";
#else
		return "Interpreter32";
#endif
}

Interpreter *Interpreter::getInstance()
{
	static Interpreter instance;
	return &instance;
}<|MERGE_RESOLUTION|>--- conflicted
+++ resolved
@@ -8,7 +8,6 @@
 
 #include "Common/GekkoDisassembler.h"
 #include "Common/StringUtil.h"
-#include "Core/ARBruteForcer.h"
 #include "Core/Host.h"
 #include "Core/Debugger/Debugger_SymbolMap.h"
 #include "Core/IPC_HLE/WII_IPC_HLE.h"
@@ -286,19 +285,6 @@
 
 void Interpreter::unknown_instruction(UGeckoInstruction _inst)
 {
-<<<<<<< HEAD
-	if (ARBruteForcer::ch_bruteforce)
-	{
-		Core::KillDolphinAndRestart();
-	}
-	else
-	{
-		std::string disasm = GekkoDisassembler::Disassemble(PowerPC::HostRead_U32(last_pc), last_pc);
-		NOTICE_LOG(POWERPC, "Last PC = %08x : %s", last_pc, disasm.c_str());
-		Dolphin_Debugger::PrintCallstack();
-		_assert_msg_(POWERPC, 0, "\nIntCPU: Unknown instruction %08x at PC = %08x  last_PC = %08x  LR = %08x\n", _inst.hex, PC, last_pc, LR);
-	}
-=======
 	std::string disasm = GekkoDisassembler::Disassemble(PowerPC::HostRead_U32(last_pc), last_pc);
 	NOTICE_LOG(POWERPC, "Last PC = %08x : %s", last_pc, disasm.c_str());
 	Dolphin_Debugger::PrintCallstack();
@@ -310,7 +296,6 @@
 			i + 2, rGPR[i + 2],
 			i + 3, rGPR[i + 3]);
 	_assert_msg_(POWERPC, 0, "\nIntCPU: Unknown instruction %08x at PC = %08x  last_PC = %08x  LR = %08x\n", _inst.hex, PC, last_pc, LR);
->>>>>>> ad978122
 }
 
 void Interpreter::ClearCache()
