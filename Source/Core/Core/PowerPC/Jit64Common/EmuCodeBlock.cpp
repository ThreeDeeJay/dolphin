--- conflicted
+++ resolved
@@ -855,12 +855,6 @@
   }
 }
 
-<<<<<<< HEAD
-static u32 GC_ALIGNED16(temp32);
-static u64 GC_ALIGNED16(temp64);
-
-=======
->>>>>>> 587ed321
 // Since the following float conversion functions are used in non-arithmetic PPC float instructions,
 // they must convert floats bitexact and never flush denormals to zero or turn SNaNs into QNaNs.
 // This means we can't use CVTSS2SD/CVTSD2SS :(
