--- conflicted
+++ resolved
@@ -6,7 +6,6 @@
 #include "Common/BitSet.h"
 #include "Common/CommonTypes.h"
 
-#include "Core/ARBruteForcer.h"
 #include "Core/ConfigManager.h"
 #include "Core/Core.h"
 #include "Core/HW/CPU.h"
@@ -170,10 +169,6 @@
 		{
 			return bswap((*(const T*)&Memory::m_pEXRAM[em_address & 0x0FFFFFFF]));
 		}
-		if (ARBruteForcer::ch_bruteforce)
-		{
-			return 0;
-		}
 		PanicAlert("Unable to resolve read address %x PC %x", em_address, PC);
 		return 0;
 	}
@@ -323,10 +318,6 @@
 		if (Memory::m_pEXRAM && segment == 0x1 && (em_address & 0x0FFFFFFF) < Memory::EXRAM_SIZE)
 		{
 			*(T*)&Memory::m_pEXRAM[em_address & 0x0FFFFFFF] = bswap(data);
-			return;
-		}
-		if (ARBruteForcer::ch_bruteforce)
-		{
 			return;
 		}
 		PanicAlert("Unable to resolve write address %x PC %x", em_address, PC);
@@ -894,19 +885,10 @@
 
 static void GenerateDSIException(u32 effectiveAddress, bool write)
 {
-	if (ARBruteForcer::ch_bruteforce)
-	{
-		return;
-	}
-
 	// DSI exceptions are only supported in MMU mode.
 	if (!SConfig::GetInstance().bMMU)
 	{
-<<<<<<< HEAD
-		PanicAlert("Invalid %s to 0x%08x, PC = 0x%08x ", write ? "Write to" : "Read from", effectiveAddress, PC);
-=======
 		PanicAlert("Invalid %s 0x%08x, PC = 0x%08x ", write ? "write to" : "read from", effectiveAddress, PC);
->>>>>>> ad978122
 		return;
 	}
 
