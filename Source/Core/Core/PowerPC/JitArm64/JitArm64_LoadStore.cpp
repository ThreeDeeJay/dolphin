// Copyright 2014 Dolphin Emulator Project
// Licensed under GPLv2+
// Refer to the license.txt file included.

#include "Common/Arm64Emitter.h"
#include "Common/BitSet.h"
#include "Common/CommonTypes.h"

#include "Core/ConfigManager.h"
#include "Core/Core.h"
#include "Core/CoreTiming.h"
#include "Core/HW/DSP.h"
#include "Core/HW/GPFifo.h"
#include "Core/HW/MMIO.h"
#include "Core/HW/Memmap.h"
#include "Core/PowerPC/JitArm64/Jit.h"
#include "Core/PowerPC/JitArm64/JitArm64_RegCache.h"
#include "Core/PowerPC/JitArm64/Jit_Util.h"
#include "Core/PowerPC/JitInterface.h"
#include "Core/PowerPC/PPCTables.h"
#include "Core/PowerPC/PowerPC.h"

using namespace Arm64Gen;

void JitArm64::SafeLoadToReg(u32 dest, s32 addr, s32 offsetReg, u32 flags, s32 offset, bool update)
{
  // We want to make sure to not get LR as a temp register
  gpr.Lock(W0, W30);

  gpr.BindToRegister(dest, dest == (u32)addr || dest == (u32)offsetReg);
  ARM64Reg dest_reg = gpr.R(dest);
  ARM64Reg up_reg = INVALID_REG;
  ARM64Reg off_reg = INVALID_REG;

  if (addr != -1 && !gpr.IsImm(addr))
    up_reg = gpr.R(addr);

  if (offsetReg != -1 && !gpr.IsImm(offsetReg))
    off_reg = gpr.R(offsetReg);

  ARM64Reg addr_reg = W0;
  u32 imm_addr = 0;
  bool is_immediate = false;

  if (offsetReg == -1)
  {
    if (addr != -1)
    {
      if (gpr.IsImm(addr))
      {
        is_immediate = true;
        imm_addr = gpr.GetImm(addr) + offset;
      }
      else
      {
        ADDI2R(addr_reg, up_reg, offset, addr_reg);
      }
    }
    else
    {
      is_immediate = true;
      imm_addr = offset;
    }
  }
  else
  {
    if (addr != -1)
    {
      if (gpr.IsImm(addr) && gpr.IsImm(offsetReg))
      {
        is_immediate = true;
        imm_addr = gpr.GetImm(addr) + gpr.GetImm(offsetReg);
      }
      else if (gpr.IsImm(addr) && !gpr.IsImm(offsetReg))
      {
        u32 reg_offset = gpr.GetImm(addr);
        ADDI2R(addr_reg, off_reg, reg_offset, addr_reg);
      }
      else if (!gpr.IsImm(addr) && gpr.IsImm(offsetReg))
      {
        u32 reg_offset = gpr.GetImm(offsetReg);
        ADDI2R(addr_reg, up_reg, reg_offset, addr_reg);
      }
      else
      {
        ADD(addr_reg, up_reg, off_reg);
      }
    }
    else
    {
      if (gpr.IsImm(offsetReg))
      {
        is_immediate = true;
        imm_addr = gpr.GetImm(offsetReg);
      }
      else
      {
        MOV(addr_reg, off_reg);
      }
    }
  }

  ARM64Reg XA = EncodeRegTo64(addr_reg);

  if (is_immediate)
    MOVI2R(XA, imm_addr);

  if (update)
  {
    gpr.BindToRegister(addr, false);
    MOV(gpr.R(addr), addr_reg);
  }

  BitSet32 regs_in_use = gpr.GetCallerSavedUsed();
  BitSet32 fprs_in_use = fpr.GetCallerSavedUsed();
  regs_in_use[W0] = 0;
  regs_in_use[dest_reg] = 0;

  u32 access_size = BackPatchInfo::GetFlagSize(flags);
  u32 mmio_address = 0;
  if (is_immediate)
    mmio_address = PowerPC::IsOptimizableMMIOAccess(imm_addr, access_size);

  if (is_immediate && PowerPC::IsOptimizableRAMAddress(imm_addr))
  {
    EmitBackpatchRoutine(flags, true, false, dest_reg, XA, BitSet32(0), BitSet32(0));
  }
  else if (mmio_address)
  {
    MMIOLoadToReg(Memory::mmio_mapping.get(), this, regs_in_use, fprs_in_use, dest_reg,
                  mmio_address, flags);
  }
  else
  {
    EmitBackpatchRoutine(flags, jo.fastmem, jo.fastmem, dest_reg, XA, regs_in_use, fprs_in_use);
  }

  gpr.Unlock(W0, W30);
}

void JitArm64::SafeStoreFromReg(s32 dest, u32 value, s32 regOffset, u32 flags, s32 offset)
{
  // We want to make sure to not get LR as a temp register
  gpr.Lock(W0, W1, W30);

  ARM64Reg RS = gpr.R(value);

  ARM64Reg reg_dest = INVALID_REG;
  ARM64Reg reg_off = INVALID_REG;

  if (regOffset != -1 && !gpr.IsImm(regOffset))
    reg_off = gpr.R(regOffset);
  if (dest != -1 && !gpr.IsImm(dest))
    reg_dest = gpr.R(dest);

  BitSet32 regs_in_use = gpr.GetCallerSavedUsed();
  BitSet32 fprs_in_use = fpr.GetCallerSavedUsed();
  regs_in_use[W0] = 0;
  regs_in_use[W1] = 0;

  ARM64Reg addr_reg = W1;

  u32 imm_addr = 0;
  bool is_immediate = false;

  if (regOffset == -1)
  {
    if (dest != -1)
    {
      if (gpr.IsImm(dest))
      {
        is_immediate = true;
        imm_addr = gpr.GetImm(dest) + offset;
      }
      else
      {
        ADDI2R(addr_reg, reg_dest, offset, addr_reg);
      }
    }
    else
    {
      is_immediate = true;
      imm_addr = offset;
    }
  }
  else
  {
    if (dest != -1)
    {
      if (gpr.IsImm(dest) && gpr.IsImm(regOffset))
      {
        is_immediate = true;
        imm_addr = gpr.GetImm(dest) + gpr.GetImm(regOffset);
      }
      else if (gpr.IsImm(dest) && !gpr.IsImm(regOffset))
      {
        u32 reg_offset = gpr.GetImm(dest);
        ADDI2R(addr_reg, reg_off, reg_offset, addr_reg);
      }
      else if (!gpr.IsImm(dest) && gpr.IsImm(regOffset))
      {
        u32 reg_offset = gpr.GetImm(regOffset);
        ADDI2R(addr_reg, reg_dest, reg_offset, addr_reg);
      }
      else
      {
        ADD(addr_reg, reg_dest, reg_off);
      }
    }
    else
    {
      if (gpr.IsImm(regOffset))
      {
        is_immediate = true;
        imm_addr = gpr.GetImm(regOffset);
      }
      else
      {
        MOV(addr_reg, reg_off);
      }
    }
  }

  ARM64Reg XA = EncodeRegTo64(addr_reg);

  u32 access_size = BackPatchInfo::GetFlagSize(flags);
  u32 mmio_address = 0;
  if (is_immediate)
    mmio_address = PowerPC::IsOptimizableMMIOAccess(imm_addr, access_size);

  if (is_immediate && jo.optimizeGatherPipe && PowerPC::IsOptimizableGatherPipeWrite(imm_addr))
  {
    ARM64Reg WA = INVALID_REG;
    int accessSize;
    if (flags & BackPatchInfo::FLAG_SIZE_32)
      accessSize = 32;
    else if (flags & BackPatchInfo::FLAG_SIZE_16)
      accessSize = 16;
    else
      accessSize = 8;

    if (accessSize != 8)
      WA = gpr.GetReg();

    u64 base_ptr = std::min((u64)&GPFifo::m_gatherPipeCount, (u64)&GPFifo::m_gatherPipe);
    u32 count_off = (u64)&GPFifo::m_gatherPipeCount - base_ptr;
    u32 pipe_off = (u64)&GPFifo::m_gatherPipe - base_ptr;

    MOVI2R(X30, base_ptr);

    if (pipe_off)
      ADD(X1, X30, pipe_off);

    LDR(INDEX_UNSIGNED, W0, X30, count_off);
    if (accessSize == 32)
    {
      REV32(WA, RS);
      if (pipe_off)
        STR(WA, X1, ArithOption(X0));
      else
        STR(WA, X30, ArithOption(X0));
    }
    else if (accessSize == 16)
    {
      REV16(WA, RS);
      if (pipe_off)
        STRH(WA, X1, ArithOption(X0));
      else
        STRH(WA, X30, ArithOption(X0));
    }
    else
    {
      if (pipe_off)
        STRB(RS, X1, ArithOption(X0));
      else
        STRB(RS, X30, ArithOption(X0));
    }
    ADD(W0, W0, accessSize >> 3);
    STR(INDEX_UNSIGNED, W0, X30, count_off);
    js.fifoBytesSinceCheck += accessSize >> 3;

    if (accessSize != 8)
      gpr.Unlock(WA);
  }
  else if (is_immediate && PowerPC::IsOptimizableRAMAddress(imm_addr))
  {
    MOVI2R(XA, imm_addr);
    EmitBackpatchRoutine(flags, true, false, RS, XA, BitSet32(0), BitSet32(0));
  }
  else if (mmio_address && !(flags & BackPatchInfo::FLAG_REVERSE))
  {
    MMIOWriteRegToAddr(Memory::mmio_mapping.get(), this, regs_in_use, fprs_in_use, RS, mmio_address,
                       flags);
  }
  else
  {
    if (is_immediate)
      MOVI2R(XA, imm_addr);

    EmitBackpatchRoutine(flags, jo.fastmem, jo.fastmem, RS, XA, regs_in_use, fprs_in_use);
  }

  gpr.Unlock(W0, W1, W30);
}

void JitArm64::lXX(UGeckoInstruction inst)
{
  INSTRUCTION_START
  JITDISABLE(bJITLoadStoreOff);
  FALLBACK_IF(jo.memcheck);

  u32 a = inst.RA, b = inst.RB, d = inst.RD;
  s32 offset = inst.SIMM_16;
  s32 offsetReg = -1;
  u32 flags = BackPatchInfo::FLAG_LOAD;
  bool update = false;

  switch (inst.OPCD)
  {
  case 31:
    offsetReg = b;
    switch (inst.SUBOP10)
    {
    case 55:  // lwzux
      update = true;
    case 23:  // lwzx
      flags |= BackPatchInfo::FLAG_SIZE_32;
      break;
    case 119:  // lbzux
      update = true;
    case 87:  // lbzx
      flags |= BackPatchInfo::FLAG_SIZE_8;
      break;
    case 311:  // lhzux
      update = true;
    case 279:  // lhzx
      flags |= BackPatchInfo::FLAG_SIZE_16;
      break;
    case 375:  // lhaux
      update = true;
    case 343:  // lhax
      flags |= BackPatchInfo::FLAG_EXTEND | BackPatchInfo::FLAG_SIZE_16;
      break;
    case 534:  // lwbrx
      flags |= BackPatchInfo::FLAG_REVERSE | BackPatchInfo::FLAG_SIZE_32;
      break;
    case 790:  // lhbrx
      flags |= BackPatchInfo::FLAG_REVERSE | BackPatchInfo::FLAG_SIZE_16;
      break;
    }
    break;
  case 33:  // lwzu
    update = true;
  case 32:  // lwz
    flags |= BackPatchInfo::FLAG_SIZE_32;
    break;
  case 35:  // lbzu
    update = true;
  case 34:  // lbz
    flags |= BackPatchInfo::FLAG_SIZE_8;
    break;
  case 41:  // lhzu
    update = true;
  case 40:  // lhz
    flags |= BackPatchInfo::FLAG_SIZE_16;
    break;
  case 43:  // lhau
    update = true;
  case 42:  // lha
    flags |= BackPatchInfo::FLAG_EXTEND | BackPatchInfo::FLAG_SIZE_16;
    break;
  }

  SafeLoadToReg(d, update ? a : (a ? a : -1), offsetReg, flags, offset, update);

  // LWZ idle skipping
<<<<<<< HEAD
  if (SConfig::GetInstance().bSkipIdle && inst.OPCD == 32 && MergeAllowedNextInstructions(2) &&
=======
  if (inst.OPCD == 32 && CanMergeNextInstructions(2) &&
>>>>>>> 587ed321
      (inst.hex & 0xFFFF0000) == 0x800D0000 &&  // lwz r0, XXXX(r13)
      (js.op[1].inst.hex == 0x28000000 ||
       (SConfig::GetInstance().bWii && js.op[1].inst.hex == 0x2C000000)) &&  // cmpXwi r0,0
      js.op[2].inst.hex == 0x4182fff8)                                       // beq -8
  {
    ARM64Reg WA = gpr.GetReg();
    ARM64Reg XA = EncodeRegTo64(WA);

    // if it's still 0, we can wait until the next event
    FixupBranch noIdle = CBNZ(gpr.R(d));

    FixupBranch far = B();
    SwitchToFarCode();
    SetJumpTarget(far);

    gpr.Flush(FLUSH_MAINTAIN_STATE);
    fpr.Flush(FLUSH_MAINTAIN_STATE);

    MOVP2R(XA, &CoreTiming::Idle);
    BLR(XA);
    gpr.Unlock(WA);

    WriteExceptionExit(js.compilerPC);

    SwitchToNearCode();

    SetJumpTarget(noIdle);
  }
}

void JitArm64::stX(UGeckoInstruction inst)
{
  INSTRUCTION_START
  JITDISABLE(bJITLoadStoreOff);
  FALLBACK_IF(jo.memcheck);

  u32 a = inst.RA, b = inst.RB, s = inst.RS;
  s32 offset = inst.SIMM_16;
  s32 regOffset = -1;
  u32 flags = BackPatchInfo::FLAG_STORE;
  bool update = false;
  switch (inst.OPCD)
  {
  case 31:
    switch (inst.SUBOP10)
    {
    case 183:  // stwux
      update = true;
    case 151:  // stwx
      flags |= BackPatchInfo::FLAG_SIZE_32;
      regOffset = b;
      break;
    case 247:  // stbux
      update = true;
    case 215:  // stbx
      flags |= BackPatchInfo::FLAG_SIZE_8;
      regOffset = b;
      break;
    case 439:  // sthux
      update = true;
    case 407:  // sthx
      flags |= BackPatchInfo::FLAG_SIZE_16;
      regOffset = b;
      break;
    }
    break;
  case 37:  // stwu
    update = true;
  case 36:  // stw
    flags |= BackPatchInfo::FLAG_SIZE_32;
    break;
  case 39:  // stbu
    update = true;
  case 38:  // stb
    flags |= BackPatchInfo::FLAG_SIZE_8;
    break;
  case 45:  // sthu
    update = true;
  case 44:  // sth
    flags |= BackPatchInfo::FLAG_SIZE_16;
    break;
  }

  SafeStoreFromReg(update ? a : (a ? a : -1), s, regOffset, flags, offset);

  if (update)
  {
    gpr.BindToRegister(a, false);

    ARM64Reg WA = gpr.GetReg();
    ARM64Reg RB;
    ARM64Reg RA = gpr.R(a);
    if (regOffset != -1)
      RB = gpr.R(regOffset);
    if (regOffset == -1)
    {
      ADDI2R(RA, RA, offset, WA);
    }
    else
    {
      ADD(RA, RA, RB);
    }
    gpr.Unlock(WA);
  }
}

void JitArm64::lmw(UGeckoInstruction inst)
{
  INSTRUCTION_START
  JITDISABLE(bJITLoadStoreOff);
  FALLBACK_IF(!jo.fastmem || jo.memcheck);

  u32 a = inst.RA;

  ARM64Reg WA = gpr.GetReg();
  ARM64Reg XA = EncodeRegTo64(WA);
  if (a)
  {
    ADDI2R(WA, gpr.R(a), inst.SIMM_16, WA);
    ADD(XA, XA, MEM_REG);
  }
  else
  {
    ADDI2R(XA, MEM_REG, (u32)(s32)(s16)inst.SIMM_16, XA);
  }

  for (int i = inst.RD; i < 32; i++)
  {
    int remaining = 32 - i;
    if (remaining >= 4)
    {
      gpr.BindToRegister(i + 3, false);
      gpr.BindToRegister(i + 2, false);
      gpr.BindToRegister(i + 1, false);
      gpr.BindToRegister(i, false);
      ARM64Reg RX4 = gpr.R(i + 3);
      ARM64Reg RX3 = gpr.R(i + 2);
      ARM64Reg RX2 = gpr.R(i + 1);
      ARM64Reg RX1 = gpr.R(i);
      LDP(INDEX_POST, EncodeRegTo64(RX1), EncodeRegTo64(RX3), XA, 16);
      REV32(EncodeRegTo64(RX1), EncodeRegTo64(RX1));
      REV32(EncodeRegTo64(RX3), EncodeRegTo64(RX3));
      ORR(EncodeRegTo64(RX2), ZR, EncodeRegTo64(RX1), ArithOption(EncodeRegTo64(RX1), ST_LSR, 32));
      ORR(EncodeRegTo64(RX4), ZR, EncodeRegTo64(RX3), ArithOption(EncodeRegTo64(RX3), ST_LSR, 32));
      i += 3;
    }
    else if (remaining >= 2)
    {
      gpr.BindToRegister(i + 1, false);
      gpr.BindToRegister(i, false);
      ARM64Reg RX2 = gpr.R(i + 1);
      ARM64Reg RX1 = gpr.R(i);
      LDP(INDEX_POST, RX1, RX2, XA, 8);
      REV32(RX1, RX1);
      REV32(RX2, RX2);
      ++i;
    }
    else
    {
      gpr.BindToRegister(i, false);
      ARM64Reg RX = gpr.R(i);
      LDR(INDEX_POST, RX, XA, 4);
      REV32(RX, RX);
    }
  }

  gpr.Unlock(WA);
}

void JitArm64::stmw(UGeckoInstruction inst)
{
  INSTRUCTION_START
  JITDISABLE(bJITLoadStoreOff);
  FALLBACK_IF(!jo.fastmem || jo.memcheck);

  u32 a = inst.RA;

  ARM64Reg WA = gpr.GetReg();
  ARM64Reg XA = EncodeRegTo64(WA);
  ARM64Reg WB = gpr.GetReg();

  if (a)
  {
    ADDI2R(WA, gpr.R(a), inst.SIMM_16, WA);
    ADD(XA, XA, MEM_REG);
  }
  else
  {
    ADDI2R(XA, MEM_REG, (u32)(s32)(s16)inst.SIMM_16, XA);
  }

  for (int i = inst.RD; i < 32; i++)
  {
    ARM64Reg RX = gpr.R(i);
    REV32(WB, RX);
    STR(INDEX_UNSIGNED, WB, XA, (i - inst.RD) * 4);
  }

  gpr.Unlock(WA, WB);
}

void JitArm64::dcbx(UGeckoInstruction inst)
{
  INSTRUCTION_START
  JITDISABLE(bJITLoadStoreOff);

  gpr.Lock(W30);

  ARM64Reg addr = gpr.GetReg();
  ARM64Reg value = gpr.GetReg();
  ARM64Reg WA = W30;

  u32 a = inst.RA, b = inst.RB;

  if (a)
    ADD(addr, gpr.R(a), gpr.R(b));
  else
    MOV(addr, gpr.R(b));

  // Check whether a JIT cache line needs to be invalidated.
  AND(value, addr, 32 - 10, 28 - 10);  // upper three bits and last 10 bit are masked for the bitset
                                       // of cachelines, 0x1ffffc00
  LSR(value, value, 5 + 5);            // >> 5 for cache line size, >> 5 for width of bitset
  MOVP2R(EncodeRegTo64(WA), GetBlockCache()->GetBlockBitSet());
  LDR(value, EncodeRegTo64(WA), ArithOption(EncodeRegTo64(value), true));

  LSR(addr, addr, 5);  // mask sizeof cacheline, & 0x1f is the position within the bitset

  LSR(value, value, addr);  // move current bit to bit 0

  FixupBranch bit_not_set = TBZ(value, 0);
  FixupBranch far = B();
  SwitchToFarCode();
  SetJumpTarget(far);

  BitSet32 gprs_to_push = gpr.GetCallerSavedUsed();
  BitSet32 fprs_to_push = fpr.GetCallerSavedUsed();

  ABI_PushRegisters(gprs_to_push);
  m_float_emit.ABI_PushRegisters(fprs_to_push, X30);

  LSL(W0, addr, 5);
  MOVI2R(X1, 32);
  MOVI2R(X2, 0);
  MOVP2R(X3, &JitInterface::InvalidateICache);
  BLR(X3);

  m_float_emit.ABI_PopRegisters(fprs_to_push, X30);
  ABI_PopRegisters(gprs_to_push);

  FixupBranch near = B();
  SwitchToNearCode();
  SetJumpTarget(bit_not_set);
  SetJumpTarget(near);

  gpr.Unlock(addr, value, W30);
}

void JitArm64::dcbt(UGeckoInstruction inst)
{
  INSTRUCTION_START
  JITDISABLE(bJITLoadStoreOff);

  // Prefetch. Since we don't emulate the data cache, we don't need to do anything.

  // If a dcbst follows a dcbt, it probably isn't a case of dynamic code
  // modification, so don't bother invalidating the jit block cache.
  // This is important because invalidating the block cache when we don't
  // need to is terrible for performance.
  // (Invalidating the jit block cache on dcbst is a heuristic.)
  if (CanMergeNextInstructions(1) && js.op[1].inst.OPCD == 31 && js.op[1].inst.SUBOP10 == 54 &&
      js.op[1].inst.RA == inst.RA && js.op[1].inst.RB == inst.RB)
  {
    js.skipInstructions = 1;
  }
}

void JitArm64::dcbz(UGeckoInstruction inst)
{
  INSTRUCTION_START
  JITDISABLE(bJITLoadStoreOff);
  if (SConfig::GetInstance().bDCBZOFF)
    return;
  FALLBACK_IF(jo.memcheck);
  FALLBACK_IF(SConfig::GetInstance().bLowDCBZHack);

  int a = inst.RA, b = inst.RB;

  gpr.Lock(W0);

  ARM64Reg addr_reg = W0;

  if (a)
  {
    bool is_imm_a, is_imm_b;
    is_imm_a = gpr.IsImm(a);
    is_imm_b = gpr.IsImm(b);
    if (is_imm_a && is_imm_b)
    {
      // full imm_addr
      u32 imm_addr = gpr.GetImm(b) + gpr.GetImm(a);
      MOVI2R(addr_reg, imm_addr & ~31);
    }
    else if (is_imm_a || is_imm_b)
    {
      // Only one register is an immediate
      ARM64Reg base = is_imm_a ? gpr.R(b) : gpr.R(a);
      u32 imm_offset = is_imm_a ? gpr.GetImm(a) : gpr.GetImm(b);
      ADDI2R(addr_reg, base, imm_offset, addr_reg);
      ANDI2R(addr_reg, addr_reg, ~31);
    }
    else
    {
      // Both are registers
      ADD(addr_reg, gpr.R(a), gpr.R(b));
      ANDI2R(addr_reg, addr_reg, ~31);
    }
  }
  else
  {
    // RA isn't used, only RB
    if (gpr.IsImm(b))
    {
      u32 imm_addr = gpr.GetImm(b);
      MOVI2R(addr_reg, imm_addr & ~31);
    }
    else
    {
      ANDI2R(addr_reg, gpr.R(b), ~31);
    }
  }

  // We don't care about being /too/ terribly efficient here
  // As long as we aren't falling back to interpreter we're winning a lot

  BitSet32 gprs_to_push = gpr.GetCallerSavedUsed();
  BitSet32 fprs_to_push = fpr.GetCallerSavedUsed();
  gprs_to_push[W0] = 0;

  EmitBackpatchRoutine(BackPatchInfo::FLAG_ZERO_256, true, true, W0, EncodeRegTo64(addr_reg),
                       gprs_to_push, fprs_to_push);

  gpr.Unlock(W0);
}

void JitArm64::eieio(UGeckoInstruction inst)
{
  INSTRUCTION_START
  JITDISABLE(bJITLoadStoreOff);

  // optimizeGatherPipe generally postpones FIFO checks to the end of the JIT block,
  // which is generally safe. However postponing FIFO writes across eieio instructions
  // is incorrect (would crash NBA2K11 strap screen if we improve our FIFO detection).
  if (jo.optimizeGatherPipe && js.fifoBytesSinceCheck > 0)
    js.mustCheckFifo = true;
}<|MERGE_RESOLUTION|>--- conflicted
+++ resolved
@@ -374,11 +374,7 @@
   SafeLoadToReg(d, update ? a : (a ? a : -1), offsetReg, flags, offset, update);
 
   // LWZ idle skipping
-<<<<<<< HEAD
-  if (SConfig::GetInstance().bSkipIdle && inst.OPCD == 32 && MergeAllowedNextInstructions(2) &&
-=======
-  if (inst.OPCD == 32 && CanMergeNextInstructions(2) &&
->>>>>>> 587ed321
+  if (SConfig::GetInstance().bSkipIdle && inst.OPCD == 32 && CanMergeNextInstructions(2) &&
       (inst.hex & 0xFFFF0000) == 0x800D0000 &&  // lwz r0, XXXX(r13)
       (js.op[1].inst.hex == 0x28000000 ||
        (SConfig::GetInstance().bWii && js.op[1].inst.hex == 0x2C000000)) &&  // cmpXwi r0,0
