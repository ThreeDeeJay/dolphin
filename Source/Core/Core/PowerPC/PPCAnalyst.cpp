// Copyright 2013 Dolphin Emulator Project
// Licensed under GPLv2
// Refer to the license.txt file included.

#include <algorithm>
#include <queue>
#include <string>
#include <unordered_set>

#include "Common/StringUtil.h"

#include "Core/ConfigManager.h"
#include "Core/GeckoCode.h"
#include "Core/HW/Memmap.h"
#include "Core/PowerPC/JitInterface.h"
#include "Core/PowerPC/PPCAnalyst.h"
#include "Core/PowerPC/PPCSymbolDB.h"
#include "Core/PowerPC/PPCTables.h"
#include "Core/PowerPC/SignatureDB.h"
#include "Core/PowerPC/JitCommon/JitCache.h"

// Analyzes PowerPC code in memory to find functions
// After running, for each function we will know what functions it calls
// and what functions calls it. That is, we will have an incomplete call graph,
// but only missing indirect branches.

// The results of this analysis is displayed in the code browsing sections at the bottom left
// of the disassembly window (debugger).

// It is also useful for finding function boundaries so that we can find, fingerprint and detect library functions.
// We don't do this much currently. Only for the special case Super Monkey Ball.

namespace PPCAnalyst
{
static const int CODEBUFFER_SIZE = 32000;
// 0 does not perform block merging
static const u32 FUNCTION_FOLLOWING_THRESHOLD = 16;

CodeBuffer::CodeBuffer(int size)
{
	codebuffer = new PPCAnalyst::CodeOp[size];
	size_ = size;
}

CodeBuffer::~CodeBuffer()
{
	delete[] codebuffer;
}

void AnalyzeFunction2(Symbol &func);
u32 EvaluateBranchTarget(UGeckoInstruction instr, u32 pc);

#define INVALID_TARGET ((u32)-1)

u32 EvaluateBranchTarget(UGeckoInstruction instr, u32 pc)
{
	switch (instr.OPCD)
	{
	case 18://branch instruction
		{
			u32 target = SignExt26(instr.LI<<2);
			if (!instr.AA)
				target += pc;

			return target;
		}
	default:
		return INVALID_TARGET;
	}
}

//To find the size of each found function, scan
//forward until we hit blr. In the meantime, collect information
//about which functions this function calls.
//Also collect which internal branch goes the farthest
//If any one goes farther than the blr, assume that there is more than
//one blr, and keep scanning.

bool AnalyzeFunction(u32 startAddr, Symbol &func, int max_size)
{
	if (!func.name.size())
		func.name = StringFromFormat("zz_%07x_", startAddr & 0x0FFFFFF);
	if (func.analyzed >= 1)
		return true;  // No error, just already did it.

	func.calls.clear();
	func.callers.clear();
	func.size = 0;
	func.flags = FFLAG_LEAF;
	u32 addr = startAddr;

	u32 farthestInternalBranchTarget = startAddr;
	int numInternalBranches = 0;
	while (true)
	{
		func.size += 4;
		if (func.size >= CODEBUFFER_SIZE * 4) //weird
			return false;

		UGeckoInstruction instr = (UGeckoInstruction)PowerPC::HostRead_U32(addr);
		if (max_size && func.size > max_size)
		{
			func.address = startAddr;
			func.analyzed = 1;
			func.hash = SignatureDB::ComputeCodeChecksum(startAddr, addr);
			if (numInternalBranches == 0)
				func.flags |= FFLAG_STRAIGHT;
			return true;
		}
		if (PPCTables::IsValidInstruction(instr))
		{
			if (instr.hex == 0x4e800020) //4e800021 is blrl, not the end of a function
			{
				//BLR
				if (farthestInternalBranchTarget > addr)
				{
					//bah, not this one, continue..
				}
				else
				{
					//a final blr!
					//We're done! Looks like we have a neat valid function. Perfect.
					//Let's calc the checksum and get outta here
					func.address = startAddr;
					func.analyzed = 1;
					func.hash = SignatureDB::ComputeCodeChecksum(startAddr, addr);
					if (numInternalBranches == 0)
						func.flags |= FFLAG_STRAIGHT;
					return true;
				}
			}
			/*
			else if ((instr.hex & 0xFC000000) == (0x4b000000 & 0xFC000000) && !instr.LK)
			{
				u32 target = addr + SignExt26(instr.LI << 2);
				if (target < startAddr || (max_size && target > max_size+startAddr))
				{
					//block ends by branching away. We're done!
					func.size *= 4; // into bytes
					func.address = startAddr;
					func.analyzed = 1;
					func.hash = SignatureDB::ComputeCodeChecksum(startAddr, addr);
					if (numInternalBranches == 0)
						func.flags |= FFLAG_STRAIGHT;
					return true;
				}
			}*/
			else if (instr.hex == 0x4e800021 || instr.hex == 0x4e800420 || instr.hex == 0x4e800421)
			{
				func.flags &= ~FFLAG_LEAF;
				func.flags |= FFLAG_EVIL;
			}
			else if (instr.hex == 0x4c000064)
			{
				func.flags &= ~FFLAG_LEAF;
				func.flags |= FFLAG_RFI;
			}
			else
			{
				if (instr.OPCD == 16)
				{
					u32 target = SignExt16(instr.BD << 2);

					if (!instr.AA)
						target += addr;

					if (target > farthestInternalBranchTarget && !instr.LK)
					{
						farthestInternalBranchTarget = target;
					}
					numInternalBranches++;
				}
				else
				{
					u32 target = EvaluateBranchTarget(instr, addr);
					if (target != INVALID_TARGET && instr.LK)
					{
						//we found a branch-n-link!
						func.calls.emplace_back(target, addr);
						func.flags &= ~FFLAG_LEAF;
					}
				}
			}
		}
		else
		{
			return false;
		}
		addr += 4;
	}
}


// Second pass analysis, done after the first pass is done for all functions
// so we have more information to work with
static void AnalyzeFunction2(Symbol *func)
{
	u32 flags = func->flags;

	bool nonleafcall = false;
	for (const SCall& c : func->calls)
	{
		Symbol *called_func = g_symbolDB.GetSymbolFromAddr(c.function);
		if (called_func && (called_func->flags & FFLAG_LEAF) == 0)
		{
			nonleafcall = true;
			break;
		}
	}

	if (nonleafcall && !(flags & FFLAG_EVIL) && !(flags & FFLAG_RFI))
		flags |= FFLAG_ONLYCALLSNICELEAFS;

	func->flags = flags;
}

static bool CanSwapAdjacentOps(const CodeOp &a, const CodeOp &b)
{
	const GekkoOPInfo *a_info = a.opinfo;
	const GekkoOPInfo *b_info = b.opinfo;
	int a_flags = a_info->flags;
	int b_flags = b_info->flags;

	// can't reorder around breakpoints
	if (SConfig::GetInstance().m_LocalCoreStartupParameter.bEnableDebugging &&
	    (PowerPC::breakpoints.IsAddressBreakPoint(a.address) || PowerPC::breakpoints.IsAddressBreakPoint(b.address)))
		return false;
	// can't reorder around branch targets, for now
	if (a.isBranchTarget || b.isBranchTarget)
		return false;
	if (b_flags & (FL_SET_CRx | FL_ENDBLOCK | FL_TIMER | FL_EVIL | FL_SET_OE))
		return false;
	if ((b_flags & (FL_RC_BIT | FL_RC_BIT_F)) && (b.inst.Rc))
		return false;
	if ((a_flags & (FL_SET_CA | FL_READ_CA)) && (b_flags & (FL_SET_CA | FL_READ_CA)))
		return false;

	switch (b.inst.OPCD)
	{
	case 16:
	case 18:
		//branches. Do not swap.
	case 17: //sc
	case 46: //lmw
	case 19: //table19 - lots of tricky stuff
		return false;
	}

	// For now, only integer ops acceptable. Any instruction which can raise an
	// interrupt is *not* a possible swap candidate: see [1] for an example of
	// a crash caused by this error.
	//
	// [1] https://code.google.com/p/dolphin-emu/issues/detail?id=5864#c7
	if (b_info->type != OPTYPE_INTEGER)
		return false;

	// Check that we have no register collisions.
	// That is, check that none of b's outputs matches any of a's inputs,
	// and that none of a's outputs matches any of b's inputs.
	// The latter does not apply if a is a cmp, of course, but doesn't hurt to check.
	// register collision: b outputs to one of a's inputs
	if (b.regsOut & a.regsIn)
		return false;
	// register collision: a outputs to one of b's inputs
	if (a.regsOut & b.regsIn)
		return false;
	// register collision: b outputs to one of a's outputs (overwriting it)
	if (b.regsOut & a.regsOut)
		return false;

	return true;
}

// Most functions that are relevant to analyze should be
// called by another function. Therefore, let's scan the
// entire space for bl operations and find what functions
// get called.
static void FindFunctionsFromBranches(u32 startAddr, u32 endAddr, SymbolDB *func_db)
{
	for (u32 addr = startAddr; addr < endAddr; addr+=4)
	{
		UGeckoInstruction instr = (UGeckoInstruction)PowerPC::HostRead_U32(addr);

		if (PPCTables::IsValidInstruction(instr))
		{
			switch (instr.OPCD)
			{
			case 18://branch instruction
				{
					if (instr.LK) //bl
					{
						u32 target = SignExt26(instr.LI << 2);
						if (!instr.AA)
							target += addr;
						if (PowerPC::HostIsRAMAddress(target))
						{
							func_db->AddFunction(target);
						}
					}
				}
				break;
			default:
				break;
			}
		}
	}
}

static void FindFunctionsAfterBLR(PPCSymbolDB *func_db)
{
	std::vector<u32> funcAddrs;

	for (const auto& func : func_db->Symbols())
		funcAddrs.push_back(func.second.address + func.second.size);

	for (u32& location : funcAddrs)
	{
		while (true)
		{
			// skip zeroes that sometimes pad function to 16 byte boundary (e.g. Donkey Kong Country Returns)
			while (PowerPC::HostRead_Instruction(location) == 0 && ((location & 0xf) != 0))
				location += 4;
			if (PPCTables::IsValidInstruction(PowerPC::HostRead_Instruction(location)))
			{
				//check if this function is already mapped
				Symbol *f = func_db->AddFunction(location);
				if (!f)
					break;
				else
					location += f->size;
			}
			else
				break;
		}
	}
}

void FindFunctions(u32 startAddr, u32 endAddr, PPCSymbolDB *func_db)
{
	//Step 1: Find all functions
	FindFunctionsFromBranches(startAddr, endAddr, func_db);
	FindFunctionsAfterBLR(func_db);

	//Step 2:
	func_db->FillInCallers();

	int numLeafs = 0, numNice = 0, numUnNice = 0;
	int numTimer = 0, numRFI = 0, numStraightLeaf = 0;
	int leafSize = 0, niceSize = 0, unniceSize = 0;
	for (auto& func : func_db->AccessSymbols())
	{
		if (func.second.address == 4)
		{
			WARN_LOG(OSHLE, "Weird function");
			continue;
		}
		AnalyzeFunction2(&(func.second));
		Symbol &f = func.second;
		if (f.name.substr(0, 3) == "zzz")
		{
			if (f.flags & FFLAG_LEAF)
				f.name += "_leaf";
			if (f.flags & FFLAG_STRAIGHT)
				f.name += "_straight";
		}
		if (f.flags & FFLAG_LEAF)
		{
			numLeafs++;
			leafSize += f.size;
		}
		else if (f.flags & FFLAG_ONLYCALLSNICELEAFS)
		{
			numNice++;
			niceSize += f.size;
		}
		else
		{
			numUnNice++;
			unniceSize += f.size;
		}

		if (f.flags & FFLAG_TIMERINSTRUCTIONS)
			numTimer++;
		if (f.flags & FFLAG_RFI)
			numRFI++;
		if ((f.flags & FFLAG_STRAIGHT) && (f.flags & FFLAG_LEAF))
			numStraightLeaf++;
	}
	if (numLeafs == 0)
		leafSize = 0;
	else
		leafSize /= numLeafs;

	if (numNice == 0)
		niceSize = 0;
	else
		niceSize /= numNice;

	if (numUnNice == 0)
		unniceSize = 0;
	else
		unniceSize /= numUnNice;

	INFO_LOG(OSHLE, "Functions analyzed. %i leafs, %i nice, %i unnice."
		"%i timer, %i rfi. %i are branchless leafs.", numLeafs,
		numNice, numUnNice, numTimer, numRFI, numStraightLeaf);
	INFO_LOG(OSHLE, "Average size: %i (leaf), %i (nice), %i(unnice)",
		leafSize, niceSize, unniceSize);
}

static bool isCmp(const CodeOp& a)
{
	return (a.inst.OPCD == 10 || a.inst.OPCD == 11) || (a.inst.OPCD == 31 && (a.inst.SUBOP10 == 0 || a.inst.SUBOP10 == 32));
}

static bool isCarryOp(const CodeOp& a)
{
	return (a.opinfo->flags & FL_SET_CA) && !(a.opinfo->flags & FL_SET_OE) && a.opinfo->type == OPTYPE_INTEGER;
}

static bool isCror(const CodeOp& a)
{
	return a.inst.OPCD == 19 && a.inst.SUBOP10 == 449;
}

void PPCAnalyzer::ReorderInstructionsCore(u32 instructions, CodeOp* code, bool reverse, ReorderType type)
{
	// Bubbling an instruction sometimes reveals another opportunity to bubble an instruction, so do
	// multiple passes.
	while (true)
	{
		// Instruction Reordering Pass
		// Carry pass: bubble carry-using instructions as close to each other as possible, so we can avoid
		// storing the carry flag.
		// Compare pass: bubble compare instructions next to branches, so they can be merged.
		bool swapped = false;
		int increment = reverse ? -1 : 1;
		int start = reverse ? instructions - 1 : 0;
		int end = reverse ? 0 : instructions - 1;
		for (int i = start; i != end; i += increment)
		{
			CodeOp &a = code[i];
			CodeOp &b = code[i + increment];
			// Reorder integer compares, rlwinm., and carry-affecting ops
			// (if we add more merged branch instructions, add them here!)
			if ((type == REORDER_CROR && isCror(a)) || (type == REORDER_CARRY && isCarryOp(a)) || (type == REORDER_CMP && (isCmp(a) || a.outputCR0)))
			{
				// once we're next to a carry instruction, don't move away!
				if (type == REORDER_CARRY && i != start)
				{
					// if we read the CA flag, and the previous instruction sets it, don't move away.
					if (!reverse && (a.opinfo->flags & FL_READ_CA) && (code[i - increment].opinfo->flags & FL_SET_CA))
						continue;
					// if we set the CA flag, and the next instruction reads it, don't move away.
					if (reverse && (a.opinfo->flags & FL_SET_CA) && (code[i - increment].opinfo->flags & FL_READ_CA))
						continue;
				}

				if (CanSwapAdjacentOps(a, b))
				{
					// Alright, let's bubble it!
					std::swap(a, b);
					swapped = true;
				}
			}
		}
		if (!swapped)
			return;
	}
}

void PPCAnalyzer::ReorderInstructions(u32 instructions, CodeOp *code)
{
	// Reorder cror instructions upwards (e.g. towards an fcmp). Technically we should be more
	// picky about this, but cror seems to almost solely be used for this purpose in real code.
	// Additionally, the other boolean ops seem to almost never be used.
	if (HasOption(OPTION_CROR_MERGE))
		ReorderInstructionsCore(instructions, code, true, REORDER_CROR);
	// For carry, bubble instructions *towards* each other; one direction often isn't enough
	// to get pairs like addc/adde next to each other.
	if (HasOption(OPTION_CARRY_MERGE))
	{
		ReorderInstructionsCore(instructions, code, false, REORDER_CARRY);
		ReorderInstructionsCore(instructions, code, true, REORDER_CARRY);
	}
	if (HasOption(OPTION_BRANCH_MERGE))
		ReorderInstructionsCore(instructions, code, false, REORDER_CMP);
}

void PPCAnalyzer::SetInstructionStats(CodeBlock *block, CodeOp *code, GekkoOPInfo *opinfo, u32 index)
{
	code->wantsCR0 = false;
	code->wantsCR1 = false;

	if (opinfo->flags & FL_USE_FPU)
		block->m_fpa->any = true;

	if (opinfo->flags & FL_TIMER)
		block->m_gpa->anyTimer = true;

	// Does the instruction output CR0?
	if (opinfo->flags & FL_RC_BIT)
		code->outputCR0 = code->inst.hex & 1; //todo fix
	else if ((opinfo->flags & FL_SET_CRn) && code->inst.CRFD == 0)
		code->outputCR0 = true;
	else
		code->outputCR0 = (opinfo->flags & FL_SET_CR0) ? true : false;

	// Does the instruction output CR1?
	if (opinfo->flags & FL_RC_BIT_F)
		code->outputCR1 = code->inst.hex & 1; //todo fix
	else if ((opinfo->flags & FL_SET_CRn) && code->inst.CRFD == 1)
		code->outputCR1 = true;
	else
		code->outputCR1 = (opinfo->flags & FL_SET_CR1) ? true : false;

	code->wantsFPRF = (opinfo->flags & FL_READ_FPRF) ? true : false;
	code->outputFPRF = (opinfo->flags & FL_SET_FPRF) ? true : false;
	code->canEndBlock = (opinfo->flags & FL_ENDBLOCK) ? true : false;

	code->wantsCA = (opinfo->flags & FL_READ_CA) ? true : false;
	code->outputCA = (opinfo->flags & FL_SET_CA) ? true : false;

	// We're going to try to avoid storing carry in XER if we can avoid it -- keep it in the x86 carry flag!
	// If the instruction reads CA but doesn't write it, we still need to store CA in XER; we can't
	// leave it in flags.
	if (HasOption(OPTION_CARRY_MERGE))
		code->wantsCAInFlags = code->wantsCA && code->outputCA && opinfo->type == OPTYPE_INTEGER;
	else
		code->wantsCAInFlags = false;

	// mfspr/mtspr can affect/use XER, so be super careful here
	// we need to note specifically that mfspr needs CA in XER, not in the x86 carry flag
	if (code->inst.OPCD == 31 && code->inst.SUBOP10 == 339) // mfspr
		code->wantsCA = ((code->inst.SPRU << 5) | (code->inst.SPRL & 0x1F)) == SPR_XER;
	if (code->inst.OPCD == 31 && code->inst.SUBOP10 == 467) // mtspr
		code->outputCA = ((code->inst.SPRU << 5) | (code->inst.SPRL & 0x1F)) == SPR_XER;

	code->regsIn = BitSet32(0);
	code->regsOut = BitSet32(0);
	if (opinfo->flags & FL_OUT_A)
	{
		code->regsOut[code->inst.RA] = true;
		block->m_gpa->SetOutputRegister(code->inst.RA, index);
	}
	if (opinfo->flags & FL_OUT_D)
	{
		code->regsOut[code->inst.RD] = true;
		block->m_gpa->SetOutputRegister(code->inst.RD, index);
	}
	if (opinfo->flags & FL_OUT_S)
	{
		code->regsOut[code->inst.RS] = true;
		block->m_gpa->SetOutputRegister(code->inst.RS, index);
	}
	if ((opinfo->flags & FL_IN_A) || ((opinfo->flags & FL_IN_A0) && code->inst.RA != 0))
	{
		code->regsIn[code->inst.RA] = true;
		block->m_gpa->SetInputRegister(code->inst.RA, index);
	}
	if (opinfo->flags & FL_IN_B)
	{
		code->regsIn[code->inst.RB] = true;
		block->m_gpa->SetInputRegister(code->inst.RB, index);
	}
	if (opinfo->flags & FL_IN_C)
	{
		code->regsIn[code->inst.RC] = true;
		block->m_gpa->SetInputRegister(code->inst.RC, index);
	}
	if (opinfo->flags & FL_IN_S)
	{
		code->regsIn[code->inst.RS] = true;
		block->m_gpa->SetInputRegister(code->inst.RS, index);
	}
	if (code->inst.OPCD == 46) // lmw
	{
		for (int iReg = code->inst.RD; iReg < 32; ++iReg)
		{
			code->regsOut[iReg] = true;
			block->m_gpa->SetOutputRegister(iReg, index);
		}
	}
	else if (code->inst.OPCD == 47) //stmw
	{
		for (int iReg = code->inst.RS; iReg < 32; ++iReg)
		{
			code->regsIn[iReg] = true;
			block->m_gpa->SetInputRegister(iReg, index);
		}
	}

	code->fregOut = -1;
	if (opinfo->flags & FL_OUT_FLOAT_D)
		code->fregOut = code->inst.FD;
	else if (opinfo->flags & FL_OUT_FLOAT_S)
		code->fregOut = code->inst.FS;
	code->fregsIn = BitSet32(0);
	if (opinfo->flags & FL_IN_FLOAT_A)
		code->fregsIn[code->inst.FA] = true;
	if (opinfo->flags & FL_IN_FLOAT_B)
		code->fregsIn[code->inst.FB] = true;
	if (opinfo->flags & FL_IN_FLOAT_C)
		code->fregsIn[code->inst.FC] = true;
	if (opinfo->flags & FL_IN_FLOAT_D)
		code->fregsIn[code->inst.FD] = true;
	if (opinfo->flags & FL_IN_FLOAT_S)
		code->fregsIn[code->inst.FS] = true;

	switch (opinfo->type)
	{
	case OPTYPE_INTEGER:
	case OPTYPE_LOAD:
	case OPTYPE_STORE:
	case OPTYPE_LOADFP:
	case OPTYPE_STOREFP:
		break;
	case OPTYPE_SINGLEFP:
	case OPTYPE_DOUBLEFP:
		break;
	case OPTYPE_BRANCH:
		if (code->inst.hex == 0x4e800020)
		{
			// For analysis purposes, we can assume that blr eats opinfo->flags.
			code->outputCR0 = true;
			code->outputCR1 = true;
		}
		break;
	case OPTYPE_SYSTEM:
	case OPTYPE_SYSTEMFP:
		break;
	}
}

u32 PPCAnalyzer::Analyze(u32 address, CodeBlock *block, CodeBuffer *buffer, u32 blockSize)
{
	// Clear block stats
	memset(block->m_stats, 0, sizeof(BlockStats));

	// Clear register stats
	block->m_gpa->any = true;
	block->m_fpa->any = false;

	block->m_gpa->Clear();
	block->m_fpa->Clear();

	// Set the blocks start address
	block->m_address = address;

	// Reset our block state
	block->m_broken = false;
	block->m_memory_exception = false;
	block->m_num_instructions = 0;
	block->m_gqr_used = BitSet8(0);

	CodeOp *code = buffer->codebuffer;

	bool found_exit = false;
	u32 return_address = 0;
	u32 numFollows = 0;
	u32 num_inst = 0;
	bool prev_inst_from_bat = true;

	std::unordered_set<u32> branchTargets;

	for (u32 i = 0; i < blockSize; ++i)
	{
		auto result = PowerPC::TryReadInstruction(address);
		if (!result.valid)
		{
			if (i == 0)
				block->m_memory_exception = true;
			break;
		}
		UGeckoInstruction inst = result.hex;

		// Slight hack: the JIT block cache currently assumes all blocks end at the same place,
		// but broken blocks due to page faults break this assumption. Avoid this by just ending
		// all virtual memory instruction blocks at page boundaries.
		// FIXME: improve the JIT block cache so we don't need to do this.
		if ((!result.from_bat || !prev_inst_from_bat) && i > 0 && (address & 0xfff) == 0)
		{
			break;
		}
		prev_inst_from_bat = result.from_bat;

		num_inst++;
		memset(&code[i], 0, sizeof(CodeOp));
		GekkoOPInfo *opinfo = GetOpInfo(inst);
		if (!opinfo)
		{
			PanicAlert("Invalid PowerPC opcode: %x.", inst.hex);
			Crash();
		}

<<<<<<< HEAD
			code[i].opinfo = opinfo;
			code[i].address = address;
			code[i].inst = inst;
			code[i].branchTo = -1;
			code[i].branchToIndex = -1;
			code[i].skip = false;
			code[i].isBranchTarget = HasOption(OPTION_FORWARD_JUMP) && branchTargets.count(address);
			block->m_stats->numCycles += opinfo->numCycles;
=======
		code[i].opinfo = opinfo;
		code[i].address = address;
		code[i].inst = inst;
		code[i].branchTo = -1;
		code[i].branchToIndex = -1;
		code[i].skip = false;
		block->m_stats->numCycles += opinfo->numCycles;
>>>>>>> f2f2d619

		SetInstructionStats(block, &code[i], opinfo, i);

		bool follow = false;
		u32 destination = 0;

		bool conditional_continue = false;

		// Do we inline leaf functions?
		if (HasOption(OPTION_LEAF_INLINE))
		{
			if (inst.OPCD == 18 && blockSize > 1)
			{
				//Is bx - should we inline? yes!
				if (inst.AA)
					destination = SignExt26(inst.LI << 2);
				else
					destination = address + SignExt26(inst.LI << 2);
				if (destination != block->m_address)
					follow = true;
			}
			else if (inst.OPCD == 19 && inst.SUBOP10 == 16 &&
				(inst.BO & (1 << 4)) && (inst.BO & (1 << 2)) &&
				return_address != 0)
			{
				// bclrx with unconditional branch = return
				follow = true;
				destination = return_address;
				return_address = 0;

				if (inst.LK)
					return_address = address + 4;
			}
			else if (inst.OPCD == 31 && inst.SUBOP10 == 467)
			{
<<<<<<< HEAD
				if (inst.OPCD == 16 &&
				   ((inst.BO & BO_DONT_DECREMENT_FLAG) == 0 || (inst.BO & BO_DONT_CHECK_CONDITION) == 0))
				{
					// bcx with conditional branch
					conditional_continue = true;
					if (HasOption(OPTION_FORWARD_JUMP))
					{
						if (inst.AA)
							destination = SignExt16(inst.BD << 2);
						else
							destination = address + SignExt16(inst.BD << 2);
						if (destination > address)
							branchTargets.insert(destination);
					}
				}
				else if (inst.OPCD == 19 && inst.SUBOP10 == 16 &&
				        ((inst.BO & BO_DONT_DECREMENT_FLAG) == 0 || (inst.BO & BO_DONT_CHECK_CONDITION) == 0))
				{
					// bclrx with conditional branch
					conditional_continue = true;
				}
				else if (inst.OPCD == 3 ||
					  (inst.OPCD == 31 && inst.SUBOP10 == 4))
				{
					// tw/twi tests and raises an exception
					conditional_continue = true;
				}
				else if (inst.OPCD == 19 && inst.SUBOP10 == 528 &&
				        (inst.BO_2 & BO_DONT_CHECK_CONDITION) == 0)
=======
				// mtspr
				const u32 index = (inst.SPRU << 5) | (inst.SPRL & 0x1F);
				if (index == SPR_LR)
>>>>>>> f2f2d619
				{
					// We give up to follow the return address
					// because we have to check the register usage.
					return_address = 0;
				}
			}

			// TODO: Find the optimal value for FUNCTION_FOLLOWING_THRESHOLD.
			//       If it is small, the performance will be down.
			//       If it is big, the size of generated code will be big and
			//       cache clearning will happen many times.
			// TODO: Investivate the reason why
			//       "0" is fastest in some games, MP2 for example.
			if (numFollows > FUNCTION_FOLLOWING_THRESHOLD)
				follow = false;
		}

		if (HasOption(OPTION_CONDITIONAL_CONTINUE))
		{
			if (inst.OPCD == 16 &&
				((inst.BO & BO_DONT_DECREMENT_FLAG) == 0 || (inst.BO & BO_DONT_CHECK_CONDITION) == 0))
			{
				// bcx with conditional branch
				conditional_continue = true;
			}
			else if (inst.OPCD == 19 && inst.SUBOP10 == 16 &&
				    ((inst.BO & BO_DONT_DECREMENT_FLAG) == 0 || (inst.BO & BO_DONT_CHECK_CONDITION) == 0))
			{
				// bclrx with conditional branch
				conditional_continue = true;
			}
			else if (inst.OPCD == 3 ||
					(inst.OPCD == 31 && inst.SUBOP10 == 4))
			{
				// tw/twi tests and raises an exception
				conditional_continue = true;
			}
			else if (inst.OPCD == 19 && inst.SUBOP10 == 528 &&
				    (inst.BO_2 & BO_DONT_CHECK_CONDITION) == 0)
			{
				// Rare bcctrx with conditional branch
				// Seen in NES games
				conditional_continue = true;
			}
		}

		if (!follow)
		{
			address += 4;
			if (!conditional_continue && opinfo->flags & FL_ENDBLOCK) //right now we stop early
			{
				found_exit = true;
				break;
			}
		}
		// XXX: We don't support inlining yet.
#if 0
		else
		{
			numFollows++;
			// We don't "code[i].skip = true" here
			// because bx may store a certain value to the link register.
			// Instead, we skip a part of bx in Jit**::bx().
			address = destination;
			merged_addresses[size_of_merged_addresses++] = address;
		}
#endif
	}

	block->m_num_instructions = num_inst;

	if (block->m_num_instructions > 1)
		ReorderInstructions(block->m_num_instructions, code);

	if ((!found_exit && num_inst > 0) || blockSize == 1)
	{
		// We couldn't find an exit
		block->m_broken = true;
	}

	// Scan for flag dependencies; assume the next block (or any branch that can leave the block)
	// wants flags, to be safe.
	// TODO: optimize for forward jumps, instead of assuming all jumps are block exits.
	bool wantsCR0 = true, wantsCR1 = true, wantsFPRF = true, wantsCA = true;
	BitSet32 fprInUse, gprInUse, gprInReg, fprInXmm;
	for (int i = block->m_num_instructions - 1; i >= 0; i--)
	{
		bool opWantsCR0 = code[i].wantsCR0;
		bool opWantsCR1 = code[i].wantsCR1;
		bool opWantsFPRF = code[i].wantsFPRF;
		bool opWantsCA = code[i].wantsCA;
		code[i].wantsCR0 = wantsCR0 || code[i].canEndBlock;
		code[i].wantsCR1 = wantsCR1 || code[i].canEndBlock;
		code[i].wantsFPRF = wantsFPRF || code[i].canEndBlock;
		code[i].wantsCA = wantsCA || code[i].canEndBlock;
		wantsCR0 |= opWantsCR0 || code[i].canEndBlock;
		wantsCR1 |= opWantsCR1 || code[i].canEndBlock;
		wantsFPRF |= opWantsFPRF || code[i].canEndBlock;
		wantsCA |= opWantsCA || code[i].canEndBlock;
		wantsCR0 &= !code[i].outputCR0 || opWantsCR0;
		wantsCR1 &= !code[i].outputCR1 || opWantsCR1;
		wantsFPRF &= !code[i].outputFPRF || opWantsFPRF;
		wantsCA &= !code[i].outputCA || opWantsCA;
		code[i].gprInUse = gprInUse;
		code[i].fprInUse = fprInUse;
		code[i].gprInReg = gprInReg;
		code[i].fprInXmm = fprInXmm;
		// TODO: if there's no possible endblocks or exceptions in between, tell the regcache
		// we can throw away a register if it's going to be overwritten later.
		gprInUse |= code[i].regsIn;
		gprInReg |= code[i].regsIn;
		fprInUse |= code[i].fregsIn;
		if (strncmp(code[i].opinfo->opname, "stfd", 4))
			fprInXmm |= code[i].fregsIn;
		// For now, we need to count output registers as "used" though; otherwise the flush
		// will result in a redundant store (e.g. store to regcache, then store again to
		// the same location later).
		gprInUse |= code[i].regsOut;
		if (code[i].fregOut >= 0)
			fprInUse[code[i].fregOut] = true;
	}

	// Forward scan, for flags that need the other direction for calculation.
	BitSet32 fprIsSingle, fprIsDuplicated, fprIsStoreSafe;
	BitSet8 gqrUsed, gqrModified;
	for (u32 i = 0; i < block->m_num_instructions; i++)
	{
		// TODO: actually follow forward branches and calculate the real values instead
		// of just giving up and assuming the worst.
		if (code[i].isBranchTarget)
			fprIsSingle = fprIsDuplicated = fprIsStoreSafe = BitSet32(0);
		code[i].fprIsSingle = fprIsSingle;
		code[i].fprIsDuplicated = fprIsDuplicated;
		code[i].fprIsStoreSafe = fprIsStoreSafe;
		if (code[i].fregOut >= 0)
		{
			fprIsSingle[code[i].fregOut] = false;
			fprIsDuplicated[code[i].fregOut] = false;
			fprIsStoreSafe[code[i].fregOut] = false;
			// Single, duplicated, and doesn't need PPC_FP.
			if (code[i].opinfo->type == OPTYPE_SINGLEFP)
			{
				fprIsSingle[code[i].fregOut] = true;
				fprIsDuplicated[code[i].fregOut] = true;
				fprIsStoreSafe[code[i].fregOut] = true;
			}
			// Single and duplicated, but might be a denormal (not safe to skip PPC_FP).
			// TODO: if we go directly from a load to store, skip conversion entirely?
			// TODO: if we go directly from a load to a float instruction, and the value isn't used
			// for anything else, we can skip PPC_FP on a load too.
			if (!strncmp(code[i].opinfo->opname, "lfs", 3))
			{
				fprIsSingle[code[i].fregOut] = true;
				fprIsDuplicated[code[i].fregOut] = true;
			}
			// Paired are still floats, but the top/bottom halves may differ.
			if (code[i].opinfo->type == OPTYPE_PS || code[i].opinfo->type == OPTYPE_LOADPS)
			{
				fprIsSingle[code[i].fregOut] = true;
				fprIsStoreSafe[code[i].fregOut] = true;
			}
			// Careful: changing the float mode in a block breaks this optimization, since
			// a previous float op might have had had FTZ off while the later store has FTZ
			// on. So, discard all information we have.
			if (!strncmp(code[i].opinfo->opname, "mtfs", 4))
				fprIsStoreSafe = BitSet32(0);
		}

		if (code[i].opinfo->type == OPTYPE_STOREPS || code[i].opinfo->type == OPTYPE_LOADPS)
		{
			int gqr = code[i].inst.OPCD == 4 ? code[i].inst.Ix : code[i].inst.I;
			gqrUsed[gqr] = true;
		}

		if (code[i].inst.OPCD == 31 && code[i].inst.SUBOP10 == 467) // mtspr
		{
			int gqr = ((code[i].inst.SPRU << 5) | code[i].inst.SPRL) - SPR_GQR0;
			if (gqr >= 0 && gqr <= 7)
				gqrModified[gqr] = true;
		}
	}
	block->m_gqr_used = gqrUsed;
	block->m_gqr_modified = gqrModified;
	return address;
}


}  // namespace<|MERGE_RESOLUTION|>--- conflicted
+++ resolved
@@ -693,24 +693,14 @@
 			Crash();
 		}
 
-<<<<<<< HEAD
-			code[i].opinfo = opinfo;
-			code[i].address = address;
-			code[i].inst = inst;
-			code[i].branchTo = -1;
-			code[i].branchToIndex = -1;
-			code[i].skip = false;
-			code[i].isBranchTarget = HasOption(OPTION_FORWARD_JUMP) && branchTargets.count(address);
-			block->m_stats->numCycles += opinfo->numCycles;
-=======
 		code[i].opinfo = opinfo;
 		code[i].address = address;
 		code[i].inst = inst;
 		code[i].branchTo = -1;
 		code[i].branchToIndex = -1;
 		code[i].skip = false;
+		code[i].isBranchTarget = HasOption(OPTION_FORWARD_JUMP) && branchTargets.count(address);
 		block->m_stats->numCycles += opinfo->numCycles;
->>>>>>> f2f2d619
 
 		SetInstructionStats(block, &code[i], opinfo, i);
 
@@ -746,12 +736,13 @@
 			}
 			else if (inst.OPCD == 31 && inst.SUBOP10 == 467)
 			{
-<<<<<<< HEAD
-				if (inst.OPCD == 16 &&
-				   ((inst.BO & BO_DONT_DECREMENT_FLAG) == 0 || (inst.BO & BO_DONT_CHECK_CONDITION) == 0))
+				// mtspr
+				const u32 index = (inst.SPRU << 5) | (inst.SPRL & 0x1F);
+				if (index == SPR_LR)
 				{
-					// bcx with conditional branch
-					conditional_continue = true;
+					// We give up to follow the return address
+					// because we have to check the register usage.
+					return_address = 0;
 					if (HasOption(OPTION_FORWARD_JUMP))
 					{
 						if (inst.AA)
@@ -761,30 +752,6 @@
 						if (destination > address)
 							branchTargets.insert(destination);
 					}
-				}
-				else if (inst.OPCD == 19 && inst.SUBOP10 == 16 &&
-				        ((inst.BO & BO_DONT_DECREMENT_FLAG) == 0 || (inst.BO & BO_DONT_CHECK_CONDITION) == 0))
-				{
-					// bclrx with conditional branch
-					conditional_continue = true;
-				}
-				else if (inst.OPCD == 3 ||
-					  (inst.OPCD == 31 && inst.SUBOP10 == 4))
-				{
-					// tw/twi tests and raises an exception
-					conditional_continue = true;
-				}
-				else if (inst.OPCD == 19 && inst.SUBOP10 == 528 &&
-				        (inst.BO_2 & BO_DONT_CHECK_CONDITION) == 0)
-=======
-				// mtspr
-				const u32 index = (inst.SPRU << 5) | (inst.SPRL & 0x1F);
-				if (index == SPR_LR)
->>>>>>> f2f2d619
-				{
-					// We give up to follow the return address
-					// because we have to check the register usage.
-					return_address = 0;
 				}
 			}
 
