--- conflicted
+++ resolved
@@ -318,11 +318,7 @@
 		while (true)
 		{
 			// skip zeroes that sometimes pad function to 16 byte boundary (eg. Donkey Kong Country Returns)
-<<<<<<< HEAD
-			while (Memory::Read_Instruction(location) == 0x0 && ((location & 0xf) != 0))
-=======
 			while (Memory::Read_Instruction(location) == 0 && ((location & 0xf) != 0))
->>>>>>> 4e9497cd
 				location += 4;
 			if (PPCTables::IsValidInstruction(Memory::Read_Instruction(location)))
 			{
