// Copyright 2008 Dolphin Emulator Project
// Licensed under GPLv2+
// Refer to the license.txt file included.

#include <algorithm>
#include <vector>

#include "Common/Assert.h"
#include "Common/CPUDetect.h"
#include "Common/CommonTypes.h"
#include "Common/x64Emitter.h"
#include "Core/ConfigManager.h"
#include "Core/Core.h"
#include "Core/PowerPC/Jit64/Jit.h"
#include "Core/PowerPC/Jit64/JitRegCache.h"
#include "Core/PowerPC/PPCAnalyst.h"
#include "Core/PowerPC/PowerPC.h"

using namespace Gen;

<<<<<<< HEAD
static const u64 GC_ALIGNED16(psSignBits[2])      = {0x8000000000000000ULL, 0x0000000000000000ULL};
static const u64 GC_ALIGNED16(psSignBits2[2])     = {0x8000000000000000ULL, 0x8000000000000000ULL};
static const u64 GC_ALIGNED16(psAbsMask[2])       = {0x7FFFFFFFFFFFFFFFULL, 0xFFFFFFFFFFFFFFFFULL};
static const u64 GC_ALIGNED16(psAbsMask2[2])      = {0x7FFFFFFFFFFFFFFFULL, 0x7FFFFFFFFFFFFFFFULL};
static const u64 GC_ALIGNED16(psGeneratedQNaN[2]) = {0x7FF8000000000000ULL, 0x7FF8000000000000ULL};
static const double GC_ALIGNED16(half_qnan_and_s32_max[2]) = {0x7FFFFFFF, -0x80000};
=======
alignas(16) static const u64 psSignBits[2] = {0x8000000000000000ULL, 0x0000000000000000ULL};
alignas(16) static const u64 psSignBits2[2] = {0x8000000000000000ULL, 0x8000000000000000ULL};
alignas(16) static const u64 psAbsMask[2] = {0x7FFFFFFFFFFFFFFFULL, 0xFFFFFFFFFFFFFFFFULL};
alignas(16) static const u64 psAbsMask2[2] = {0x7FFFFFFFFFFFFFFFULL, 0x7FFFFFFFFFFFFFFFULL};
alignas(16) static const u64 psGeneratedQNaN[2] = {0x7FF8000000000000ULL, 0x7FF8000000000000ULL};
alignas(16) static const double half_qnan_and_s32_max[2] = {0x7FFFFFFF, -0x80000};
>>>>>>> dba9d86b

X64Reg Jit64::fp_tri_op(int d, int a, int b, bool reversible, bool single,
                        void (XEmitter::*avxOp)(X64Reg, X64Reg, const OpArg&),
                        void (XEmitter::*sseOp)(X64Reg, const OpArg&), bool packed,
                        bool preserve_inputs, bool roundRHS)
{
  fpr.Lock(d, a, b);
  fpr.BindToRegister(d, d == a || d == b || !single);
  X64Reg dest = preserve_inputs ? XMM1 : fpr.RX(d);
  if (roundRHS)
  {
    if (d == a && !preserve_inputs)
    {
      Force25BitPrecision(XMM0, fpr.R(b), XMM1);
      (this->*sseOp)(fpr.RX(d), R(XMM0));
    }
    else
    {
      Force25BitPrecision(dest, fpr.R(b), XMM0);
      (this->*sseOp)(dest, fpr.R(a));
    }
  }
  else
  {
    avx_op(avxOp, sseOp, dest, fpr.R(a), fpr.R(b), packed, reversible);
  }
  return dest;
}

// We can avoid calculating FPRF if it's not needed; every float operation resets it, so
// if it's going to be clobbered in a future instruction before being read, we can just
// not calculate it.
void Jit64::SetFPRFIfNeeded(X64Reg xmm)
{
  // As far as we know, the games that use this flag only need FPRF for fmul and fmadd, but
  // FPRF is fast enough in JIT that we might as well just enable it for every float instruction
  // if the FPRF flag is set.
  if (SConfig::GetInstance().bFPRF && js.op->wantsFPRF)
    SetFPRF(xmm);
}

void Jit64::HandleNaNs(UGeckoInstruction inst, X64Reg xmm_out, X64Reg xmm, X64Reg clobber)
{
  //                      | PowerPC  | x86
  // ---------------------+----------+---------
  // input NaN precedence | 1*3 + 2  | 1*2 + 3
  // generated QNaN       | positive | negative
  //
  // Dragon Ball: Revenge of King Piccolo requires generated NaNs
  // to be positive, so we'll have to handle them manually.

  if (!SConfig::GetInstance().bAccurateNaNs)
  {
    if (xmm_out != xmm)
      MOVAPD(xmm_out, R(xmm));
    return;
  }

  _assert_(xmm != clobber);

  std::vector<u32> inputs;
  u32 a = inst.FA, b = inst.FB, c = inst.FC;
  for (u32 i : {a, b, c})
  {
    if (!js.op->fregsIn[i])
      continue;
    if (std::find(inputs.begin(), inputs.end(), i) == inputs.end())
      inputs.push_back(i);
  }
  if (inst.OPCD != 4)
  {
    // not paired-single
    UCOMISD(xmm, R(xmm));
    FixupBranch handle_nan = J_CC(CC_P, true);
    SwitchToFarCode();
    SetJumpTarget(handle_nan);
    std::vector<FixupBranch> fixups;
    for (u32 x : inputs)
    {
      MOVDDUP(xmm, fpr.R(x));
      UCOMISD(xmm, R(xmm));
      fixups.push_back(J_CC(CC_P));
    }
    MOVDDUP(xmm, M(psGeneratedQNaN));
    for (FixupBranch fixup : fixups)
      SetJumpTarget(fixup);
    FixupBranch done = J(true);
    SwitchToNearCode();
    SetJumpTarget(done);
  }
  else
  {
    // paired-single
    std::reverse(inputs.begin(), inputs.end());
    if (cpu_info.bSSE4_1)
    {
      avx_op(&XEmitter::VCMPPD, &XEmitter::CMPPD, clobber, R(xmm), R(xmm), CMP_UNORD);
      PTEST(clobber, R(clobber));
      FixupBranch handle_nan = J_CC(CC_NZ, true);
      SwitchToFarCode();
      SetJumpTarget(handle_nan);
      _assert_msg_(DYNA_REC, clobber == XMM0, "BLENDVPD implicitly uses XMM0");
      BLENDVPD(xmm, M(psGeneratedQNaN));
      for (u32 x : inputs)
      {
        avx_op(&XEmitter::VCMPPD, &XEmitter::CMPPD, clobber, fpr.R(x), fpr.R(x), CMP_UNORD);
        BLENDVPD(xmm, fpr.R(x));
      }
      FixupBranch done = J(true);
      SwitchToNearCode();
      SetJumpTarget(done);
    }
    else
    {
      // SSE2 fallback
      X64Reg tmp = fpr.GetFreeXReg();
      fpr.FlushLockX(tmp);
      MOVAPD(clobber, R(xmm));
      CMPPD(clobber, R(clobber), CMP_UNORD);
      MOVMSKPD(RSCRATCH, R(clobber));
      TEST(32, R(RSCRATCH), R(RSCRATCH));
      FixupBranch handle_nan = J_CC(CC_NZ, true);
      SwitchToFarCode();
      SetJumpTarget(handle_nan);
      MOVAPD(tmp, R(clobber));
      PANDN(clobber, R(xmm));
      PAND(tmp, M(psGeneratedQNaN));
      POR(tmp, R(clobber));
      MOVAPD(xmm, R(tmp));
      for (u32 x : inputs)
      {
        MOVAPD(clobber, fpr.R(x));
        CMPPD(clobber, R(clobber), CMP_ORD);
        MOVAPD(tmp, R(clobber));
        PANDN(clobber, fpr.R(x));
        PAND(xmm, R(tmp));
        POR(xmm, R(clobber));
      }
      FixupBranch done = J(true);
      SwitchToNearCode();
      SetJumpTarget(done);
      fpr.UnlockX(tmp);
    }
  }
  if (xmm_out != xmm)
    MOVAPD(xmm_out, R(xmm));
}

void Jit64::fp_arith(UGeckoInstruction inst)
{
  INSTRUCTION_START
  JITDISABLE(bJITFloatingPointOff);
  FALLBACK_IF(inst.Rc);

  int a = inst.FA;
  int b = inst.FB;
  int c = inst.FC;
  int d = inst.FD;
  int arg2 = inst.SUBOP5 == 25 ? c : b;

  bool single = inst.OPCD == 4 || inst.OPCD == 59;
  // If both the inputs are known to have identical top and bottom halves, we can skip the MOVDDUP
  // at the end by
  // using packed arithmetic instead.
  bool packed = inst.OPCD == 4 || (inst.OPCD == 59 && jit->js.op->fprIsDuplicated[a] &&
                                   jit->js.op->fprIsDuplicated[arg2]);
  // Packed divides are slower than scalar divides on basically all x86, so this optimization isn't
  // worth it in that case.
  // Atoms (and a few really old CPUs) are also slower on packed operations than scalar ones.
  if (inst.OPCD == 59 && (inst.SUBOP5 == 18 || cpu_info.bAtom))
    packed = false;

  bool round_input = single && !jit->js.op->fprIsSingle[inst.FC];
  bool preserve_inputs = SConfig::GetInstance().bAccurateNaNs;

  X64Reg dest = INVALID_REG;
  switch (inst.SUBOP5)
  {
  case 18:
    dest = fp_tri_op(d, a, b, false, single, packed ? &XEmitter::VDIVPD : &XEmitter::VDIVSD,
                     packed ? &XEmitter::DIVPD : &XEmitter::DIVSD, packed, preserve_inputs);
    break;
  case 20:
    dest = fp_tri_op(d, a, b, false, single, packed ? &XEmitter::VSUBPD : &XEmitter::VSUBSD,
                     packed ? &XEmitter::SUBPD : &XEmitter::SUBSD, packed, preserve_inputs);
    break;
  case 21:
    dest = fp_tri_op(d, a, b, true, single, packed ? &XEmitter::VADDPD : &XEmitter::VADDSD,
                     packed ? &XEmitter::ADDPD : &XEmitter::ADDSD, packed, preserve_inputs);
    break;
  case 25:
    dest = fp_tri_op(d, a, c, true, single, packed ? &XEmitter::VMULPD : &XEmitter::VMULSD,
                     packed ? &XEmitter::MULPD : &XEmitter::MULSD, packed, preserve_inputs,
                     round_input);
    break;
  default:
    _assert_msg_(DYNA_REC, 0, "fp_arith WTF!!!");
  }
  HandleNaNs(inst, fpr.RX(d), dest);
  if (single)
    ForceSinglePrecision(fpr.RX(d), fpr.R(d), packed, true);
  SetFPRFIfNeeded(fpr.RX(d));
  fpr.UnlockAll();
}

void Jit64::fmaddXX(UGeckoInstruction inst)
{
  INSTRUCTION_START
  JITDISABLE(bJITFloatingPointOff);
  FALLBACK_IF(inst.Rc);

  int a = inst.FA;
  int b = inst.FB;
  int c = inst.FC;
  int d = inst.FD;
  bool single = inst.OPCD == 4 || inst.OPCD == 59;
  bool round_input = single && !jit->js.op->fprIsSingle[c];
  bool packed =
      inst.OPCD == 4 || (!cpu_info.bAtom && single && jit->js.op->fprIsDuplicated[a] &&
                         jit->js.op->fprIsDuplicated[b] && jit->js.op->fprIsDuplicated[c]);

  fpr.Lock(a, b, c, d);

  switch (inst.SUBOP5)
  {
  case 14:
    MOVDDUP(XMM1, fpr.R(c));
    if (round_input)
      Force25BitPrecision(XMM1, R(XMM1), XMM0);
    break;
  case 15:
    avx_op(&XEmitter::VSHUFPD, &XEmitter::SHUFPD, XMM1, fpr.R(c), fpr.R(c), 3);
    if (round_input)
      Force25BitPrecision(XMM1, R(XMM1), XMM0);
    break;
  default:
    bool special = inst.SUBOP5 == 30 && (!cpu_info.bFMA || Core::g_want_determinism);
    X64Reg tmp1 = special ? XMM0 : XMM1;
    X64Reg tmp2 = special ? XMM1 : XMM0;
    if (single && round_input)
      Force25BitPrecision(tmp1, fpr.R(c), tmp2);
    else
      MOVAPD(tmp1, fpr.R(c));
    break;
  }

  // While we don't know if any games are actually affected (replays seem to work with all the usual
  // suspects for desyncing), netplay and other applications need absolute perfect determinism, so
  // be extra careful and don't use FMA, even if in theory it might be okay.
  // Note that FMA isn't necessarily less correct (it may actually be closer to correct) compared
  // to what the Gekko does here; in deterministic mode, the important thing is multiple Dolphin
  // instances on different computers giving identical results.
  if (cpu_info.bFMA && !Core::g_want_determinism)
  {
    // Statistics suggests b is a lot less likely to be unbound in practice, so
    // if we have to pick one of a or b to bind, let's make it b.
    fpr.BindToRegister(b, true, false);
    switch (inst.SUBOP5)
    {
    case 28:  // msub
      if (packed)
        VFMSUB132PD(XMM1, fpr.RX(b), fpr.R(a));
      else
        VFMSUB132SD(XMM1, fpr.RX(b), fpr.R(a));
      break;
    case 14:  // madds0
    case 15:  // madds1
    case 29:  // madd
      if (packed)
        VFMADD132PD(XMM1, fpr.RX(b), fpr.R(a));
      else
        VFMADD132SD(XMM1, fpr.RX(b), fpr.R(a));
      break;
    // PowerPC and x86 define NMADD/NMSUB differently
    // x86: D = -A*C (+/-) B
    // PPC: D = -(A*C (+/-) B)
    // so we have to swap them; the ADD/SUB here isn't a typo.
    case 30:  // nmsub
      if (packed)
        VFNMADD132PD(XMM1, fpr.RX(b), fpr.R(a));
      else
        VFNMADD132SD(XMM1, fpr.RX(b), fpr.R(a));
      break;
    case 31:  // nmadd
      if (packed)
        VFNMSUB132PD(XMM1, fpr.RX(b), fpr.R(a));
      else
        VFNMSUB132SD(XMM1, fpr.RX(b), fpr.R(a));
      break;
    }
  }
  else if (inst.SUBOP5 == 30)  // nmsub
  {
    // We implement nmsub a little differently ((b - a*c) instead of -(a*c - b)), so handle it
    // separately.
    MOVAPD(XMM1, fpr.R(b));
    if (packed)
    {
      MULPD(XMM0, fpr.R(a));
      SUBPD(XMM1, R(XMM0));
    }
    else
    {
      MULSD(XMM0, fpr.R(a));
      SUBSD(XMM1, R(XMM0));
    }
  }
  else
  {
    if (packed)
    {
      MULPD(XMM1, fpr.R(a));
      if (inst.SUBOP5 == 28)  // msub
        SUBPD(XMM1, fpr.R(b));
      else  //(n)madd(s[01])
        ADDPD(XMM1, fpr.R(b));
    }
    else
    {
      MULSD(XMM1, fpr.R(a));
      if (inst.SUBOP5 == 28)
        SUBSD(XMM1, fpr.R(b));
      else
        ADDSD(XMM1, fpr.R(b));
    }
    if (inst.SUBOP5 == 31)  // nmadd
      PXOR(XMM1, M(packed ? psSignBits2 : psSignBits));
  }
  fpr.BindToRegister(d, !single);
  if (single)
  {
    HandleNaNs(inst, fpr.RX(d), XMM1);
    ForceSinglePrecision(fpr.RX(d), fpr.R(d), packed, true);
  }
  else
  {
    HandleNaNs(inst, XMM1, XMM1);
    MOVSD(fpr.RX(d), R(XMM1));
  }
  SetFPRFIfNeeded(fpr.RX(d));
  fpr.UnlockAll();
}

void Jit64::fsign(UGeckoInstruction inst)
{
  INSTRUCTION_START
  JITDISABLE(bJITFloatingPointOff);
  FALLBACK_IF(inst.Rc);

  int d = inst.FD;
  int b = inst.FB;
  bool packed = inst.OPCD == 4;

  fpr.Lock(b, d);
  OpArg src = fpr.R(b);
  fpr.BindToRegister(d, false);

  switch (inst.SUBOP10)
  {
  case 40:  // neg
    avx_op(&XEmitter::VPXOR, &XEmitter::PXOR, fpr.RX(d), src, M(packed ? psSignBits2 : psSignBits),
           packed);
    break;
  case 136:  // nabs
    avx_op(&XEmitter::VPOR, &XEmitter::POR, fpr.RX(d), src, M(packed ? psSignBits2 : psSignBits),
           packed);
    break;
  case 264:  // abs
    avx_op(&XEmitter::VPAND, &XEmitter::PAND, fpr.RX(d), src, M(packed ? psAbsMask2 : psAbsMask),
           packed);
    break;
  default:
    PanicAlert("fsign bleh");
    break;
  }
  fpr.UnlockAll();
}

void Jit64::fselx(UGeckoInstruction inst)
{
  INSTRUCTION_START
  JITDISABLE(bJITFloatingPointOff);
  FALLBACK_IF(inst.Rc);

  int d = inst.FD;
  int a = inst.FA;
  int b = inst.FB;
  int c = inst.FC;

  bool packed = inst.OPCD == 4;  // ps_sel

  fpr.Lock(a, b, c, d);
  PXOR(XMM0, R(XMM0));
  // This condition is very tricky; there's only one right way to handle both the case of
  // negative/positive zero and NaN properly.
  // (a >= -0.0 ? c : b) transforms into (0 > a ? b : c), hence the NLE.
  if (packed)
    CMPPD(XMM0, fpr.R(a), CMP_NLE);
  else
    CMPSD(XMM0, fpr.R(a), CMP_NLE);

  if (cpu_info.bSSE4_1)
  {
    MOVAPD(XMM1, fpr.R(c));
    BLENDVPD(XMM1, fpr.R(b));
  }
  else
  {
    MOVAPD(XMM1, R(XMM0));
    PAND(XMM0, fpr.R(b));
    PANDN(XMM1, fpr.R(c));
    POR(XMM1, R(XMM0));
  }

  fpr.BindToRegister(d, !packed);
  if (packed)
    MOVAPD(fpr.RX(d), R(XMM1));
  else
    MOVSD(fpr.RX(d), R(XMM1));
  fpr.UnlockAll();
}

void Jit64::fmrx(UGeckoInstruction inst)
{
  INSTRUCTION_START
  JITDISABLE(bJITFloatingPointOff);
  FALLBACK_IF(inst.Rc);

  int d = inst.FD;
  int b = inst.FB;

  if (d == b)
    return;

  fpr.Lock(b, d);

  if (fpr.IsBound(d))
  {
    // We don't need to load d, but if it is loaded, we need to mark it as dirty.
    fpr.BindToRegister(d);
    // We have to use MOVLPD if b isn't loaded because "MOVSD reg, mem" sets the upper bits (64+)
    // to zero and we don't want that.
    if (!fpr.R(b).IsSimpleReg())
      MOVLPD(fpr.RX(d), fpr.R(b));
    else
      MOVSD(fpr.R(d), fpr.RX(b));
  }
  else
  {
    fpr.BindToRegister(b, true, false);
    MOVSD(fpr.R(d), fpr.RX(b));
  }

  fpr.UnlockAll();
}

void Jit64::FloatCompare(UGeckoInstruction inst, bool upper)
{
  bool fprf = SConfig::GetInstance().bFPRF && js.op->wantsFPRF;
  // bool ordered = !!(inst.SUBOP10 & 32);
  int a = inst.FA;
  int b = inst.FB;
  int crf = inst.CRFD;
  int output[4] = {CR_SO, CR_EQ, CR_GT, CR_LT};

  // Merge neighboring fcmp and cror (the primary use of cror).
  UGeckoInstruction next = js.op[1].inst;
  if (analyzer.HasOption(PPCAnalyst::PPCAnalyzer::OPTION_CROR_MERGE) &&
      MergeAllowedNextInstructions(1) && next.OPCD == 19 && next.SUBOP10 == 449 &&
      (next.CRBA >> 2) == crf && (next.CRBB >> 2) == crf && (next.CRBD >> 2) == crf)
  {
    js.skipInstructions = 1;
    js.downcountAmount++;
    int dst = 3 - (next.CRBD & 3);
    output[3 - (next.CRBD & 3)] &= ~(1 << dst);
    output[3 - (next.CRBA & 3)] |= 1 << dst;
    output[3 - (next.CRBB & 3)] |= 1 << dst;
  }

  fpr.Lock(a, b);
  fpr.BindToRegister(b, true, false);

  if (fprf)
    AND(32, PPCSTATE(fpscr), Imm32(~FPRF_MASK));

  if (upper)
  {
    fpr.BindToRegister(a, true, false);
    MOVHLPS(XMM0, fpr.RX(a));
    MOVHLPS(XMM1, fpr.RX(b));
    UCOMISD(XMM1, R(XMM0));
  }
  else
  {
    UCOMISD(fpr.RX(b), fpr.R(a));
  }

  FixupBranch pNaN, pLesser, pGreater;
  FixupBranch continue1, continue2, continue3;

  if (a != b)
  {
    // if B > A, goto Lesser's jump target
    pLesser = J_CC(CC_A);
  }

  // if (B != B) or (A != A), goto NaN's jump target
  pNaN = J_CC(CC_P);

  if (a != b)
  {
    // if B < A, goto Greater's jump target
    // JB can't precede the NaN check because it doesn't test ZF
    pGreater = J_CC(CC_B);
  }

  MOV(64, R(RSCRATCH), Imm64(PPCCRToInternal(output[CR_EQ_BIT])));
  if (fprf)
    OR(32, PPCSTATE(fpscr), Imm32(CR_EQ << FPRF_SHIFT));

  continue1 = J();

  SetJumpTarget(pNaN);
  MOV(64, R(RSCRATCH), Imm64(PPCCRToInternal(output[CR_SO_BIT])));
  if (fprf)
    OR(32, PPCSTATE(fpscr), Imm32(CR_SO << FPRF_SHIFT));

  if (a != b)
  {
    continue2 = J();

    SetJumpTarget(pGreater);
    MOV(64, R(RSCRATCH), Imm64(PPCCRToInternal(output[CR_GT_BIT])));
    if (fprf)
      OR(32, PPCSTATE(fpscr), Imm32(CR_GT << FPRF_SHIFT));
    continue3 = J();

    SetJumpTarget(pLesser);
    MOV(64, R(RSCRATCH), Imm64(PPCCRToInternal(output[CR_LT_BIT])));
    if (fprf)
      OR(32, PPCSTATE(fpscr), Imm32(CR_LT << FPRF_SHIFT));
  }

  SetJumpTarget(continue1);
  if (a != b)
  {
    SetJumpTarget(continue2);
    SetJumpTarget(continue3);
  }

  MOV(64, PPCSTATE(cr_val[crf]), R(RSCRATCH));
  fpr.UnlockAll();
}

void Jit64::fcmpX(UGeckoInstruction inst)
{
  INSTRUCTION_START
  JITDISABLE(bJITFloatingPointOff);

  FloatCompare(inst);
}

void Jit64::fctiwx(UGeckoInstruction inst)
{
  INSTRUCTION_START
  JITDISABLE(bJITFloatingPointOff);
  FALLBACK_IF(inst.Rc);

  int d = inst.RD;
  int b = inst.RB;
  fpr.Lock(d, b);
  fpr.BindToRegister(d);

  // Intel uses 0x80000000 as a generic error code while PowerPC uses clamping:
  //
  // input       | output fctiw | output CVTPD2DQ
  // ------------+--------------+----------------
  // > +2^31 - 1 | 0x7fffffff   | 0x80000000
  // < -2^31     | 0x80000000   | 0x80000000
  // any NaN     | 0x80000000   | 0x80000000
  //
  // The upper 32 bits of the result are set to 0xfff80000,
  // except for -0.0 where they are set to 0xfff80001 (TODO).

  MOVAPD(XMM0, M(half_qnan_and_s32_max));
  MINSD(XMM0, fpr.R(b));
  switch (inst.SUBOP10)
  {
  // fctiwx
  case 14:
    CVTPD2DQ(XMM0, R(XMM0));
    break;

  // fctiwzx
  case 15:
    CVTTPD2DQ(XMM0, R(XMM0));
    break;
  }
  // d[64+] must not be modified
  MOVSD(fpr.R(d), XMM0);
  fpr.UnlockAll();
}

void Jit64::frspx(UGeckoInstruction inst)
{
  INSTRUCTION_START
  JITDISABLE(bJITFloatingPointOff);
  FALLBACK_IF(inst.Rc);
  int b = inst.FB;
  int d = inst.FD;
  bool packed = jit->js.op->fprIsDuplicated[b] && !cpu_info.bAtom;

  fpr.Lock(b, d);
  OpArg src = fpr.R(b);
  fpr.BindToRegister(d, false);
  ForceSinglePrecision(fpr.RX(d), src, packed, true);
  SetFPRFIfNeeded(fpr.RX(d));
  fpr.UnlockAll();
}

void Jit64::frsqrtex(UGeckoInstruction inst)
{
  INSTRUCTION_START
  JITDISABLE(bJITFloatingPointOff);
  FALLBACK_IF(inst.Rc);
  int b = inst.FB;
  int d = inst.FD;

  gpr.FlushLockX(RSCRATCH_EXTRA);
  fpr.Lock(b, d);
  fpr.BindToRegister(d);
  MOVAPD(XMM0, fpr.R(b));
  CALL(asm_routines.frsqrte);
  MOVSD(fpr.R(d), XMM0);
  SetFPRFIfNeeded(fpr.RX(d));
  fpr.UnlockAll();
  gpr.UnlockAllX();
}

void Jit64::fresx(UGeckoInstruction inst)
{
  INSTRUCTION_START
  JITDISABLE(bJITFloatingPointOff);
  FALLBACK_IF(inst.Rc);
  int b = inst.FB;
  int d = inst.FD;

  gpr.FlushLockX(RSCRATCH_EXTRA);
  fpr.Lock(b, d);
  MOVAPD(XMM0, fpr.R(b));
  fpr.BindToRegister(d, false);
  CALL(asm_routines.fres);
  MOVDDUP(fpr.RX(d), R(XMM0));
  SetFPRFIfNeeded(fpr.RX(d));
  fpr.UnlockAll();
  gpr.UnlockAllX();
}<|MERGE_RESOLUTION|>--- conflicted
+++ resolved
@@ -18,21 +18,12 @@
 
 using namespace Gen;
 
-<<<<<<< HEAD
 static const u64 GC_ALIGNED16(psSignBits[2])      = {0x8000000000000000ULL, 0x0000000000000000ULL};
 static const u64 GC_ALIGNED16(psSignBits2[2])     = {0x8000000000000000ULL, 0x8000000000000000ULL};
 static const u64 GC_ALIGNED16(psAbsMask[2])       = {0x7FFFFFFFFFFFFFFFULL, 0xFFFFFFFFFFFFFFFFULL};
 static const u64 GC_ALIGNED16(psAbsMask2[2])      = {0x7FFFFFFFFFFFFFFFULL, 0x7FFFFFFFFFFFFFFFULL};
 static const u64 GC_ALIGNED16(psGeneratedQNaN[2]) = {0x7FF8000000000000ULL, 0x7FF8000000000000ULL};
 static const double GC_ALIGNED16(half_qnan_and_s32_max[2]) = {0x7FFFFFFF, -0x80000};
-=======
-alignas(16) static const u64 psSignBits[2] = {0x8000000000000000ULL, 0x0000000000000000ULL};
-alignas(16) static const u64 psSignBits2[2] = {0x8000000000000000ULL, 0x8000000000000000ULL};
-alignas(16) static const u64 psAbsMask[2] = {0x7FFFFFFFFFFFFFFFULL, 0xFFFFFFFFFFFFFFFFULL};
-alignas(16) static const u64 psAbsMask2[2] = {0x7FFFFFFFFFFFFFFFULL, 0x7FFFFFFFFFFFFFFFULL};
-alignas(16) static const u64 psGeneratedQNaN[2] = {0x7FF8000000000000ULL, 0x7FF8000000000000ULL};
-alignas(16) static const double half_qnan_and_s32_max[2] = {0x7FFFFFFF, -0x80000};
->>>>>>> dba9d86b
 
 X64Reg Jit64::fp_tri_op(int d, int a, int b, bool reversible, bool single,
                         void (XEmitter::*avxOp)(X64Reg, X64Reg, const OpArg&),
