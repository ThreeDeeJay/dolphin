// Copyright 2008 Dolphin Emulator Project
// Licensed under GPLv2+
// Refer to the license.txt file included.

// TODO(ector): Tons of pshufb optimization of the loads/stores, for SSSE3+, possibly SSE4, only.
// Should give a very noticable speed boost to paired single heavy code.

#include "Core/PowerPC/Jit64/Jit.h"

#include "Common/Assert.h"
#include "Common/BitSet.h"
#include "Common/CommonTypes.h"
#include "Common/MsgHandler.h"
#include "Common/x64ABI.h"
#include "Common/x64Emitter.h"

#include "Core/ConfigManager.h"
#include "Core/CoreTiming.h"
#include "Core/HW/CPU.h"
#include "Core/HW/Memmap.h"
#include "Core/PowerPC/Jit64/JitRegCache.h"
#include "Core/PowerPC/Jit64Common/Jit64PowerPCState.h"
#include "Core/PowerPC/JitInterface.h"
#include "Core/PowerPC/PowerPC.h"

using namespace Gen;

void Jit64::lXXx(UGeckoInstruction inst)
{
  INSTRUCTION_START
  JITDISABLE(bJITLoadStoreOff);

  int a = inst.RA, b = inst.RB, d = inst.RD;

  // Skip disabled JIT instructions
  FALLBACK_IF(SConfig::GetInstance().bJITLoadStorelbzxOff && (inst.OPCD == 31) &&
              (inst.SUBOP10 == 87));
  FALLBACK_IF(SConfig::GetInstance().bJITLoadStorelXzOff &&
              ((inst.OPCD == 34) || (inst.OPCD == 40) || (inst.OPCD == 32)));
  FALLBACK_IF(SConfig::GetInstance().bJITLoadStorelwzOff && (inst.OPCD == 32));

  // Determine memory access size and sign extend
  int accessSize = 0;
  bool signExtend = false;
  bool byte_reversed = false;
  switch (inst.OPCD)
  {
  case 32:  // lwz
  case 33:  // lwzu
    accessSize = 32;
    signExtend = false;
    break;

  case 34:  // lbz
  case 35:  // lbzu
    accessSize = 8;
    signExtend = false;
    break;

  case 40:  // lhz
  case 41:  // lhzu
    accessSize = 16;
    signExtend = false;
    break;

  case 42:  // lha
  case 43:  // lhau
    accessSize = 16;
    signExtend = true;
    break;

  case 31:
    switch (inst.SUBOP10)
    {
    case 534:  // lwbrx
      byte_reversed = true;
    case 23:  // lwzx
    case 55:  // lwzux
      accessSize = 32;
      signExtend = false;
      break;

    case 87:   // lbzx
    case 119:  // lbzux
      accessSize = 8;
      signExtend = false;
      break;
    case 790:  // lhbrx
      byte_reversed = true;
    case 279:  // lhzx
    case 311:  // lhzux
      accessSize = 16;
      signExtend = false;
      break;

    case 343:  // lhax
    case 375:  // lhaux
      accessSize = 16;
      signExtend = true;
      break;

    default:
      PanicAlert("Invalid instruction");
    }
    break;

  default:
    PanicAlert("Invalid instruction");
  }

  // PowerPC has no 8-bit sign extended load, but x86 does, so merge extsb with the load if we find
  // it.
  if (CanMergeNextInstructions(1) && accessSize == 8 && js.op[1].inst.OPCD == 31 &&
      js.op[1].inst.SUBOP10 == 954 && js.op[1].inst.RS == inst.RD && js.op[1].inst.RA == inst.RD &&
      !js.op[1].inst.Rc)
  {
    js.downcountAmount++;
    js.skipInstructions = 1;
    signExtend = true;
  }

<<<<<<< HEAD
  if (SConfig::GetInstance().bSkipIdle && CPU::GetState() != CPU::CPU_STEPPING && inst.OPCD == 32 &&
    MergeAllowedNextInstructions(2) && (inst.hex & 0xFFFF0000) == 0x800D0000 &&
    (js.op[1].inst.hex == 0x28000000 ||
=======
  if (CPU::GetState() != CPU::CPU_STEPPING && inst.OPCD == 32 && CanMergeNextInstructions(2) &&
      (inst.hex & 0xFFFF0000) == 0x800D0000 &&
      (js.op[1].inst.hex == 0x28000000 ||
>>>>>>> 587ed321
       (SConfig::GetInstance().bWii && js.op[1].inst.hex == 0x2C000000)) &&
      js.op[2].inst.hex == 0x4182fff8)
  {
    s32 offset = (s32)(s16)inst.SIMM_16;
    gpr.BindToRegister(a, true, false);
    gpr.BindToRegister(d, false, true);
    SafeLoadToReg(gpr.RX(d), gpr.R(a), accessSize, offset, CallerSavedRegistersInUse(), signExtend);

    // if it's still 0, we can wait until the next event
    TEST(32, gpr.R(d), gpr.R(d));
    FixupBranch noIdle = J_CC(CC_NZ);

    BitSet32 registersInUse = CallerSavedRegistersInUse();
    ABI_PushRegistersAndAdjustStack(registersInUse, 0);

    ABI_CallFunction(CoreTiming::Idle);

    ABI_PopRegistersAndAdjustStack(registersInUse, 0);

    // ! we must continue executing of the loop after exception handling, maybe there is still 0 in
    // r0
    // MOV(32, PPCSTATE(pc), Imm32(js.compilerPC));
    WriteExceptionExit();

    SetJumpTarget(noIdle);

    // js.compilerPC += 8;
    return;
  }

  // Determine whether this instruction updates inst.RA
  bool update;
  if (inst.OPCD == 31)
    update = ((inst.SUBOP10 & 0x20) != 0) && (!gpr.R(b).IsImm() || gpr.R(b).Imm32() != 0);
  else
    update = ((inst.OPCD & 1) != 0) && inst.SIMM_16 != 0;

  bool storeAddress = false;
  s32 loadOffset = 0;

  // Prepare address operand
  OpArg opAddress;
  if (!update && !a)
  {
    if (inst.OPCD == 31)
    {
      if (!gpr.R(b).IsImm())
        gpr.BindToRegister(b, true, false);
      opAddress = gpr.R(b);
    }
    else
    {
      opAddress = Imm32((u32)(s32)inst.SIMM_16);
    }
  }
  else if (update && ((a == 0) || (d == a)))
  {
    PanicAlert("Invalid instruction");
  }
  else
  {
    if ((inst.OPCD != 31) && gpr.R(a).IsImm() && !jo.memcheck)
    {
      u32 val = gpr.R(a).Imm32() + inst.SIMM_16;
      opAddress = Imm32(val);
      if (update)
        gpr.SetImmediate32(a, val);
    }
    else if ((inst.OPCD == 31) && gpr.R(a).IsImm() && gpr.R(b).IsImm() && !jo.memcheck)
    {
      u32 val = gpr.R(a).Imm32() + gpr.R(b).Imm32();
      opAddress = Imm32(val);
      if (update)
        gpr.SetImmediate32(a, val);
    }
    else
    {
      // If we're using reg+reg mode and b is an immediate, pretend we're using constant offset mode
      bool use_constant_offset = inst.OPCD != 31 || gpr.R(b).IsImm();

      s32 offset;
      if (use_constant_offset)
        offset = inst.OPCD == 31 ? gpr.R(b).SImm32() : (s32)inst.SIMM_16;
      // Depending on whether we have an immediate and/or update, find the optimum way to calculate
      // the load address.
      if ((update || use_constant_offset) && !jo.memcheck)
      {
        gpr.BindToRegister(a, true, update);
        opAddress = gpr.R(a);
        if (!use_constant_offset)
          ADD(32, opAddress, gpr.R(b));
        else if (update)
          ADD(32, opAddress, Imm32((u32)offset));
        else
          loadOffset = offset;
      }
      else
      {
        // In this case we need an extra temporary register.
        opAddress = R(RSCRATCH2);
        storeAddress = true;
        if (use_constant_offset)
          MOV_sum(32, RSCRATCH2, gpr.R(a), Imm32((u32)offset));
        else
          MOV_sum(32, RSCRATCH2, gpr.R(a), gpr.R(b));
      }
    }
  }

  gpr.Lock(a, b, d);

  if (update && storeAddress)
    gpr.BindToRegister(a, true, true);

  // A bit of an evil hack here. We need to retain the original value of this register for the
  // exception path, but we'd rather not needlessly pass it around if we don't have to, since
  // the exception path is very rare. So we store the value in the regcache, let the load path
  // clobber it, then restore the value in the exception path.
  // TODO: no other load has to do this at the moment, since no other loads go directly to the
  // target registers, but if that ever changes, we need to do it there too.
  if (jo.memcheck)
  {
    gpr.StoreFromRegister(d);
    js.revertGprLoad = d;
  }
  gpr.BindToRegister(d, false, true);

  BitSet32 registersInUse = CallerSavedRegistersInUse();
  // We need to save the (usually scratch) address register for the update.
  if (update && storeAddress)
    registersInUse[RSCRATCH2] = true;

  SafeLoadToReg(gpr.RX(d), opAddress, accessSize, loadOffset, registersInUse, signExtend);

  if (update && storeAddress)
    MOV(32, gpr.R(a), opAddress);

  // TODO: support no-swap in SafeLoadToReg instead
  if (byte_reversed)
    BSWAP(accessSize, gpr.RX(d));

  gpr.UnlockAll();
  gpr.UnlockAllX();
}

void Jit64::dcbx(UGeckoInstruction inst)
{
  INSTRUCTION_START
  JITDISABLE(bJITLoadStoreOff);

  X64Reg addr = RSCRATCH;
  X64Reg value = RSCRATCH2;
  X64Reg tmp = gpr.GetFreeXReg();
  gpr.FlushLockX(tmp);

  MOV_sum(32, addr, inst.RA ? gpr.R(inst.RA) : Imm32(0), gpr.R(inst.RB));

  // Check whether a JIT cache line needs to be invalidated.
  LEA(32, value, MScaled(addr, SCALE_8, 0));  // addr << 3 (masks the first 3 bits)
  SHR(32, R(value), Imm8(3 + 5 + 5));         // >> 5 for cache line size, >> 5 for width of bitset
  MOV(64, R(tmp), ImmPtr(GetBlockCache()->GetBlockBitSet()));
  MOV(32, R(value), MComplex(tmp, value, SCALE_4, 0));
  SHR(32, R(addr), Imm8(5));
  BT(32, R(value), R(addr));

  FixupBranch c = J_CC(CC_C, true);
  SwitchToFarCode();
  SetJumpTarget(c);
  BitSet32 registersInUse = CallerSavedRegistersInUse();
  ABI_PushRegistersAndAdjustStack(registersInUse, 0);
  MOV(32, R(ABI_PARAM1), R(addr));
  SHL(32, R(ABI_PARAM1), Imm8(5));
  MOV(32, R(ABI_PARAM2), Imm32(32));
  XOR(32, R(ABI_PARAM3), R(ABI_PARAM3));
  ABI_CallFunction(JitInterface::InvalidateICache);
  ABI_PopRegistersAndAdjustStack(registersInUse, 0);
  asm_routines.ResetStack(*this);
  c = J(true);
  SwitchToNearCode();
  SetJumpTarget(c);

  gpr.UnlockAllX();
}

void Jit64::dcbt(UGeckoInstruction inst)
{
  INSTRUCTION_START
  JITDISABLE(bJITLoadStoreOff);

  // Prefetch. Since we don't emulate the data cache, we don't need to do anything.

  // If a dcbst follows a dcbt, it probably isn't a case of dynamic code
  // modification, so don't bother invalidating the jit block cache.
  // This is important because invalidating the block cache when we don't
  // need to is terrible for performance.
  // (Invalidating the jit block cache on dcbst is a heuristic.)
  if (CanMergeNextInstructions(1) && js.op[1].inst.OPCD == 31 && js.op[1].inst.SUBOP10 == 54 &&
      js.op[1].inst.RA == inst.RA && js.op[1].inst.RB == inst.RB)
  {
    js.skipInstructions = 1;
  }
}

// Zero cache line.
void Jit64::dcbz(UGeckoInstruction inst)
{
  INSTRUCTION_START
  JITDISABLE(bJITLoadStoreOff);
  if (SConfig::GetInstance().bDCBZOFF)
    return;
  FALLBACK_IF(SConfig::GetInstance().bLowDCBZHack);

  int a = inst.RA;
  int b = inst.RB;

  MOV(32, R(RSCRATCH), gpr.R(b));
  if (a)
    ADD(32, R(RSCRATCH), gpr.R(a));
  AND(32, R(RSCRATCH), Imm32(~31));

  if (UReg_MSR(MSR).DR)
  {
    // Perform lookup to see if we can use fast path.
    MOV(32, R(RSCRATCH2), R(RSCRATCH));
    SHR(32, R(RSCRATCH2), Imm8(PowerPC::BAT_INDEX_SHIFT));
    TEST(32, MScaled(RSCRATCH2, SCALE_4, PtrOffset(&PowerPC::dbat_table[0])),
         Imm32(PowerPC::BAT_PHYSICAL_BIT));
    FixupBranch slow = J_CC(CC_Z, true);

    // Fast path: compute full address, then zero out 32 bytes of memory.
    XORPS(XMM0, R(XMM0));
    MOVAPS(MComplex(RMEM, RSCRATCH, SCALE_1, 0), XMM0);
    MOVAPS(MComplex(RMEM, RSCRATCH, SCALE_1, 16), XMM0);

    // Slow path: call the general-case code.
    SwitchToFarCode();
    SetJumpTarget(slow);
  }
  MOV(32, PPCSTATE(pc), Imm32(js.compilerPC));
  BitSet32 registersInUse = CallerSavedRegistersInUse();
  ABI_PushRegistersAndAdjustStack(registersInUse, 0);
  ABI_CallFunctionR(PowerPC::ClearCacheLine, RSCRATCH);
  ABI_PopRegistersAndAdjustStack(registersInUse, 0);

  if (UReg_MSR(MSR).DR)
  {
    FixupBranch end = J(true);
    SwitchToNearCode();
    SetJumpTarget(end);
  }
}

void Jit64::stX(UGeckoInstruction inst)
{
  INSTRUCTION_START
  JITDISABLE(bJITLoadStoreOff);

  int s = inst.RS;
  int a = inst.RA;
  s32 offset = (s32)(s16)inst.SIMM_16;
  bool update = (inst.OPCD & 1) && offset;

  if (!a && update)
    PanicAlert("Invalid stX");

  int accessSize;
  switch (inst.OPCD & ~1)
  {
  case 36:  // stw
    accessSize = 32;
    break;
  case 44:  // sth
    accessSize = 16;
    break;
  case 38:  // stb
    accessSize = 8;
    break;
  default:
    _assert_msg_(DYNA_REC, 0, "stX: Invalid access size.");
    return;
  }

  // If we already know the address of the write
  if (!a || gpr.R(a).IsImm())
  {
    u32 addr = (a ? gpr.R(a).Imm32() : 0) + offset;
    bool exception = WriteToConstAddress(accessSize, gpr.R(s), addr, CallerSavedRegistersInUse());
    if (update)
    {
      if (!jo.memcheck || !exception)
      {
        gpr.SetImmediate32(a, addr);
      }
      else
      {
        gpr.KillImmediate(a, true, true);
        MemoryExceptionCheck();
        ADD(32, gpr.R(a), Imm32((u32)offset));
      }
    }
  }
  else
  {
    gpr.Lock(a, s);
    gpr.BindToRegister(a, true, update);
    if (gpr.R(s).IsImm())
    {
      SafeWriteRegToReg(gpr.R(s), gpr.RX(a), accessSize, offset, CallerSavedRegistersInUse(),
                        SAFE_LOADSTORE_CLOBBER_RSCRATCH_INSTEAD_OF_ADDR);
    }
    else
    {
      X64Reg reg_value;
      if (WriteClobbersRegValue(accessSize, /* swap */ true))
      {
        MOV(32, R(RSCRATCH2), gpr.R(s));
        reg_value = RSCRATCH2;
      }
      else
      {
        gpr.BindToRegister(s, true, false);
        reg_value = gpr.RX(s);
      }
      SafeWriteRegToReg(reg_value, gpr.RX(a), accessSize, offset, CallerSavedRegistersInUse(),
                        SAFE_LOADSTORE_CLOBBER_RSCRATCH_INSTEAD_OF_ADDR);
    }

    if (update)
      ADD(32, gpr.R(a), Imm32((u32)offset));
  }
  gpr.UnlockAll();
}

void Jit64::stXx(UGeckoInstruction inst)
{
  INSTRUCTION_START
  JITDISABLE(bJITLoadStoreOff);

  int a = inst.RA, b = inst.RB, s = inst.RS;
  bool update = !!(inst.SUBOP10 & 32);
  bool byte_reverse = !!(inst.SUBOP10 & 512);
  FALLBACK_IF(!a || (update && a == s) || (update && jo.memcheck && a == b));

  gpr.Lock(a, b, s);

  if (update)
    gpr.BindToRegister(a, true, true);

  MOV_sum(32, RSCRATCH2, gpr.R(a), gpr.R(b));

  int accessSize;
  switch (inst.SUBOP10 & ~32)
  {
  case 151:
  case 662:
    accessSize = 32;
    break;
  case 407:
  case 918:
    accessSize = 16;
    break;
  case 215:
    accessSize = 8;
    break;
  default:
    PanicAlert("stXx: invalid access size");
    accessSize = 0;
    break;
  }

  if (gpr.R(s).IsImm())
  {
    BitSet32 registersInUse = CallerSavedRegistersInUse();
    if (update)
      registersInUse[RSCRATCH2] = true;
    SafeWriteRegToReg(gpr.R(s), RSCRATCH2, accessSize, 0, registersInUse,
                      byte_reverse ? SAFE_LOADSTORE_NO_SWAP : 0);
  }
  else
  {
    X64Reg reg_value;
    if (WriteClobbersRegValue(accessSize, /* swap */ !byte_reverse))
    {
      MOV(32, R(RSCRATCH), gpr.R(s));
      reg_value = RSCRATCH;
    }
    else
    {
      gpr.BindToRegister(s, true, false);
      reg_value = gpr.RX(s);
    }
    BitSet32 registersInUse = CallerSavedRegistersInUse();
    if (update)
      registersInUse[RSCRATCH2] = true;
    SafeWriteRegToReg(reg_value, RSCRATCH2, accessSize, 0, registersInUse,
                      byte_reverse ? SAFE_LOADSTORE_NO_SWAP : 0);
  }

  if (update)
    MOV(32, gpr.R(a), R(RSCRATCH2));

  gpr.UnlockAll();
  gpr.UnlockAllX();
}

// A few games use these heavily in video codecs.
void Jit64::lmw(UGeckoInstruction inst)
{
  INSTRUCTION_START
  JITDISABLE(bJITLoadStoreOff);

  // TODO: This doesn't handle rollback on DSI correctly
  MOV(32, R(RSCRATCH2), Imm32((u32)(s32)inst.SIMM_16));
  if (inst.RA)
    ADD(32, R(RSCRATCH2), gpr.R(inst.RA));
  for (int i = inst.RD; i < 32; i++)
  {
    SafeLoadToReg(RSCRATCH, R(RSCRATCH2), 32, (i - inst.RD) * 4,
                  CallerSavedRegistersInUse() | BitSet32{RSCRATCH2}, false);
    gpr.BindToRegister(i, false, true);
    MOV(32, gpr.R(i), R(RSCRATCH));
  }
  gpr.UnlockAllX();
}

void Jit64::stmw(UGeckoInstruction inst)
{
  INSTRUCTION_START
  JITDISABLE(bJITLoadStoreOff);

  // TODO: This doesn't handle rollback on DSI correctly
  for (int i = inst.RD; i < 32; i++)
  {
    if (inst.RA)
      MOV(32, R(RSCRATCH), gpr.R(inst.RA));
    else
      XOR(32, R(RSCRATCH), R(RSCRATCH));
    if (gpr.R(i).IsImm())
    {
      SafeWriteRegToReg(gpr.R(i), RSCRATCH, 32, (i - inst.RD) * 4 + (u32)(s32)inst.SIMM_16,
                        CallerSavedRegistersInUse());
    }
    else
    {
      MOV(32, R(RSCRATCH2), gpr.R(i));
      SafeWriteRegToReg(RSCRATCH2, RSCRATCH, 32, (i - inst.RD) * 4 + (u32)(s32)inst.SIMM_16,
                        CallerSavedRegistersInUse());
    }
  }
  gpr.UnlockAllX();
}

void Jit64::eieio(UGeckoInstruction inst)
{
  INSTRUCTION_START
  JITDISABLE(bJITLoadStoreOff);

  // optimizeGatherPipe generally postpones FIFO checks to the end of the JIT block,
  // which is generally safe. However postponing FIFO writes across eieio instructions
  // is incorrect (would crash NBA2K11 strap screen if we improve our FIFO detection).
  if (jo.optimizeGatherPipe && js.fifoBytesSinceCheck > 0)
    js.mustCheckFifo = true;
}<|MERGE_RESOLUTION|>--- conflicted
+++ resolved
@@ -119,15 +119,9 @@
     signExtend = true;
   }
 
-<<<<<<< HEAD
-  if (SConfig::GetInstance().bSkipIdle && CPU::GetState() != CPU::CPU_STEPPING && inst.OPCD == 32 &&
-    MergeAllowedNextInstructions(2) && (inst.hex & 0xFFFF0000) == 0x800D0000 &&
-    (js.op[1].inst.hex == 0x28000000 ||
-=======
-  if (CPU::GetState() != CPU::CPU_STEPPING && inst.OPCD == 32 && CanMergeNextInstructions(2) &&
+  if (SConfig::GetInstance().bSkipIdle && CPU::GetState() != CPU::CPU_STEPPING && inst.OPCD == 32 && CanMergeNextInstructions(2) &&
       (inst.hex & 0xFFFF0000) == 0x800D0000 &&
       (js.op[1].inst.hex == 0x28000000 ||
->>>>>>> 587ed321
        (SConfig::GetInstance().bWii && js.op[1].inst.hex == 0x2C000000)) &&
       js.op[2].inst.hex == 0x4182fff8)
   {
