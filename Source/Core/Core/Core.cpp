--- conflicted
+++ resolved
@@ -1,2295 +1,1281 @@
-<<<<<<< HEAD
-// Copyright 2008 Dolphin Emulator Project
-// Licensed under GPLv2+
-// Refer to the license.txt file included.
-
-#include "Core/Core.h"
-
-#include <atomic>
-#include <cstring>
-#include <locale>
-#include <mutex>
-#include <queue>
-#include <utility>
-#include <variant>
-
-#ifdef _WIN32
-#include <windows.h>
-#endif
-
-#include "AudioCommon/AudioCommon.h"
-
-#include "Common/CPUDetect.h"
-#include "Common/CommonPaths.h"
-#include "Common/CommonTypes.h"
-#include "Common/Event.h"
-#include "Common/Flag.h"
-#include "Common/Logging/LogManager.h"
-#include "Common/MemoryUtil.h"
-#include "Common/MsgHandler.h"
-#include "Common/ScopeGuard.h"
-#include "Common/StringUtil.h"
-#include "Common/Thread.h"
-#include "Common/Timer.h"
-
-#include "Core/ARBruteForcer.h"
-#include "Core/Analytics.h"
-#include "Core/BootManager.h"
-#include "Core/ConfigManager.h"
-#include "Core/CoreTiming.h"
-#include "Core/DSPEmulator.h"
-#include "Core/Host.h"
-#include "Core/MemTools.h"
-#ifdef USE_MEMORYWATCHER
-#include "Core/MemoryWatcher.h"
-#endif
-#include "Core/Boot/Boot.h"
-#include "Core/FifoPlayer/FifoPlayer.h"
-#include "Core/HLE/HLE.h"
-#include "Core/HW/CPU.h"
-#include "Core/HW/DSP.h"
-#include "Core/HW/EXI/EXI.h"
-#include "Core/HW/GCKeyboard.h"
-#include "Core/HW/GCPad.h"
-#include "Core/HW/HW.h"
-#include "Core/HW/SystemTimers.h"
-#include "Core/HW/VideoInterface.h"
-#include "Core/HW/Wiimote.h"
-#include "Core/IOS/IOS.h"
-#include "Core/Movie.h"
-#include "Core/NetPlayClient.h"
-#include "Core/NetPlayProto.h"
-#include "Core/PatchEngine.h"
-#include "Core/PowerPC/JitInterface.h"
-#include "Core/PowerPC/PowerPC.h"
-#include "Core/State.h"
-#include "Core/WiiRoot.h"
-
-#ifdef USE_GDBSTUB
-#include "Core/PowerPC/GDBStub.h"
-#endif
-
-#include "InputCommon/ControllerInterface/ControllerInterface.h"
-#include "InputCommon/GCAdapter.h"
-
-#include "VideoCommon/Fifo.h"
-#include "VideoCommon/OnScreenDisplay.h"
-#include "VideoCommon/RenderBase.h"
-#include "VideoCommon/VR.h"
-#include "VideoCommon/VRTracker.h"
-#include "VideoCommon/VideoBackendBase.h"
-#include "VideoCommon/VideoConfig.h"
-
-// VS2013 doesn't support the thread_local keyword
-#if defined(_MSC_VER) && _MSC_VER <= 1800
-#define ThreadLocalStorage __declspec(thread)
-// Android and OSX haven't implemented the keyword yet.
-#elif defined __ANDROID__ || defined __APPLE__
-#include <pthread.h>
-#else  // Everything besides VS2013, OSX, and Android
-#define ThreadLocalStorage thread_local
-#endif
-
-namespace Core
-{
-static bool s_wants_determinism;
-
-std::atomic<u32> g_drawn_vr = 0;
-
-// Declarations and definitions
-static Common::Timer s_timer;
-static Common::Timer s_vr_timer;
-static std::atomic<u32> s_drawn_frame;
-static std::atomic<u32> s_drawn_video;
-static float s_vr_fps = 0;
-
-static bool s_is_stopping = false;
-static bool s_hardware_initialized = false;
-static bool s_is_started = false;
-static Common::Flag s_is_booting;
-static void* s_window_handle = nullptr;
-static std::string s_state_filename;
-static std::thread s_emu_thread;
-static std::thread s_vr_thread;
-static StoppedCallbackFunc s_on_stopped_callback;
-
-static Common::Event s_vr_thread_ready;
-static Common::Event s_nonvr_thread_ready;
-static bool s_stop_vr_thread = false;
-static bool s_vr_thread_failure = false;
-
-static std::thread s_cpu_thread;
-static bool s_request_refresh_info = false;
-static int s_pause_and_lock_depth = 0;
-static bool s_is_throttler_temp_disabled = false;
-
-struct HostJob
-{
-  std::function<void()> job;
-  bool run_after_stop;
-};
-static std::mutex s_host_jobs_lock;
-static std::queue<HostJob> s_host_jobs_queue;
-
-#ifdef ThreadLocalStorage
-static ThreadLocalStorage bool tls_is_cpu_thread = false;
-#else
-static pthread_key_t s_tls_is_cpu_key;
-static pthread_once_t s_cpu_key_is_init = PTHREAD_ONCE_INIT;
-static void InitIsCPUKey()
-{
-  pthread_key_create(&s_tls_is_cpu_key, nullptr);
-}
-#endif
-
-static void EmuThread(std::unique_ptr<BootParameters> boot);
-
-bool GetIsThrottlerTempDisabled()
-{
-  return s_is_throttler_temp_disabled;
-}
-
-void SetIsThrottlerTempDisabled(bool disable)
-{
-  s_is_throttler_temp_disabled = disable;
-}
-
-std::string GetStateFileName()
-{
-  return s_state_filename;
-}
-void SetStateFileName(const std::string& val)
-{
-  s_state_filename = val;
-}
-
-void FrameUpdateOnCPUThread()
-{
-  if (NetPlay::IsNetPlayRunning())
-    NetPlayClient::SendTimeBase();
-}
-
-// Display messages and return values
-
-// Formatted stop message
-std::string StopMessage(bool main_thread, const std::string& message)
-{
-  return StringFromFormat("Stop [%s %i]\t%s\t%s", main_thread ? "Main Thread" : "Video Thread",
-                          Common::CurrentThreadId(), Common::MemUsage().c_str(), message.c_str());
-}
-
-void DisplayMessage(const std::string& message, int time_in_ms)
-{
-  if (!IsRunning())
-    return;
-
-  // Actually displaying non-ASCII could cause things to go pear-shaped
-  for (const char& c : message)
-  {
-    if (!std::isprint(c, std::locale::classic()))
-      return;
-  }
-
-  OSD::AddMessage(message, time_in_ms);
-  Host_UpdateTitle(message);
-}
-
-bool IsRunning()
-{
-  return (GetState() != State::Uninitialized || s_hardware_initialized) && !s_is_stopping;
-}
-
-bool IsRunningAndStarted()
-{
-  return s_is_started && !s_is_stopping;
-}
-
-bool IsRunningInCurrentThread()
-{
-  return IsRunning() && IsCPUThread();
-}
-
-bool IsCPUThread()
-{
-#ifdef ThreadLocalStorage
-  return tls_is_cpu_thread;
-#else
-  // Use pthread implementation for Android and Mac
-  // Make sure that s_tls_is_cpu_key is initialized
-  pthread_once(&s_cpu_key_is_init, InitIsCPUKey);
-  return pthread_getspecific(s_tls_is_cpu_key);
-#endif
-}
-
-bool IsGPUThread()
-{
-  const SConfig& _CoreParameter = SConfig::GetInstance();
-  if (_CoreParameter.bCPUThread)
-  {
-    return (s_emu_thread.joinable() && (s_emu_thread.get_id() == std::this_thread::get_id()));
-  }
-  else
-  {
-    return IsCPUThread();
-  }
-}
-
-bool WantsDeterminism()
-{
-  return s_wants_determinism;
-}
-
-// This is called from the GUI thread. See the booting call schedule in
-// BootManager.cpp
-bool Init(std::unique_ptr<BootParameters> boot)
-{
-  if (s_emu_thread.joinable())
-  {
-    if (IsRunning())
-    {
-      PanicAlertT("Emu Thread already running");
-      return false;
-    }
-
-    // The Emu Thread was stopped, synchronize with it.
-    s_emu_thread.join();
-  }
-#ifdef OCULUSSDK042
-  if (s_vr_thread.joinable())
-  {
-    if (IsRunning())
-    {
-      PanicAlertT("VR Thread already running");
-      return false;
-    }
-    s_stop_vr_thread = true;
-    s_nonvr_thread_ready.Set();
-
-    // The VR Thread was stopped, synchronize with it.
-    s_vr_thread.join();
-  }
-#endif
-
-  // Drain any left over jobs
-  HostDispatchJobs();
-
-  Core::UpdateWantDeterminism(/*initial*/ true);
-
-  INFO_LOG(OSREPORT, "Starting core = %s mode", SConfig::GetInstance().bWii ? "Wii" : "GameCube");
-  INFO_LOG(OSREPORT, "CPU Thread separate = %s", SConfig::GetInstance().bCPUThread ? "Yes" : "No");
-
-  Host_UpdateMainFrame();  // Disable any menus or buttons at boot
-
-  s_window_handle = Host_GetRenderHandle();
-
-  // Start the emu thread
-  s_emu_thread = std::thread(EmuThread, std::move(boot));
-
-  return true;
-}
-
-// Called from GUI thread
-void Stop()  // - Hammertime!
-{
-  if (GetState() == State::Stopping)
-    return;
-
-  const SConfig& _CoreParameter = SConfig::GetInstance();
-
-  s_is_stopping = true;
-
-  // Dump left over jobs
-  HostDispatchJobs();
-
-  Fifo::EmulatorState(false);
-
-  INFO_LOG(CONSOLE, "Stop [Main Thread]\t\t---- Shutting down ----");
-
-  // Stop the CPU
-  INFO_LOG(CONSOLE, "%s", StopMessage(true, "Stop CPU").c_str());
-  CPU::Stop();
-
-  if (_CoreParameter.bCPUThread)
-  {
-    // Video_EnterLoop() should now exit so that EmuThread()
-    // will continue concurrently with the rest of the commands
-    // in this function. We no longer rely on Postmessage.
-    INFO_LOG(CONSOLE, "%s", StopMessage(true, "Wait for Video Loop to exit ...").c_str());
-
-    g_video_backend->Video_ExitLoop();
-  }
-#if defined(__LIBUSB__)
-  GCAdapter::ResetRumble();
-#endif
-
-#ifdef USE_MEMORYWATCHER
-  MemoryWatcher::Shutdown();
-#endif
-}
-
-void DeclareAsCPUThread()
-{
-#ifdef ThreadLocalStorage
-  tls_is_cpu_thread = true;
-#else
-  // Use pthread implementation for Android and Mac
-  // Make sure that s_tls_is_cpu_key is initialized
-  pthread_once(&s_cpu_key_is_init, InitIsCPUKey);
-  pthread_setspecific(s_tls_is_cpu_key, (void*)true);
-#endif
-}
-
-void UndeclareAsCPUThread()
-{
-#ifdef ThreadLocalStorage
-  tls_is_cpu_thread = false;
-#else
-  // Use pthread implementation for Android and Mac
-  // Make sure that s_tls_is_cpu_key is initialized
-  pthread_once(&s_cpu_key_is_init, InitIsCPUKey);
-  pthread_setspecific(s_tls_is_cpu_key, (void*)false);
-#endif
-}
-
-// For the CPU Thread only.
-static void CPUSetInitialExecutionState()
-{
-  QueueHostJob([] {
-    SetState(SConfig::GetInstance().bBootToPause ? State::Paused : State::Running);
-    Host_UpdateMainFrame();
-  });
-}
-
-// Create the CPU thread, which is a CPU + Video thread in Single Core mode.
-static void CpuThread()
-{
-  DeclareAsCPUThread();
-
-  const SConfig& _CoreParameter = SConfig::GetInstance();
-
-  if (_CoreParameter.bCPUThread)
-  {
-    Common::SetCurrentThreadName("CPU thread");
-  }
-  else
-  {
-    Common::SetCurrentThreadName("CPU-GPU thread");
-    g_video_backend->Video_Prepare();
-  }
-
-  // This needs to be delayed until after the video backend is ready.
-  DolphinAnalytics::Instance()->ReportGameStart();
-
-  if (_CoreParameter.bFastmem)
-    EMM::InstallExceptionHandler();  // Let's run under memory watch
-
-  if (!s_state_filename.empty())
-  {
-    // Needs to PauseAndLock the Core
-    // NOTE: EmuThread should have left us in State::Stepping so nothing will happen
-    //   until after the job is serviced.
-    QueueHostJob([] {
-      // Recheck in case Movie cleared it since.
-      if (!s_state_filename.empty())
-        ::State::LoadAs(s_state_filename);
-    });
-  }
-
-  s_is_started = true;
-  CPUSetInitialExecutionState();
-
-#ifdef USE_GDBSTUB
-#ifndef _WIN32
-  if (!_CoreParameter.gdb_socket.empty())
-  {
-    gdb_init_local(_CoreParameter.gdb_socket.data());
-    gdb_break();
-  }
-  else
-#endif
-      if (_CoreParameter.iGDBPort > 0)
-  {
-    gdb_init(_CoreParameter.iGDBPort);
-    // break at next instruction (the first instruction)
-    gdb_break();
-  }
-#endif
-
-#ifdef USE_MEMORYWATCHER
-  MemoryWatcher::Init();
-#endif
-
-  // VR thread starts main loop in background
-  s_nonvr_thread_ready.Set();
-
-  // Enter CPU run loop. When we leave it - we are done.
-  CPU::Run();
-
-  s_is_started = false;
-
-  if (!_CoreParameter.bCPUThread)
-    g_video_backend->Video_Cleanup();
-
-  if (_CoreParameter.bFastmem)
-    EMM::UninstallExceptionHandler();
-}
-
-static void FifoPlayerThread()
-{
-  DeclareAsCPUThread();
-  const SConfig& _CoreParameter = SConfig::GetInstance();
-
-  if (_CoreParameter.bCPUThread)
-  {
-    Common::SetCurrentThreadName("FIFO player thread");
-  }
-  else
-  {
-    g_video_backend->Video_Prepare();
-    Common::SetCurrentThreadName("FIFO-GPU thread");
-  }
-
-  // Enter CPU run loop. When we leave it - we are done.
-  if (auto cpu_core = FifoPlayer::GetInstance().GetCPUCore())
-  {
-    PowerPC::InjectExternalCPUCore(cpu_core.get());
-    s_is_started = true;
-
-    CPUSetInitialExecutionState();
-    CPU::Run();
-
-    s_is_started = false;
-    PowerPC::InjectExternalCPUCore(nullptr);
-  }
-  FifoPlayer::GetInstance().Close();
-
-  // If we did not enter the CPU Run Loop above then run a fake one instead.
-  // We need to be IsRunningAndStarted() for DolphinWX to stop us.
-  if (CPU::GetState() != CPU::State::PowerDown)
-  {
-    s_is_started = true;
-    Host_Message(WM_USER_STOP);
-    while (CPU::GetState() != CPU::State::PowerDown)
-    {
-      if (!_CoreParameter.bCPUThread)
-        g_video_backend->PeekMessages();
-      std::this_thread::sleep_for(std::chrono::milliseconds(20));
-    }
-    s_is_started = false;
-  }
-
-  if (!_CoreParameter.bCPUThread)
-    g_video_backend->Video_Cleanup();
-}
-
-#ifdef OCULUSSDK042
-// VR Asynchronous Timewarp Thread
-void VRThread()
-{
-  Common::SetCurrentThreadName("VR Thread");
-
-  const SCoreStartupParameter& _CoreParameter = SConfig::GetInstance();
-
-  std::thread* video_thread = &s_emu_thread;
-  if (!_CoreParameter.bCPUThread)
-    video_thread = &s_cpu_thread;
-
-  NOTICE_LOG(VR, "[VR Thread] Starting VR Thread - g_video_backend->Initialize()");
-  if (!g_video_backend->InitializeOtherThread(s_window_handle, video_thread))
-  {
-    s_vr_thread_failure = true;
-    s_vr_thread_ready.Set();
-    return;
-  }
-  s_vr_thread_ready.Set();
-  s_nonvr_thread_ready.Wait();
-
-  NOTICE_LOG(VR, "[VR Thread] g_video_backend->Video_Prepare()");
-  g_video_backend->Video_PrepareOtherThread();
-  s_vr_thread_ready.Set();
-  s_nonvr_thread_ready.Wait();
-
-  NOTICE_LOG(VR, "[VR Thread] Main VR loop");
-  while (!s_stop_vr_thread)
-  {
-    if (g_renderer)
-      g_renderer->AsyncTimewarpDraw();
-  }
-
-  g_video_backend->Video_CleanupOtherThread();
-  s_vr_thread_ready.Set();
-  s_nonvr_thread_ready.Wait();
-
-  NOTICE_LOG(VR, "[VR Thread] g_video_backend->Shutdown()");
-  g_video_backend->ShutdownOtherThread();
-  s_vr_thread_ready.Set();
-
-  NOTICE_LOG(VR, "[VR Thread] Stopping VR Thread");
-}
-#endif
-
-// Initialize and create emulation thread
-// Call browser: Init():s_emu_thread().
-// See the BootManager.cpp file description for a complete call schedule.
-static void EmuThread(std::unique_ptr<BootParameters> boot)
-{
-  const SConfig& core_parameter = SConfig::GetInstance();
-  s_is_booting.Set();
-  Common::ScopeGuard flag_guard{[] {
-    s_is_booting.Clear();
-    s_is_started = false;
-    s_is_stopping = false;
-
-    if (s_on_stopped_callback)
-      s_on_stopped_callback();
-
-    INFO_LOG(CONSOLE, "Stop\t\t---- Shutdown complete ----");
-  }};
-
-  // Prevent the UI from getting stuck whenever an error occurs.
-  Common::ScopeGuard stop_message_guard{[] { Host_Message(WM_USER_STOP); }};
-
-  Common::SetCurrentThreadName("Emuthread - Starting");
-
-  if (SConfig::GetInstance().m_OCEnable)
-    DisplayMessage("WARNING: running at non-native CPU clock! Game may not be stable.", 8000);
-  DisplayMessage(cpu_info.brand_string, 8000);
-  DisplayMessage(cpu_info.Summarize(), 8000);
-
-  // For a time this acts as the CPU thread...
-  DeclareAsCPUThread();
-
-  Movie::Init(*boot);
-  Common::ScopeGuard movie_guard{Movie::Shutdown};
-
-  HW::Init();
-  Common::ScopeGuard hw_guard{[] {
-    // We must set up this flag before executing HW::Shutdown()
-    s_hardware_initialized = false;
-    INFO_LOG(CONSOLE, "%s", StopMessage(false, "Shutting down HW").c_str());
-    HW::Shutdown();
-    INFO_LOG(CONSOLE, "%s", StopMessage(false, "HW shutdown").c_str());
-  }};
-
-// Initialize backend, and optionally VR thread for asynchronous timewarp rendering
-#ifdef OCULUSSDK042
-  if (core_parameter.bAsynchronousTimewarp && g_video_backend->Video_CanDoAsync())
-  {
-    if (!g_video_backend->Initialize(nullptr))
-    {
-      PanicAlert("Failed to initialize video backend!");
-      return;
-    }
-    g_Config.bAsynchronousTimewarp = true;
-    g_ActiveConfig.bAsynchronousTimewarp = g_Config.bAsynchronousTimewarp;
-
-    // Start the VR thread
-    s_stop_vr_thread = false;
-    s_vr_thread_failure = false;
-    s_nonvr_thread_ready.Reset();
-    s_vr_thread_ready.Reset();
-    s_vr_thread = std::thread(VRThread);
-    s_vr_thread_ready.Wait();
-    if (s_vr_thread_failure)
-    {
-      PanicAlert("Failed to initialize video backend in VR Thread!");
-      s_vr_thread.join();
-      return;
-    }
-  }
-  else
-#endif
-  {
-    if (!g_video_backend->Initialize(s_window_handle))
-    {
-      s_is_booting.Clear();
-      PanicAlert("Failed to initialize video backend!");
-      Host_Message(WM_USER_STOP);
-      return;
-    }
-    g_Config.bAsynchronousTimewarp = false;
-    g_ActiveConfig.bAsynchronousTimewarp = g_Config.bAsynchronousTimewarp;
-  }
-  Common::ScopeGuard video_guard{[] {
-// Oculus Rift VR thread
-#ifdef OCULUSSDK042
-  if (g_Config.bAsynchronousTimewarp)
-  {
-    s_stop_vr_thread = true;
-    s_vr_thread.join();
-  }
-#endif
-  g_video_backend->Shutdown();
- }};
-
-  OSD::AddMessage("Dolphin " + g_video_backend->GetName() + " Video Backend.", 5000);
-
-  if (cpu_info.HTT)
-    SConfig::GetInstance().bDSPThread = cpu_info.num_cores > 4;
-  else
-    SConfig::GetInstance().bDSPThread = cpu_info.num_cores > 2;
-
-  if (!DSP::GetDSPEmulator()->Initialize(core_parameter.bWii, core_parameter.bDSPThread))
-  {
-    PanicAlert("Failed to initialize DSP emulation!");
-    return;
-  }
-
-  bool init_controllers = false;
-  if (!g_controller_interface.IsInit())
-  {
-    g_controller_interface.Initialize(s_window_handle);
-    Pad::Initialize();
-    Keyboard::Initialize();
-    VRTracker::Initialize(s_window_handle);
-    init_controllers = true;
-  }
-  else
-  {
-    // Update references in case controllers were refreshed
-    Pad::LoadConfig();
-    Keyboard::LoadConfig();
-  }
-
-  // Load and Init Wiimotes - only if we are booting in Wii mode
-  if (core_parameter.bWii && !SConfig::GetInstance().m_bt_passthrough_enabled)
-  {
-    if (init_controllers)
-      Wiimote::Initialize(!s_state_filename.empty() ?
-                              Wiimote::InitializeMode::DO_WAIT_FOR_WIIMOTES :
-                              Wiimote::InitializeMode::DO_NOT_WAIT_FOR_WIIMOTES);
-    else
-      Wiimote::LoadConfig();
-  }
-
-  Common::ScopeGuard controller_guard{[init_controllers] {
-    if (!init_controllers)
-      return;
-
-    Wiimote::Shutdown();
-    Keyboard::Shutdown();
-    Pad::Shutdown();
-    g_controller_interface.Shutdown();
-  }};
-
-  AudioCommon::InitSoundStream();
-  Common::ScopeGuard audio_guard{AudioCommon::ShutdownSoundStream};
-
-  // The hardware is initialized.
-  s_hardware_initialized = true;
-  s_is_booting.Clear();
-
-  // Set execution state to known values (CPU/FIFO/Audio Paused)
-  CPU::Break();
-
-  // Load GCM/DOL/ELF whatever ... we boot with the interpreter core
-  PowerPC::SetMode(PowerPC::CoreMode::Interpreter);
-
-  // Determine the CPU thread function
-  void (*cpuThreadFunc)();
-  if (std::holds_alternative<BootParameters::DFF>(boot->parameters))
-    cpuThreadFunc = FifoPlayerThread;
-  else
-    cpuThreadFunc = CpuThread;
-
-  if (!CBoot::BootUp(std::move(boot)))
-    return;
-
-  // This adds the SyncGPU handler to CoreTiming, so now CoreTiming::Advance might block.
-  Fifo::Prepare();
-
-  // Thread is no longer acting as CPU Thread
-  UndeclareAsCPUThread();
-
-  // Setup our core, but can't use dynarec if we are compare server
-  if (core_parameter.iCPUCore != PowerPC::CORE_INTERPRETER &&
-      (!core_parameter.bRunCompareServer || core_parameter.bRunCompareClient))
-  {
-    PowerPC::SetMode(PowerPC::CoreMode::JIT);
-  }
-  else
-  {
-    PowerPC::SetMode(PowerPC::CoreMode::Interpreter);
-  }
-
-  // Update the window again because all stuff is initialized
-  Host_UpdateDisasmDialog();
-  Host_UpdateMainFrame();
-
-// 	On VR Thread: g_video_backend->Video_PrepareOtherThread();
-#ifdef OCULUSSDK042
-  if (g_Config.bAsynchronousTimewarp)
-  {
-    s_nonvr_thread_ready.Set();
-    s_vr_thread_ready.Wait();
-  }
-#endif
-
-  // ENTER THE VIDEO THREAD LOOP
-  if (core_parameter.bCPUThread)
-  {
-    // This thread, after creating the EmuWindow, spawns a CPU
-    // thread, and then takes over and becomes the video thread
-    Common::SetCurrentThreadName("Video thread");
-
-    g_video_backend->Video_Prepare();
-
-    // Spawn the CPU thread
-    s_cpu_thread = std::thread(cpuThreadFunc);
-
-    // VR thread starts main loop in background
-    s_nonvr_thread_ready.Set();
-
-    // become the GPU thread
-    Fifo::RunGpuLoop();
-
-    // We have now exited the Video Loop
-    INFO_LOG(CONSOLE, "%s", StopMessage(false, "Video Loop Ended").c_str());
-  }
-  else  // SingleCore mode
-  {
-    // The spawned CPU Thread also does the graphics.
-    // The EmuThread is thus an idle thread, which sleeps while
-    // waiting for the program to terminate. Without this extra
-    // thread, the video backend window hangs in single core mode
-    // because no one is pumping messages.
-    Common::SetCurrentThreadName("Emuthread - Idle");
-
-    // Spawn the CPU+GPU thread
-    s_cpu_thread = std::thread(cpuThreadFunc);
-
-    while (CPU::GetState() != CPU::State::PowerDown)
-    {
-      g_video_backend->PeekMessages();
-      Common::SleepCurrentThread(20);
-    }
-  }
-
-  INFO_LOG(CONSOLE, "%s", StopMessage(true, "Stopping Emu thread ...").c_str());
-
-  // Wait for s_cpu_thread to exit
-  INFO_LOG(CONSOLE, "%s", StopMessage(true, "Stopping CPU-GPU thread ...").c_str());
-
-#ifdef USE_GDBSTUB
-  INFO_LOG(CONSOLE, "%s", StopMessage(true, "Stopping GDB ...").c_str());
-  gdb_deinit();
-  INFO_LOG(CONSOLE, "%s", StopMessage(true, "GDB stopped.").c_str());
-#endif
-
-  s_cpu_thread.join();
-
-  INFO_LOG(CONSOLE, "%s", StopMessage(true, "CPU thread stopped.").c_str());
-
-#ifdef OCULUSSDK042
-  if (g_Config.bAsynchronousTimewarp)
-  {
-    // Tell the VR Thread to stop
-    s_nonvr_thread_ready.Set();
-    s_stop_vr_thread = true;
-    s_vr_thread_ready.Wait();
-  }
-#endif
-
-  if (core_parameter.bCPUThread)
-  {
-    g_video_backend->Video_Cleanup();
-  }
-
-
-  AudioCommon::ShutdownSoundStream();
-
-  INFO_LOG(CONSOLE, "%s", StopMessage(true, "Main Emu thread stopped").c_str());
-
-  // Clear on screen messages that haven't expired
-  OSD::ClearMessages();
-
-  BootManager::RestoreConfig();
-
-  PatchEngine::Shutdown();
-  HLE::Clear();
-  // If we shut down normally, the stop message does not need to be triggered.
-  stop_message_guard.Dismiss();
-}
-
-// Set or get the running state
-
-void SetState(State state)
-{
-  // State cannot be controlled until the CPU Thread is operational
-  if (!IsRunningAndStarted())
-    return;
-
-  switch (state)
-  {
-  case State::Paused:
-    // NOTE: GetState() will return State::Paused immediately, even before anything has
-    //   stopped (including the CPU).
-    CPU::EnableStepping(true);  // Break
-    Wiimote::Pause();
-#if defined(__LIBUSB__)
-    GCAdapter::ResetRumble();
-#endif
-    break;
-  case State::Running:
-    CPU::EnableStepping(false);
-    Wiimote::Resume();
-    break;
-  default:
-    PanicAlert("Invalid state");
-    break;
-  }
-}
-
-State GetState()
-{
-  if (s_is_stopping)
-    return State::Stopping;
-
-  if (s_hardware_initialized)
-  {
-    if (CPU::IsStepping())
-      return State::Paused;
-
-    return State::Running;
-  }
-
-  return State::Uninitialized;
-}
-
-static std::string GenerateScreenshotFolderPath()
-{
-  const std::string& gameId = SConfig::GetInstance().GetGameID();
-  std::string path = File::GetUserPath(D_SCREENSHOTS_IDX) + gameId + DIR_SEP_CHR;
-
-  if (!File::CreateFullPath(path))
-  {
-    // fallback to old-style screenshots, without folder.
-    path = File::GetUserPath(D_SCREENSHOTS_IDX);
-  }
-
-  return path;
-}
-
-static std::string GenerateScreenshotName()
-{
-  std::string path = GenerateScreenshotFolderPath();
-
-  // append gameId, path only contains the folder here.
-  path += SConfig::GetInstance().GetGameID();
-
-  std::string name;
-  for (int i = 1; File::Exists(name = StringFromFormat("%s-%d.png", path.c_str(), i)); ++i)
-  {
-    // TODO?
-  }
-
-  return name;
-}
-
-void SaveScreenShot(bool wait_for_completion)
-{
-  const bool bPaused = GetState() == State::Paused;
-
-  SetState(State::Paused);
-
-  g_renderer->SaveScreenshot(GenerateScreenshotName(), wait_for_completion);
-
-  if (!bPaused)
-    SetState(State::Running);
-}
-
-void SaveScreenShot(const std::string& name, bool wait_for_completion)
-{
-  const bool bPaused = GetState() == State::Paused;
-
-  SetState(State::Paused);
-
-  std::string filePath = GenerateScreenshotFolderPath() + name + ".png";
-
-  g_renderer->SaveScreenshot(filePath, wait_for_completion);
-
-  if (!bPaused)
-    SetState(State::Running);
-}
-
-void RequestRefreshInfo()
-{
-  s_request_refresh_info = true;
-}
-
-bool PauseAndLock(bool do_lock, bool unpause_on_unlock)
-{
-  // WARNING: PauseAndLock is not fully threadsafe so is only valid on the Host Thread
-  if (!IsRunning())
-    return true;
-
-  // let's support recursive locking to simplify things on the caller's side,
-  // and let's do it at this outer level in case the individual systems don't support it.
-  if (do_lock ? s_pause_and_lock_depth++ : --s_pause_and_lock_depth)
-    return true;
-
-  bool was_unpaused = true;
-  if (do_lock)
-  {
-    // first pause the CPU
-    // This acquires a wrapper mutex and converts the current thread into
-    // a temporary replacement CPU Thread.
-    was_unpaused = CPU::PauseAndLock(true);
-  }
-
-  ExpansionInterface::PauseAndLock(do_lock, false);
-
-  // audio has to come after CPU, because CPU thread can wait for audio thread (m_throttle).
-  DSP::GetDSPEmulator()->PauseAndLock(do_lock, false);
-
-  // video has to come after CPU, because CPU thread can wait for video thread
-  // (s_efbAccessRequested).
-  Fifo::PauseAndLock(do_lock, false);
-
-#if defined(__LIBUSB__)
-  GCAdapter::ResetRumble();
-#endif
-
-  // CPU is unlocked last because CPU::PauseAndLock contains the synchronization
-  // mechanism that prevents CPU::Break from racing.
-  if (!do_lock)
-  {
-    // The CPU is responsible for managing the Audio and FIFO state so we use its
-    // mechanism to unpause them. If we unpaused the systems above when releasing
-    // the locks then they could call CPU::Break which would require detecting it
-    // and re-pausing with CPU::EnableStepping.
-    was_unpaused = CPU::PauseAndLock(false, unpause_on_unlock, true);
-  }
-
-  return was_unpaused;
-}
-
-// Display FPS info
-// This should only be called from VI
-void VideoThrottle()
-{
-  // Update info per second
-  u32 ElapseTime = (u32)s_timer.GetTimeDifference();
-  if ((ElapseTime >= 1000 && s_drawn_video.load() > 0) || s_request_refresh_info)
-  {
-    UpdateTitle();
-
-    // Reset counter
-    s_timer.Update();
-    s_drawn_frame.store(0);
-    s_drawn_video.store(0);
-    g_drawn_vr.store(0);
-  }
-
-  s_drawn_video++;
-}
-
-// Executed from GPU thread
-// reports if a frame should be skipped or not
-// depending on the emulation speed set
-bool ShouldSkipFrame(int skipped)
-{
-  u32 TargetFPS = VideoInterface::GetTargetRefreshRate();
-  if (SConfig::GetInstance().m_EmulationSpeed > 0.0f)
-    TargetFPS = u32(TargetFPS * SConfig::GetInstance().m_EmulationSpeed);
-  const u32 frames = s_drawn_frame.load();
-  const bool fps_slow = !(s_timer.GetTimeDifference() < (frames + skipped) * 1000 / TargetFPS);
-
-  return fps_slow;
-}
-
-// Executed from GPU thread
-// reports if a frame should be added or not
-// in order to keep up 75 FPS
-bool ShouldAddTimewarpFrame()
-{
-#if 0
-	if (s_is_stopping)
-		return false;
-	static u32 timewarp_count = 0;
-	Common::AtomicIncrement(g_drawn_vr);
-	// Update info per second
-	u32 ElapseTime = (u32)s_vr_timer.GetTimeDifference();
-	bool vr_slow = (timewarp_count < g_ActiveConfig.iMinExtraFrames) || (ElapseTime > (Common::AtomicLoad(g_drawn_vr) + 0.33) * 1000.0 / 75);
-	if (vr_slow)
-	{
-		++timewarp_count;
-		if (timewarp_count > g_ActiveConfig.iMaxExtraFrames)
-		{
-			timewarp_count = 0;
-			vr_slow = false;
-		}
-		else
-		{
-			return true;
-		}
-	}
-	if ((ElapseTime >= 1000 && g_drawn_vr > 0) || s_request_refresh_info)
-	{
-		s_vr_fps = (float)(Common::AtomicLoad(g_drawn_vr) * 1000.0 / ElapseTime);
-		// Reset counter
-		s_vr_timer.Update();
-		Common::AtomicStore(g_drawn_vr, 0);
-	}
-#endif
-  return false;
-}
-
-// --- Callbacks for backends / engine ---
-
-// Should be called from GPU thread when a frame is drawn
-void Callback_VideoCopiedToXFB(bool video_update)
-{
-  if (video_update)
-    s_drawn_frame++;
-
-  Movie::FrameUpdate();
-}
-
-void UpdateTitle()
-{
-  u32 ElapseTime = (u32)s_timer.GetTimeDifference();
-  s_request_refresh_info = false;
-  SConfig& _CoreParameter = SConfig::GetInstance();
-
-  if (ElapseTime == 0)
-    ElapseTime = 1;
-
-  float FPS = (float)(s_drawn_frame.load() * 1000.0 / ElapseTime);
-  float VPS = (float)(s_drawn_video.load() * 1000.0 / ElapseTime);
-  float VRPS = (float)(g_drawn_vr.load() * 1000.0 / ElapseTime);
-  float Speed = (float)(s_drawn_video.load() * (100 * 1000.0) /
-                        (VideoInterface::GetTargetRefreshRate() * ElapseTime));
-
-  g_current_speed = Speed;
-  g_current_fps = FPS * Speed * 0.01f;
-
-  // Settings are shown the same for both extended and summary info
-  std::string SSettings = StringFromFormat(
-      "%s %s | %s | %s", PowerPC::GetCPUName(), _CoreParameter.bCPUThread ? "DC" : "SC",
-      g_video_backend->GetDisplayName().c_str(), _CoreParameter.bDSPHLE ? "HLE" : "LLE");
-
-  std::string SFPS;
-
-  if (ARBruteForcer::ch_bruteforce)
-  {
-    float speed = FPS / 3;
-    int count = (int)ARBruteForcer::ch_map.size();
-    int remaining = (int)((count - ARBruteForcer::ch_current_position) / speed);
-    SFPS = StringFromFormat("%0.0f/s, ETA: %d:%ds, %5.3f%%  %d/%d", speed, remaining / 60, remaining % 60, ARBruteForcer::ch_current_position * 100.0f / count, ARBruteForcer::ch_current_position, count);
-  }
-  else if (Movie::IsPlayingInput())
-    SFPS = StringFromFormat("Input: %u/%u - VI: %u - FPS: %.0f - VPS: %.0f - VR: %.0f - %.0f%%",
-                            (u32)Movie::GetCurrentInputCount(), (u32)Movie::GetTotalInputCount(),
-                            (u32)Movie::GetCurrentFrame(), FPS, VPS, VRPS, Speed);
-  else if (Movie::IsRecordingInput())
-    SFPS = StringFromFormat("Input: %u - VI: %u - FPS: %.0f - VPS: %.0f - VR: %.0f - %.0f%%",
-                            (u32)Movie::GetCurrentInputCount(), (u32)Movie::GetCurrentFrame(), FPS,
-                            VPS, VRPS, Speed);
-  else
-  {
-    SFPS = StringFromFormat("FPS: %.0f - VPS: %.0f - VR: %.0f - %.0f%%", FPS, VPS, VRPS, Speed);
-    if (SConfig::GetInstance().m_InterfaceExtendedFPSInfo)
-    {
-      // Use extended or summary information. The summary information does not print the ticks data,
-      // that's more of a debugging interest, it can always be optional of course if someone is
-      // interested.
-      static u64 ticks = 0;
-      static u64 idleTicks = 0;
-      u64 newTicks = CoreTiming::GetTicks();
-      u64 newIdleTicks = CoreTiming::GetIdleTicks();
-
-      u64 diff = (newTicks - ticks) / 1000000;
-      u64 idleDiff = (newIdleTicks - idleTicks) / 1000000;
-
-      ticks = newTicks;
-      idleTicks = newIdleTicks;
-
-      float TicksPercentage =
-          (float)diff / (float)(SystemTimers::GetTicksPerSecond() / 1000000) * 100;
-
-      SFPS +=
-        StringFromFormat(" | CPU: %s%i MHz [Real: %i + IdleSkip: %i] / %i MHz (%s%3.0f%%)",
-          _CoreParameter.bSkipIdle ? "~" : "", (int)(diff), (int)(diff - idleDiff),
-          (int)(idleDiff), SystemTimers::GetTicksPerSecond() / 1000000,
-          _CoreParameter.bSkipIdle ? "~" : "", TicksPercentage);
-    }
-  }
-
-  std::string message = StringFromFormat("%s | %s", SSettings.c_str(), SFPS.c_str());
-  if (SConfig::GetInstance().m_show_active_title)
-  {
-    const std::string& title = SConfig::GetInstance().GetTitleDescription();
-    if (!title.empty())
-      message += " | " + title;
-  }
-
-  // Update the audio timestretcher with the current speed
-  if (g_sound_stream)
-  {
-    CMixer* pMixer = g_sound_stream->GetMixer();
-    pMixer->UpdateSpeed((float)Speed / (100 * SConfig::GetInstance().m_AudioSlowDown));
-  }
-
-  Host_UpdateTitle(message);
-}
-
-void Shutdown()
-{
-  // During shutdown DXGI expects us to handle some messages on the UI thread.
-  // Therefore we can't immediately block and wait for the emu thread to shut
-  // down, so we join the emu thread as late as possible when the UI has already
-  // shut down.
-  // For more info read "DirectX Graphics Infrastructure (DXGI): Best Practices"
-  // on MSDN.
-  if (s_emu_thread.joinable())
-    s_emu_thread.join();
-
-  // Make sure there's nothing left over in case we're about to exit.
-  HostDispatchJobs();
-}
-
-void KillDolphinAndRestart()
-{
-  // If it's the first time through and it crashes on the first function, we must advance the
-  // position.
-  if (ARBruteForcer::ch_bruteforce &&
-      (ARBruteForcer::ch_begin_search || ARBruteForcer::ch_first_search))
-    ARBruteForcer::IncrementPositionTxt();
-
-#if defined WIN32
-  // Restart Dolphin automatically after fatal crash.
-  PROCESS_INFORMATION ProcessInfo;
-  STARTUPINFO StartupInfo;
-
-  ZeroMemory(&StartupInfo, sizeof(StartupInfo));
-  StartupInfo.cb = sizeof StartupInfo;  // Only compulsory field
-  ZeroMemory(&ProcessInfo, sizeof(ProcessInfo));
-
-  LPTSTR szCmdline;
-
-  // To do: LPTSTR is terrible and it's really hard to convert a string to it.
-  // Figure out a less hacky way to do this...
-  if (ARBruteForcer::ch_bruteforce && ARBruteForcer::ch_code == "0")
-  {
-    szCmdline = _tcsdup(TEXT("Dolphin.exe -bruteforce 0"));
-  }
-  else if (ARBruteForcer::ch_bruteforce && ARBruteForcer::ch_code == "1")
-  {
-    szCmdline = _tcsdup(TEXT("Dolphin.exe -bruteforce 1"));
-  }
-  else if (ARBruteForcer::ch_bruteforce)
-  {
-    PanicAlert("Right now the bruteforcer can only be restarted automatically if -bruteforce 1 or "
-               "0 is used.\nBrute forcing caused a bad instruction.  Restart Dolphin and this "
-               "function will be skipped.");
-    TerminateProcess(GetCurrentProcess(), 0);
-  }
-  else
-  {
-    szCmdline = _tcsdup(TEXT("Dolphin.exe"));
-  }
-
-  if (!CreateProcess(nullptr, szCmdline, nullptr, nullptr, false, NORMAL_PRIORITY_CLASS, nullptr,
-                     nullptr, &StartupInfo, &ProcessInfo))
-  {
-    if (ARBruteForcer::ch_bruteforce)
-      PanicAlert("Failed to restart Dolphin.exe automatically after a bad bruteforcer instruction "
-                 "caused a crash.");
-    else
-      PanicAlert("Failed to automatically restart Dolphin.exe. Program will now be terminated.");
-  }
-
-  TerminateProcess(GetCurrentProcess(), 0);
-#else
-  PanicAlert("Brute forcing caused a bad instruction.  Restart Dolphin and this function will be "
-             "skipped.");
-#endif
-}
-
-void SetOnStoppedCallback(StoppedCallbackFunc callback)
-{
-  s_on_stopped_callback = std::move(callback);
-}
-
-void UpdateWantDeterminism(bool initial)
-{
-  // For now, this value is not itself configurable.  Instead, individual
-  // settings that depend on it, such as GPU determinism mode. should have
-  // override options for testing,
-  bool new_want_determinism = Movie::IsMovieActive() || NetPlay::IsNetPlayRunning();
-  if (new_want_determinism != s_wants_determinism || initial)
-  {
-    NOTICE_LOG(COMMON, "Want determinism <- %s", new_want_determinism ? "true" : "false");
-
-    bool was_unpaused = Core::PauseAndLock(true);
-
-    s_wants_determinism = new_want_determinism;
-    const auto ios = IOS::HLE::GetIOS();
-    if (ios)
-      ios->UpdateWantDeterminism(new_want_determinism);
-    Fifo::UpdateWantDeterminism(new_want_determinism);
-    // We need to clear the cache because some parts of the JIT depend on want_determinism, e.g. use
-    // of FMA.
-    JitInterface::ClearCache();
-    Core::InitializeWiiRoot(s_wants_determinism);
-
-    Core::PauseAndLock(false, was_unpaused);
-  }
-}
-
-void QueueHostJob(std::function<void()> job, bool run_during_stop)
-{
-  if (!job)
-    return;
-
-  bool send_message = false;
-  {
-    std::lock_guard<std::mutex> guard(s_host_jobs_lock);
-    send_message = s_host_jobs_queue.empty();
-    s_host_jobs_queue.emplace(HostJob{std::move(job), run_during_stop});
-  }
-  // If the the queue was empty then kick the Host to come and get this job.
-  if (send_message)
-    Host_Message(WM_USER_JOB_DISPATCH);
-}
-
-void HostDispatchJobs()
-{
-  // WARNING: This should only run on the Host Thread.
-  // NOTE: This function is potentially re-entrant. If a job calls
-  //   Core::Stop for instance then we'll enter this a second time.
-  std::unique_lock<std::mutex> guard(s_host_jobs_lock);
-  while (!s_host_jobs_queue.empty())
-  {
-    HostJob job = std::move(s_host_jobs_queue.front());
-    s_host_jobs_queue.pop();
-
-    // NOTE: Memory ordering is important. The booting flag needs to be
-    //   checked first because the state transition is:
-    //   Core::State::Uninitialized: s_is_booting -> s_hardware_initialized
-    //   We need to check variables in the same order as the state
-    //   transition, otherwise we race and get transient failures.
-    if (!job.run_after_stop && !s_is_booting.IsSet() && !IsRunning())
-      continue;
-
-    guard.unlock();
-    job.job();
-    guard.lock();
-  }
-}
-
-}  // Core
-=======
-// Copyright 2008 Dolphin Emulator Project
-// Licensed under GPLv2+
-// Refer to the license.txt file included.
-
-#include "Core/Core.h"
-
-#include <atomic>
-#include <cstring>
-#include <locale>
-#include <mutex>
-#include <queue>
-#include <utility>
-#include <variant>
-
-#ifdef _WIN32
-#include <windows.h>
-#endif
-
-#include "AudioCommon/AudioCommon.h"
-
-#include "Common/CPUDetect.h"
-#include "Common/CommonPaths.h"
-#include "Common/CommonTypes.h"
-#include "Common/Flag.h"
-#include "Common/Logging/LogManager.h"
-#include "Common/MemoryUtil.h"
-#include "Common/MsgHandler.h"
-#include "Common/ScopeGuard.h"
-#include "Common/StringUtil.h"
-#include "Common/Thread.h"
-#include "Common/Timer.h"
-
-#include "Core/Analytics.h"
-#include "Core/BootManager.h"
-#include "Core/ConfigManager.h"
-#include "Core/CoreTiming.h"
-#include "Core/DSPEmulator.h"
-#include "Core/Host.h"
-#include "Core/MemTools.h"
-#ifdef USE_MEMORYWATCHER
-#include "Core/MemoryWatcher.h"
-#endif
-#include "Core/Boot/Boot.h"
-#include "Core/FifoPlayer/FifoPlayer.h"
-#include "Core/HLE/HLE.h"
-#include "Core/HW/CPU.h"
-#include "Core/HW/DSP.h"
-#include "Core/HW/EXI/EXI.h"
-#include "Core/HW/GCKeyboard.h"
-#include "Core/HW/GCPad.h"
-#include "Core/HW/HW.h"
-#include "Core/HW/SystemTimers.h"
-#include "Core/HW/VideoInterface.h"
-#include "Core/HW/Wiimote.h"
-#include "Core/IOS/IOS.h"
-#include "Core/Movie.h"
-#include "Core/NetPlayClient.h"
-#include "Core/NetPlayProto.h"
-#include "Core/PatchEngine.h"
-#include "Core/PowerPC/JitInterface.h"
-#include "Core/PowerPC/PowerPC.h"
-#include "Core/State.h"
-#include "Core/WiiRoot.h"
-
-#ifdef USE_GDBSTUB
-#include "Core/PowerPC/GDBStub.h"
-#endif
-
-#include "InputCommon/ControllerInterface/ControllerInterface.h"
-#include "InputCommon/GCAdapter.h"
-
-#include "VideoCommon/Fifo.h"
-#include "VideoCommon/OnScreenDisplay.h"
-#include "VideoCommon/RenderBase.h"
-#include "VideoCommon/VideoBackendBase.h"
-
-// Android and OSX haven't implemented the keyword yet.
-#if defined __ANDROID__ || defined __APPLE__
-#include <pthread.h>
-#else  // Everything besides OSX and Android
-#define ThreadLocalStorage thread_local
-#endif
-
-namespace Core
-{
-static bool s_wants_determinism;
-
-// Declarations and definitions
-static Common::Timer s_timer;
-static std::atomic<u32> s_drawn_frame;
-static std::atomic<u32> s_drawn_video;
-
-static bool s_is_stopping = false;
-static bool s_hardware_initialized = false;
-static bool s_is_started = false;
-static Common::Flag s_is_booting;
-static void* s_window_handle = nullptr;
-static std::string s_state_filename;
-static std::thread s_emu_thread;
-static StoppedCallbackFunc s_on_stopped_callback;
-
-static std::thread s_cpu_thread;
-static bool s_request_refresh_info = false;
-static int s_pause_and_lock_depth = 0;
-static bool s_is_throttler_temp_disabled = false;
-
-struct HostJob
-{
-  std::function<void()> job;
-  bool run_after_stop;
-};
-static std::mutex s_host_jobs_lock;
-static std::queue<HostJob> s_host_jobs_queue;
-
-#ifdef ThreadLocalStorage
-static ThreadLocalStorage bool tls_is_cpu_thread = false;
-#else
-static pthread_key_t s_tls_is_cpu_key;
-static pthread_once_t s_cpu_key_is_init = PTHREAD_ONCE_INIT;
-static void InitIsCPUKey()
-{
-  pthread_key_create(&s_tls_is_cpu_key, nullptr);
-}
-#endif
-
-static void EmuThread(std::unique_ptr<BootParameters> boot);
-
-bool GetIsThrottlerTempDisabled()
-{
-  return s_is_throttler_temp_disabled;
-}
-
-void SetIsThrottlerTempDisabled(bool disable)
-{
-  s_is_throttler_temp_disabled = disable;
-}
-
-std::string GetStateFileName()
-{
-  return s_state_filename;
-}
-void SetStateFileName(const std::string& val)
-{
-  s_state_filename = val;
-}
-
-void FrameUpdateOnCPUThread()
-{
-  if (NetPlay::IsNetPlayRunning())
-    NetPlayClient::SendTimeBase();
-}
-
-// Display messages and return values
-
-// Formatted stop message
-std::string StopMessage(bool main_thread, const std::string& message)
-{
-  return StringFromFormat("Stop [%s %i]\t%s\t%s", main_thread ? "Main Thread" : "Video Thread",
-                          Common::CurrentThreadId(), Common::MemUsage().c_str(), message.c_str());
-}
-
-void DisplayMessage(const std::string& message, int time_in_ms)
-{
-  if (!IsRunning())
-    return;
-
-  // Actually displaying non-ASCII could cause things to go pear-shaped
-  for (const char& c : message)
-  {
-    if (!std::isprint(c, std::locale::classic()))
-      return;
-  }
-
-  OSD::AddMessage(message, time_in_ms);
-  Host_UpdateTitle(message);
-}
-
-bool IsRunning()
-{
-  return (GetState() != State::Uninitialized || s_hardware_initialized) && !s_is_stopping;
-}
-
-bool IsRunningAndStarted()
-{
-  return s_is_started && !s_is_stopping;
-}
-
-bool IsRunningInCurrentThread()
-{
-  return IsRunning() && IsCPUThread();
-}
-
-bool IsCPUThread()
-{
-#ifdef ThreadLocalStorage
-  return tls_is_cpu_thread;
-#else
-  // Use pthread implementation for Android and Mac
-  // Make sure that s_tls_is_cpu_key is initialized
-  pthread_once(&s_cpu_key_is_init, InitIsCPUKey);
-  return pthread_getspecific(s_tls_is_cpu_key);
-#endif
-}
-
-bool IsGPUThread()
-{
-  const SConfig& _CoreParameter = SConfig::GetInstance();
-  if (_CoreParameter.bCPUThread)
-  {
-    return (s_emu_thread.joinable() && (s_emu_thread.get_id() == std::this_thread::get_id()));
-  }
-  else
-  {
-    return IsCPUThread();
-  }
-}
-
-bool WantsDeterminism()
-{
-  return s_wants_determinism;
-}
-
-// This is called from the GUI thread. See the booting call schedule in
-// BootManager.cpp
-bool Init(std::unique_ptr<BootParameters> boot)
-{
-  if (s_emu_thread.joinable())
-  {
-    if (IsRunning())
-    {
-      PanicAlertT("Emu Thread already running");
-      return false;
-    }
-
-    // The Emu Thread was stopped, synchronize with it.
-    s_emu_thread.join();
-  }
-
-  // Drain any left over jobs
-  HostDispatchJobs();
-
-  Core::UpdateWantDeterminism(/*initial*/ true);
-
-  INFO_LOG(OSREPORT, "Starting core = %s mode", SConfig::GetInstance().bWii ? "Wii" : "GameCube");
-  INFO_LOG(OSREPORT, "CPU Thread separate = %s", SConfig::GetInstance().bCPUThread ? "Yes" : "No");
-
-  Host_UpdateMainFrame();  // Disable any menus or buttons at boot
-
-  s_window_handle = Host_GetRenderHandle();
-
-  // Start the emu thread
-  s_emu_thread = std::thread(EmuThread, std::move(boot));
-
-  return true;
-}
-
-// Called from GUI thread
-void Stop()  // - Hammertime!
-{
-  if (GetState() == State::Stopping)
-    return;
-
-  const SConfig& _CoreParameter = SConfig::GetInstance();
-
-  s_is_stopping = true;
-
-  // Dump left over jobs
-  HostDispatchJobs();
-
-  Fifo::EmulatorState(false);
-
-  INFO_LOG(CONSOLE, "Stop [Main Thread]\t\t---- Shutting down ----");
-
-  // Stop the CPU
-  INFO_LOG(CONSOLE, "%s", StopMessage(true, "Stop CPU").c_str());
-  CPU::Stop();
-
-  if (_CoreParameter.bCPUThread)
-  {
-    // Video_EnterLoop() should now exit so that EmuThread()
-    // will continue concurrently with the rest of the commands
-    // in this function. We no longer rely on Postmessage.
-    INFO_LOG(CONSOLE, "%s", StopMessage(true, "Wait for Video Loop to exit ...").c_str());
-
-    g_video_backend->Video_ExitLoop();
-  }
-#if defined(__LIBUSB__)
-  GCAdapter::ResetRumble();
-#endif
-
-#ifdef USE_MEMORYWATCHER
-  MemoryWatcher::Shutdown();
-#endif
-}
-
-void DeclareAsCPUThread()
-{
-#ifdef ThreadLocalStorage
-  tls_is_cpu_thread = true;
-#else
-  // Use pthread implementation for Android and Mac
-  // Make sure that s_tls_is_cpu_key is initialized
-  pthread_once(&s_cpu_key_is_init, InitIsCPUKey);
-  pthread_setspecific(s_tls_is_cpu_key, (void*)true);
-#endif
-}
-
-void UndeclareAsCPUThread()
-{
-#ifdef ThreadLocalStorage
-  tls_is_cpu_thread = false;
-#else
-  // Use pthread implementation for Android and Mac
-  // Make sure that s_tls_is_cpu_key is initialized
-  pthread_once(&s_cpu_key_is_init, InitIsCPUKey);
-  pthread_setspecific(s_tls_is_cpu_key, (void*)false);
-#endif
-}
-
-// For the CPU Thread only.
-static void CPUSetInitialExecutionState()
-{
-  QueueHostJob([] {
-    SetState(SConfig::GetInstance().bBootToPause ? State::Paused : State::Running);
-    Host_UpdateMainFrame();
-  });
-}
-
-// Create the CPU thread, which is a CPU + Video thread in Single Core mode.
-static void CpuThread()
-{
-  DeclareAsCPUThread();
-
-  const SConfig& _CoreParameter = SConfig::GetInstance();
-
-  if (_CoreParameter.bCPUThread)
-  {
-    Common::SetCurrentThreadName("CPU thread");
-  }
-  else
-  {
-    Common::SetCurrentThreadName("CPU-GPU thread");
-    g_video_backend->Video_Prepare();
-  }
-
-  // This needs to be delayed until after the video backend is ready.
-  DolphinAnalytics::Instance()->ReportGameStart();
-
-  if (_CoreParameter.bFastmem)
-    EMM::InstallExceptionHandler();  // Let's run under memory watch
-
-  if (!s_state_filename.empty())
-  {
-    // Needs to PauseAndLock the Core
-    // NOTE: EmuThread should have left us in State::Stepping so nothing will happen
-    //   until after the job is serviced.
-    QueueHostJob([] {
-      // Recheck in case Movie cleared it since.
-      if (!s_state_filename.empty())
-        ::State::LoadAs(s_state_filename);
-    });
-  }
-
-  s_is_started = true;
-  CPUSetInitialExecutionState();
-
-#ifdef USE_GDBSTUB
-#ifndef _WIN32
-  if (!_CoreParameter.gdb_socket.empty())
-  {
-    gdb_init_local(_CoreParameter.gdb_socket.data());
-    gdb_break();
-  }
-  else
-#endif
-      if (_CoreParameter.iGDBPort > 0)
-  {
-    gdb_init(_CoreParameter.iGDBPort);
-    // break at next instruction (the first instruction)
-    gdb_break();
-  }
-#endif
-
-#ifdef USE_MEMORYWATCHER
-  MemoryWatcher::Init();
-#endif
-
-  // Enter CPU run loop. When we leave it - we are done.
-  CPU::Run();
-
-  s_is_started = false;
-
-  if (!_CoreParameter.bCPUThread)
-    g_video_backend->Video_Cleanup();
-
-  if (_CoreParameter.bFastmem)
-    EMM::UninstallExceptionHandler();
-}
-
-static void FifoPlayerThread()
-{
-  DeclareAsCPUThread();
-  const SConfig& _CoreParameter = SConfig::GetInstance();
-
-  if (_CoreParameter.bCPUThread)
-  {
-    Common::SetCurrentThreadName("FIFO player thread");
-  }
-  else
-  {
-    g_video_backend->Video_Prepare();
-    Common::SetCurrentThreadName("FIFO-GPU thread");
-  }
-
-  // Enter CPU run loop. When we leave it - we are done.
-  if (auto cpu_core = FifoPlayer::GetInstance().GetCPUCore())
-  {
-    PowerPC::InjectExternalCPUCore(cpu_core.get());
-    s_is_started = true;
-
-    CPUSetInitialExecutionState();
-    CPU::Run();
-
-    s_is_started = false;
-    PowerPC::InjectExternalCPUCore(nullptr);
-  }
-  FifoPlayer::GetInstance().Close();
-
-  // If we did not enter the CPU Run Loop above then run a fake one instead.
-  // We need to be IsRunningAndStarted() for DolphinWX to stop us.
-  if (CPU::GetState() != CPU::State::PowerDown)
-  {
-    s_is_started = true;
-    Host_Message(WM_USER_STOP);
-    while (CPU::GetState() != CPU::State::PowerDown)
-    {
-      if (!_CoreParameter.bCPUThread)
-        g_video_backend->PeekMessages();
-      std::this_thread::sleep_for(std::chrono::milliseconds(20));
-    }
-    s_is_started = false;
-  }
-
-  if (!_CoreParameter.bCPUThread)
-    g_video_backend->Video_Cleanup();
-}
-
-// Initialize and create emulation thread
-// Call browser: Init():s_emu_thread().
-// See the BootManager.cpp file description for a complete call schedule.
-static void EmuThread(std::unique_ptr<BootParameters> boot)
-{
-  const SConfig& core_parameter = SConfig::GetInstance();
-  s_is_booting.Set();
-  Common::ScopeGuard flag_guard{[] {
-    s_is_booting.Clear();
-    s_is_started = false;
-    s_is_stopping = false;
-
-    if (s_on_stopped_callback)
-      s_on_stopped_callback();
-
-    INFO_LOG(CONSOLE, "Stop\t\t---- Shutdown complete ----");
-  }};
-
-  // Prevent the UI from getting stuck whenever an error occurs.
-  Common::ScopeGuard stop_message_guard{[] { Host_Message(WM_USER_STOP); }};
-
-  Common::SetCurrentThreadName("Emuthread - Starting");
-
-  // For a time this acts as the CPU thread...
-  DeclareAsCPUThread();
-
-  Movie::Init(*boot);
-  Common::ScopeGuard movie_guard{Movie::Shutdown};
-
-  HW::Init();
-  Common::ScopeGuard hw_guard{[] {
-    // We must set up this flag before executing HW::Shutdown()
-    s_hardware_initialized = false;
-    INFO_LOG(CONSOLE, "%s", StopMessage(false, "Shutting down HW").c_str());
-    HW::Shutdown();
-    INFO_LOG(CONSOLE, "%s", StopMessage(false, "HW shutdown").c_str());
-  }};
-
-  if (!g_video_backend->Initialize(s_window_handle))
-  {
-    PanicAlert("Failed to initialize video backend!");
-    return;
-  }
-  Common::ScopeGuard video_guard{[] { g_video_backend->Shutdown(); }};
-
-  OSD::AddMessage("Dolphin " + g_video_backend->GetName() + " Video Backend.", 5000);
-
-  if (cpu_info.HTT)
-    SConfig::GetInstance().bDSPThread = cpu_info.num_cores > 4;
-  else
-    SConfig::GetInstance().bDSPThread = cpu_info.num_cores > 2;
-
-  if (!DSP::GetDSPEmulator()->Initialize(core_parameter.bWii, core_parameter.bDSPThread))
-  {
-    PanicAlert("Failed to initialize DSP emulation!");
-    return;
-  }
-
-  bool init_controllers = false;
-  if (!g_controller_interface.IsInit())
-  {
-    g_controller_interface.Initialize(s_window_handle);
-    Pad::Initialize();
-    Keyboard::Initialize();
-    init_controllers = true;
-  }
-  else
-  {
-    // Update references in case controllers were refreshed
-    Pad::LoadConfig();
-    Keyboard::LoadConfig();
-  }
-
-  // Load and Init Wiimotes - only if we are booting in Wii mode
-  if (core_parameter.bWii && !SConfig::GetInstance().m_bt_passthrough_enabled)
-  {
-    if (init_controllers)
-      Wiimote::Initialize(!s_state_filename.empty() ?
-                              Wiimote::InitializeMode::DO_WAIT_FOR_WIIMOTES :
-                              Wiimote::InitializeMode::DO_NOT_WAIT_FOR_WIIMOTES);
-    else
-      Wiimote::LoadConfig();
-  }
-
-  Common::ScopeGuard controller_guard{[init_controllers] {
-    if (!init_controllers)
-      return;
-
-    Wiimote::Shutdown();
-    Keyboard::Shutdown();
-    Pad::Shutdown();
-    g_controller_interface.Shutdown();
-  }};
-
-  AudioCommon::InitSoundStream();
-  Common::ScopeGuard audio_guard{AudioCommon::ShutdownSoundStream};
-
-  // The hardware is initialized.
-  s_hardware_initialized = true;
-  s_is_booting.Clear();
-
-  // Set execution state to known values (CPU/FIFO/Audio Paused)
-  CPU::Break();
-
-  // Load GCM/DOL/ELF whatever ... we boot with the interpreter core
-  PowerPC::SetMode(PowerPC::CoreMode::Interpreter);
-
-  // Determine the CPU thread function
-  void (*cpuThreadFunc)();
-  if (std::holds_alternative<BootParameters::DFF>(boot->parameters))
-    cpuThreadFunc = FifoPlayerThread;
-  else
-    cpuThreadFunc = CpuThread;
-
-  if (!CBoot::BootUp(std::move(boot)))
-    return;
-
-  // This adds the SyncGPU handler to CoreTiming, so now CoreTiming::Advance might block.
-  Fifo::Prepare();
-
-  // Thread is no longer acting as CPU Thread
-  UndeclareAsCPUThread();
-
-  // Setup our core, but can't use dynarec if we are compare server
-  if (core_parameter.iCPUCore != PowerPC::CORE_INTERPRETER &&
-      (!core_parameter.bRunCompareServer || core_parameter.bRunCompareClient))
-  {
-    PowerPC::SetMode(PowerPC::CoreMode::JIT);
-  }
-  else
-  {
-    PowerPC::SetMode(PowerPC::CoreMode::Interpreter);
-  }
-
-  // Update the window again because all stuff is initialized
-  Host_UpdateDisasmDialog();
-  Host_UpdateMainFrame();
-
-  // ENTER THE VIDEO THREAD LOOP
-  if (core_parameter.bCPUThread)
-  {
-    // This thread, after creating the EmuWindow, spawns a CPU
-    // thread, and then takes over and becomes the video thread
-    Common::SetCurrentThreadName("Video thread");
-
-    g_video_backend->Video_Prepare();
-
-    // Spawn the CPU thread
-    s_cpu_thread = std::thread(cpuThreadFunc);
-
-    // become the GPU thread
-    Fifo::RunGpuLoop();
-
-    // We have now exited the Video Loop
-    INFO_LOG(CONSOLE, "%s", StopMessage(false, "Video Loop Ended").c_str());
-  }
-  else  // SingleCore mode
-  {
-    // The spawned CPU Thread also does the graphics.
-    // The EmuThread is thus an idle thread, which sleeps while
-    // waiting for the program to terminate. Without this extra
-    // thread, the video backend window hangs in single core mode
-    // because no one is pumping messages.
-    Common::SetCurrentThreadName("Emuthread - Idle");
-
-    // Spawn the CPU+GPU thread
-    s_cpu_thread = std::thread(cpuThreadFunc);
-
-    while (CPU::GetState() != CPU::State::PowerDown)
-    {
-      g_video_backend->PeekMessages();
-      Common::SleepCurrentThread(20);
-    }
-  }
-
-  INFO_LOG(CONSOLE, "%s", StopMessage(true, "Stopping Emu thread ...").c_str());
-
-  // Wait for s_cpu_thread to exit
-  INFO_LOG(CONSOLE, "%s", StopMessage(true, "Stopping CPU-GPU thread ...").c_str());
-
-#ifdef USE_GDBSTUB
-  INFO_LOG(CONSOLE, "%s", StopMessage(true, "Stopping GDB ...").c_str());
-  gdb_deinit();
-  INFO_LOG(CONSOLE, "%s", StopMessage(true, "GDB stopped.").c_str());
-#endif
-
-  s_cpu_thread.join();
-
-  INFO_LOG(CONSOLE, "%s", StopMessage(true, "CPU thread stopped.").c_str());
-
-  if (core_parameter.bCPUThread)
-    g_video_backend->Video_Cleanup();
-
-  // Clear on screen messages that haven't expired
-  OSD::ClearMessages();
-
-  BootManager::RestoreConfig();
-
-  PatchEngine::Shutdown();
-  HLE::Clear();
-  // If we shut down normally, the stop message does not need to be triggered.
-  stop_message_guard.Dismiss();
-}
-
-// Set or get the running state
-
-void SetState(State state)
-{
-  // State cannot be controlled until the CPU Thread is operational
-  if (!IsRunningAndStarted())
-    return;
-
-  switch (state)
-  {
-  case State::Paused:
-    // NOTE: GetState() will return State::Paused immediately, even before anything has
-    //   stopped (including the CPU).
-    CPU::EnableStepping(true);  // Break
-    Wiimote::Pause();
-#if defined(__LIBUSB__)
-    GCAdapter::ResetRumble();
-#endif
-    break;
-  case State::Running:
-    CPU::EnableStepping(false);
-    Wiimote::Resume();
-    break;
-  default:
-    PanicAlert("Invalid state");
-    break;
-  }
-}
-
-State GetState()
-{
-  if (s_is_stopping)
-    return State::Stopping;
-
-  if (s_hardware_initialized)
-  {
-    if (CPU::IsStepping())
-      return State::Paused;
-
-    return State::Running;
-  }
-
-  return State::Uninitialized;
-}
-
-static std::string GenerateScreenshotFolderPath()
-{
-  const std::string& gameId = SConfig::GetInstance().GetGameID();
-  std::string path = File::GetUserPath(D_SCREENSHOTS_IDX) + gameId + DIR_SEP_CHR;
-
-  if (!File::CreateFullPath(path))
-  {
-    // fallback to old-style screenshots, without folder.
-    path = File::GetUserPath(D_SCREENSHOTS_IDX);
-  }
-
-  return path;
-}
-
-static std::string GenerateScreenshotName()
-{
-  std::string path = GenerateScreenshotFolderPath();
-
-  // append gameId, path only contains the folder here.
-  path += SConfig::GetInstance().GetGameID();
-
-  std::string name;
-  for (int i = 1; File::Exists(name = StringFromFormat("%s-%d.png", path.c_str(), i)); ++i)
-  {
-    // TODO?
-  }
-
-  return name;
-}
-
-void SaveScreenShot(bool wait_for_completion)
-{
-  const bool bPaused = GetState() == State::Paused;
-
-  SetState(State::Paused);
-
-  g_renderer->SaveScreenshot(GenerateScreenshotName(), wait_for_completion);
-
-  if (!bPaused)
-    SetState(State::Running);
-}
-
-void SaveScreenShot(const std::string& name, bool wait_for_completion)
-{
-  const bool bPaused = GetState() == State::Paused;
-
-  SetState(State::Paused);
-
-  std::string filePath = GenerateScreenshotFolderPath() + name + ".png";
-
-  g_renderer->SaveScreenshot(filePath, wait_for_completion);
-
-  if (!bPaused)
-    SetState(State::Running);
-}
-
-void RequestRefreshInfo()
-{
-  s_request_refresh_info = true;
-}
-
-bool PauseAndLock(bool do_lock, bool unpause_on_unlock)
-{
-  // WARNING: PauseAndLock is not fully threadsafe so is only valid on the Host Thread
-  if (!IsRunning())
-    return true;
-
-  // let's support recursive locking to simplify things on the caller's side,
-  // and let's do it at this outer level in case the individual systems don't support it.
-  if (do_lock ? s_pause_and_lock_depth++ : --s_pause_and_lock_depth)
-    return true;
-
-  bool was_unpaused = true;
-  if (do_lock)
-  {
-    // first pause the CPU
-    // This acquires a wrapper mutex and converts the current thread into
-    // a temporary replacement CPU Thread.
-    was_unpaused = CPU::PauseAndLock(true);
-  }
-
-  ExpansionInterface::PauseAndLock(do_lock, false);
-
-  // audio has to come after CPU, because CPU thread can wait for audio thread (m_throttle).
-  DSP::GetDSPEmulator()->PauseAndLock(do_lock, false);
-
-  // video has to come after CPU, because CPU thread can wait for video thread
-  // (s_efbAccessRequested).
-  Fifo::PauseAndLock(do_lock, false);
-
-#if defined(__LIBUSB__)
-  GCAdapter::ResetRumble();
-#endif
-
-  // CPU is unlocked last because CPU::PauseAndLock contains the synchronization
-  // mechanism that prevents CPU::Break from racing.
-  if (!do_lock)
-  {
-    // The CPU is responsible for managing the Audio and FIFO state so we use its
-    // mechanism to unpause them. If we unpaused the systems above when releasing
-    // the locks then they could call CPU::Break which would require detecting it
-    // and re-pausing with CPU::EnableStepping.
-    was_unpaused = CPU::PauseAndLock(false, unpause_on_unlock, true);
-  }
-
-  return was_unpaused;
-}
-
-// Display FPS info
-// This should only be called from VI
-void VideoThrottle()
-{
-  // Update info per second
-  u32 ElapseTime = (u32)s_timer.GetTimeDifference();
-  if ((ElapseTime >= 1000 && s_drawn_video.load() > 0) || s_request_refresh_info)
-  {
-    UpdateTitle();
-
-    // Reset counter
-    s_timer.Update();
-    s_drawn_frame.store(0);
-    s_drawn_video.store(0);
-  }
-
-  s_drawn_video++;
-}
-
-// Executed from GPU thread
-// reports if a frame should be skipped or not
-// depending on the emulation speed set
-bool ShouldSkipFrame(int skipped)
-{
-  u32 TargetFPS = VideoInterface::GetTargetRefreshRate();
-  if (SConfig::GetInstance().m_EmulationSpeed > 0.0f)
-    TargetFPS = u32(TargetFPS * SConfig::GetInstance().m_EmulationSpeed);
-  const u32 frames = s_drawn_frame.load();
-  const bool fps_slow = !(s_timer.GetTimeDifference() < (frames + skipped) * 1000 / TargetFPS);
-
-  return fps_slow;
-}
-
-// --- Callbacks for backends / engine ---
-
-// Should be called from GPU thread when a frame is drawn
-void Callback_VideoCopiedToXFB(bool video_update)
-{
-  if (video_update)
-    s_drawn_frame++;
-
-  Movie::FrameUpdate();
-}
-
-void UpdateTitle()
-{
-  u32 ElapseTime = (u32)s_timer.GetTimeDifference();
-  s_request_refresh_info = false;
-  SConfig& _CoreParameter = SConfig::GetInstance();
-
-  if (ElapseTime == 0)
-    ElapseTime = 1;
-
-  float FPS = (float)(s_drawn_frame.load() * 1000.0 / ElapseTime);
-  float VPS = (float)(s_drawn_video.load() * 1000.0 / ElapseTime);
-  float Speed = (float)(s_drawn_video.load() * (100 * 1000.0) /
-                        (VideoInterface::GetTargetRefreshRate() * ElapseTime));
-
-  // Settings are shown the same for both extended and summary info
-  std::string SSettings = StringFromFormat(
-      "%s %s | %s | %s", PowerPC::GetCPUName(), _CoreParameter.bCPUThread ? "DC" : "SC",
-      g_video_backend->GetDisplayName().c_str(), _CoreParameter.bDSPHLE ? "HLE" : "LLE");
-
-  std::string SFPS;
-
-  if (Movie::IsPlayingInput())
-    SFPS = StringFromFormat("Input: %u/%u - VI: %u - FPS: %.0f - VPS: %.0f - %.0f%%",
-                            (u32)Movie::GetCurrentInputCount(), (u32)Movie::GetTotalInputCount(),
-                            (u32)Movie::GetCurrentFrame(), FPS, VPS, Speed);
-  else if (Movie::IsRecordingInput())
-    SFPS = StringFromFormat("Input: %u - VI: %u - FPS: %.0f - VPS: %.0f - %.0f%%",
-                            (u32)Movie::GetCurrentInputCount(), (u32)Movie::GetCurrentFrame(), FPS,
-                            VPS, Speed);
-  else
-  {
-    SFPS = StringFromFormat("FPS: %.0f - VPS: %.0f - %.0f%%", FPS, VPS, Speed);
-    if (SConfig::GetInstance().m_InterfaceExtendedFPSInfo)
-    {
-      // Use extended or summary information. The summary information does not print the ticks data,
-      // that's more of a debugging interest, it can always be optional of course if someone is
-      // interested.
-      static u64 ticks = 0;
-      static u64 idleTicks = 0;
-      u64 newTicks = CoreTiming::GetTicks();
-      u64 newIdleTicks = CoreTiming::GetIdleTicks();
-
-      u64 diff = (newTicks - ticks) / 1000000;
-      u64 idleDiff = (newIdleTicks - idleTicks) / 1000000;
-
-      ticks = newTicks;
-      idleTicks = newIdleTicks;
-
-      float TicksPercentage =
-          (float)diff / (float)(SystemTimers::GetTicksPerSecond() / 1000000) * 100;
-
-      SFPS += StringFromFormat(" | CPU: ~%i MHz [Real: %i + IdleSkip: %i] / %i MHz (~%3.0f%%)",
-                               (int)(diff), (int)(diff - idleDiff), (int)(idleDiff),
-                               SystemTimers::GetTicksPerSecond() / 1000000, TicksPercentage);
-    }
-  }
-
-  std::string message = StringFromFormat("%s | %s", SSettings.c_str(), SFPS.c_str());
-  if (SConfig::GetInstance().m_show_active_title)
-  {
-    const std::string& title = SConfig::GetInstance().GetTitleDescription();
-    if (!title.empty())
-      message += " | " + title;
-  }
-
-  // Update the audio timestretcher with the current speed
-  if (g_sound_stream)
-  {
-    CMixer* pMixer = g_sound_stream->GetMixer();
-    pMixer->UpdateSpeed((float)Speed / 100);
-  }
-
-  Host_UpdateTitle(message);
-}
-
-void Shutdown()
-{
-  // During shutdown DXGI expects us to handle some messages on the UI thread.
-  // Therefore we can't immediately block and wait for the emu thread to shut
-  // down, so we join the emu thread as late as possible when the UI has already
-  // shut down.
-  // For more info read "DirectX Graphics Infrastructure (DXGI): Best Practices"
-  // on MSDN.
-  if (s_emu_thread.joinable())
-    s_emu_thread.join();
-
-  // Make sure there's nothing left over in case we're about to exit.
-  HostDispatchJobs();
-}
-
-void SetOnStoppedCallback(StoppedCallbackFunc callback)
-{
-  s_on_stopped_callback = std::move(callback);
-}
-
-void UpdateWantDeterminism(bool initial)
-{
-  // For now, this value is not itself configurable.  Instead, individual
-  // settings that depend on it, such as GPU determinism mode. should have
-  // override options for testing,
-  bool new_want_determinism = Movie::IsMovieActive() || NetPlay::IsNetPlayRunning();
-  if (new_want_determinism != s_wants_determinism || initial)
-  {
-    NOTICE_LOG(COMMON, "Want determinism <- %s", new_want_determinism ? "true" : "false");
-
-    bool was_unpaused = Core::PauseAndLock(true);
-
-    s_wants_determinism = new_want_determinism;
-    const auto ios = IOS::HLE::GetIOS();
-    if (ios)
-      ios->UpdateWantDeterminism(new_want_determinism);
-    Fifo::UpdateWantDeterminism(new_want_determinism);
-    // We need to clear the cache because some parts of the JIT depend on want_determinism, e.g. use
-    // of FMA.
-    JitInterface::ClearCache();
-    Core::InitializeWiiRoot(s_wants_determinism);
-
-    Core::PauseAndLock(false, was_unpaused);
-  }
-}
-
-void QueueHostJob(std::function<void()> job, bool run_during_stop)
-{
-  if (!job)
-    return;
-
-  bool send_message = false;
-  {
-    std::lock_guard<std::mutex> guard(s_host_jobs_lock);
-    send_message = s_host_jobs_queue.empty();
-    s_host_jobs_queue.emplace(HostJob{std::move(job), run_during_stop});
-  }
-  // If the the queue was empty then kick the Host to come and get this job.
-  if (send_message)
-    Host_Message(WM_USER_JOB_DISPATCH);
-}
-
-void HostDispatchJobs()
-{
-  // WARNING: This should only run on the Host Thread.
-  // NOTE: This function is potentially re-entrant. If a job calls
-  //   Core::Stop for instance then we'll enter this a second time.
-  std::unique_lock<std::mutex> guard(s_host_jobs_lock);
-  while (!s_host_jobs_queue.empty())
-  {
-    HostJob job = std::move(s_host_jobs_queue.front());
-    s_host_jobs_queue.pop();
-
-    // NOTE: Memory ordering is important. The booting flag needs to be
-    //   checked first because the state transition is:
-    //   Core::State::Uninitialized: s_is_booting -> s_hardware_initialized
-    //   We need to check variables in the same order as the state
-    //   transition, otherwise we race and get transient failures.
-    if (!job.run_after_stop && !s_is_booting.IsSet() && !IsRunning())
-      continue;
-
-    guard.unlock();
-    job.job();
-    guard.lock();
-  }
-}
-
-}  // Core
->>>>>>> c07058a4
+// Copyright 2008 Dolphin Emulator Project
+// Licensed under GPLv2+
+// Refer to the license.txt file included.
+
+#include "Core/Core.h"
+
+#include <atomic>
+#include <cstring>
+#include <locale>
+#include <mutex>
+#include <queue>
+#include <utility>
+#include <variant>
+
+#ifdef _WIN32
+#include <windows.h>
+#endif
+
+#include "AudioCommon/AudioCommon.h"
+
+#include "Common/CPUDetect.h"
+#include "Common/CommonPaths.h"
+#include "Common/CommonTypes.h"
+#include "Common/Event.h"
+#include "Common/Flag.h"
+#include "Common/Logging/LogManager.h"
+#include "Common/MemoryUtil.h"
+#include "Common/MsgHandler.h"
+#include "Common/ScopeGuard.h"
+#include "Common/StringUtil.h"
+#include "Common/Thread.h"
+#include "Common/Timer.h"
+
+#include "Core/ARBruteForcer.h"
+#include "Core/Analytics.h"
+#include "Core/BootManager.h"
+#include "Core/ConfigManager.h"
+#include "Core/CoreTiming.h"
+#include "Core/DSPEmulator.h"
+#include "Core/Host.h"
+#include "Core/MemTools.h"
+#ifdef USE_MEMORYWATCHER
+#include "Core/MemoryWatcher.h"
+#endif
+#include "Core/Boot/Boot.h"
+#include "Core/FifoPlayer/FifoPlayer.h"
+#include "Core/HLE/HLE.h"
+#include "Core/HW/CPU.h"
+#include "Core/HW/DSP.h"
+#include "Core/HW/EXI/EXI.h"
+#include "Core/HW/GCKeyboard.h"
+#include "Core/HW/GCPad.h"
+#include "Core/HW/HW.h"
+#include "Core/HW/SystemTimers.h"
+#include "Core/HW/VideoInterface.h"
+#include "Core/HW/Wiimote.h"
+#include "Core/IOS/IOS.h"
+#include "Core/Movie.h"
+#include "Core/NetPlayClient.h"
+#include "Core/NetPlayProto.h"
+#include "Core/PatchEngine.h"
+#include "Core/PowerPC/JitInterface.h"
+#include "Core/PowerPC/PowerPC.h"
+#include "Core/State.h"
+#include "Core/WiiRoot.h"
+
+#ifdef USE_GDBSTUB
+#include "Core/PowerPC/GDBStub.h"
+#endif
+
+#include "InputCommon/ControllerInterface/ControllerInterface.h"
+#include "InputCommon/GCAdapter.h"
+
+#include "VideoCommon/Fifo.h"
+#include "VideoCommon/OnScreenDisplay.h"
+#include "VideoCommon/RenderBase.h"
+#include "VideoCommon/VR.h"
+#include "VideoCommon/VRTracker.h"
+#include "VideoCommon/VideoBackendBase.h"
+#include "VideoCommon/VideoConfig.h"
+
+// VS2013 doesn't support the thread_local keyword
+#if defined(_MSC_VER) && _MSC_VER <= 1800
+#define ThreadLocalStorage __declspec(thread)
+// Android and OSX haven't implemented the keyword yet.
+#elif defined __ANDROID__ || defined __APPLE__
+#include <pthread.h>
+#else  // Everything besides VS2013, OSX, and Android
+#define ThreadLocalStorage thread_local
+#endif
+
+namespace Core
+{
+static bool s_wants_determinism;
+
+std::atomic<u32> g_drawn_vr = 0;
+
+// Declarations and definitions
+static Common::Timer s_timer;
+static Common::Timer s_vr_timer;
+static std::atomic<u32> s_drawn_frame;
+static std::atomic<u32> s_drawn_video;
+static float s_vr_fps = 0;
+
+static bool s_is_stopping = false;
+static bool s_hardware_initialized = false;
+static bool s_is_started = false;
+static Common::Flag s_is_booting;
+static void* s_window_handle = nullptr;
+static std::string s_state_filename;
+static std::thread s_emu_thread;
+static std::thread s_vr_thread;
+static StoppedCallbackFunc s_on_stopped_callback;
+
+static Common::Event s_vr_thread_ready;
+static Common::Event s_nonvr_thread_ready;
+static bool s_stop_vr_thread = false;
+static bool s_vr_thread_failure = false;
+
+static std::thread s_cpu_thread;
+static bool s_request_refresh_info = false;
+static int s_pause_and_lock_depth = 0;
+static bool s_is_throttler_temp_disabled = false;
+
+struct HostJob
+{
+  std::function<void()> job;
+  bool run_after_stop;
+};
+static std::mutex s_host_jobs_lock;
+static std::queue<HostJob> s_host_jobs_queue;
+
+#ifdef ThreadLocalStorage
+static ThreadLocalStorage bool tls_is_cpu_thread = false;
+#else
+static pthread_key_t s_tls_is_cpu_key;
+static pthread_once_t s_cpu_key_is_init = PTHREAD_ONCE_INIT;
+static void InitIsCPUKey()
+{
+  pthread_key_create(&s_tls_is_cpu_key, nullptr);
+}
+#endif
+
+static void EmuThread(std::unique_ptr<BootParameters> boot);
+
+bool GetIsThrottlerTempDisabled()
+{
+  return s_is_throttler_temp_disabled;
+}
+
+void SetIsThrottlerTempDisabled(bool disable)
+{
+  s_is_throttler_temp_disabled = disable;
+}
+
+std::string GetStateFileName()
+{
+  return s_state_filename;
+}
+void SetStateFileName(const std::string& val)
+{
+  s_state_filename = val;
+}
+
+void FrameUpdateOnCPUThread()
+{
+  if (NetPlay::IsNetPlayRunning())
+    NetPlayClient::SendTimeBase();
+}
+
+// Display messages and return values
+
+// Formatted stop message
+std::string StopMessage(bool main_thread, const std::string& message)
+{
+  return StringFromFormat("Stop [%s %i]\t%s\t%s", main_thread ? "Main Thread" : "Video Thread",
+                          Common::CurrentThreadId(), Common::MemUsage().c_str(), message.c_str());
+}
+
+void DisplayMessage(const std::string& message, int time_in_ms)
+{
+  if (!IsRunning())
+    return;
+
+  // Actually displaying non-ASCII could cause things to go pear-shaped
+  for (const char& c : message)
+  {
+    if (!std::isprint(c, std::locale::classic()))
+      return;
+  }
+
+  OSD::AddMessage(message, time_in_ms);
+  Host_UpdateTitle(message);
+}
+
+bool IsRunning()
+{
+  return (GetState() != State::Uninitialized || s_hardware_initialized) && !s_is_stopping;
+}
+
+bool IsRunningAndStarted()
+{
+  return s_is_started && !s_is_stopping;
+}
+
+bool IsRunningInCurrentThread()
+{
+  return IsRunning() && IsCPUThread();
+}
+
+bool IsCPUThread()
+{
+#ifdef ThreadLocalStorage
+  return tls_is_cpu_thread;
+#else
+  // Use pthread implementation for Android and Mac
+  // Make sure that s_tls_is_cpu_key is initialized
+  pthread_once(&s_cpu_key_is_init, InitIsCPUKey);
+  return pthread_getspecific(s_tls_is_cpu_key);
+#endif
+}
+
+bool IsGPUThread()
+{
+  const SConfig& _CoreParameter = SConfig::GetInstance();
+  if (_CoreParameter.bCPUThread)
+  {
+    return (s_emu_thread.joinable() && (s_emu_thread.get_id() == std::this_thread::get_id()));
+  }
+  else
+  {
+    return IsCPUThread();
+  }
+}
+
+bool WantsDeterminism()
+{
+  return s_wants_determinism;
+}
+
+// This is called from the GUI thread. See the booting call schedule in
+// BootManager.cpp
+bool Init(std::unique_ptr<BootParameters> boot)
+{
+  if (s_emu_thread.joinable())
+  {
+    if (IsRunning())
+    {
+      PanicAlertT("Emu Thread already running");
+      return false;
+    }
+
+    // The Emu Thread was stopped, synchronize with it.
+    s_emu_thread.join();
+  }
+#ifdef OCULUSSDK042
+  if (s_vr_thread.joinable())
+  {
+    if (IsRunning())
+    {
+      PanicAlertT("VR Thread already running");
+      return false;
+    }
+    s_stop_vr_thread = true;
+    s_nonvr_thread_ready.Set();
+
+    // The VR Thread was stopped, synchronize with it.
+    s_vr_thread.join();
+  }
+#endif
+
+  // Drain any left over jobs
+  HostDispatchJobs();
+
+  Core::UpdateWantDeterminism(/*initial*/ true);
+
+  INFO_LOG(OSREPORT, "Starting core = %s mode", SConfig::GetInstance().bWii ? "Wii" : "GameCube");
+  INFO_LOG(OSREPORT, "CPU Thread separate = %s", SConfig::GetInstance().bCPUThread ? "Yes" : "No");
+
+  Host_UpdateMainFrame();  // Disable any menus or buttons at boot
+
+  s_window_handle = Host_GetRenderHandle();
+
+  // Start the emu thread
+  s_emu_thread = std::thread(EmuThread, std::move(boot));
+
+  return true;
+}
+
+// Called from GUI thread
+void Stop()  // - Hammertime!
+{
+  if (GetState() == State::Stopping)
+    return;
+
+  const SConfig& _CoreParameter = SConfig::GetInstance();
+
+  s_is_stopping = true;
+
+  // Dump left over jobs
+  HostDispatchJobs();
+
+  Fifo::EmulatorState(false);
+
+  INFO_LOG(CONSOLE, "Stop [Main Thread]\t\t---- Shutting down ----");
+
+  // Stop the CPU
+  INFO_LOG(CONSOLE, "%s", StopMessage(true, "Stop CPU").c_str());
+  CPU::Stop();
+
+  if (_CoreParameter.bCPUThread)
+  {
+    // Video_EnterLoop() should now exit so that EmuThread()
+    // will continue concurrently with the rest of the commands
+    // in this function. We no longer rely on Postmessage.
+    INFO_LOG(CONSOLE, "%s", StopMessage(true, "Wait for Video Loop to exit ...").c_str());
+
+    g_video_backend->Video_ExitLoop();
+  }
+#if defined(__LIBUSB__)
+  GCAdapter::ResetRumble();
+#endif
+
+#ifdef USE_MEMORYWATCHER
+  MemoryWatcher::Shutdown();
+#endif
+}
+
+void DeclareAsCPUThread()
+{
+#ifdef ThreadLocalStorage
+  tls_is_cpu_thread = true;
+#else
+  // Use pthread implementation for Android and Mac
+  // Make sure that s_tls_is_cpu_key is initialized
+  pthread_once(&s_cpu_key_is_init, InitIsCPUKey);
+  pthread_setspecific(s_tls_is_cpu_key, (void*)true);
+#endif
+}
+
+void UndeclareAsCPUThread()
+{
+#ifdef ThreadLocalStorage
+  tls_is_cpu_thread = false;
+#else
+  // Use pthread implementation for Android and Mac
+  // Make sure that s_tls_is_cpu_key is initialized
+  pthread_once(&s_cpu_key_is_init, InitIsCPUKey);
+  pthread_setspecific(s_tls_is_cpu_key, (void*)false);
+#endif
+}
+
+// For the CPU Thread only.
+static void CPUSetInitialExecutionState()
+{
+  QueueHostJob([] {
+    SetState(SConfig::GetInstance().bBootToPause ? State::Paused : State::Running);
+    Host_UpdateMainFrame();
+  });
+}
+
+// Create the CPU thread, which is a CPU + Video thread in Single Core mode.
+static void CpuThread()
+{
+  DeclareAsCPUThread();
+
+  const SConfig& _CoreParameter = SConfig::GetInstance();
+
+  if (_CoreParameter.bCPUThread)
+  {
+    Common::SetCurrentThreadName("CPU thread");
+  }
+  else
+  {
+    Common::SetCurrentThreadName("CPU-GPU thread");
+    g_video_backend->Video_Prepare();
+  }
+
+  // This needs to be delayed until after the video backend is ready.
+  DolphinAnalytics::Instance()->ReportGameStart();
+
+  if (_CoreParameter.bFastmem)
+    EMM::InstallExceptionHandler();  // Let's run under memory watch
+
+  if (!s_state_filename.empty())
+  {
+    // Needs to PauseAndLock the Core
+    // NOTE: EmuThread should have left us in State::Stepping so nothing will happen
+    //   until after the job is serviced.
+    QueueHostJob([] {
+      // Recheck in case Movie cleared it since.
+      if (!s_state_filename.empty())
+        ::State::LoadAs(s_state_filename);
+    });
+  }
+
+  s_is_started = true;
+  CPUSetInitialExecutionState();
+
+#ifdef USE_GDBSTUB
+#ifndef _WIN32
+  if (!_CoreParameter.gdb_socket.empty())
+  {
+    gdb_init_local(_CoreParameter.gdb_socket.data());
+    gdb_break();
+  }
+  else
+#endif
+      if (_CoreParameter.iGDBPort > 0)
+  {
+    gdb_init(_CoreParameter.iGDBPort);
+    // break at next instruction (the first instruction)
+    gdb_break();
+  }
+#endif
+
+#ifdef USE_MEMORYWATCHER
+  MemoryWatcher::Init();
+#endif
+
+  // VR thread starts main loop in background
+  s_nonvr_thread_ready.Set();
+
+  // Enter CPU run loop. When we leave it - we are done.
+  CPU::Run();
+
+  s_is_started = false;
+
+  if (!_CoreParameter.bCPUThread)
+    g_video_backend->Video_Cleanup();
+
+  if (_CoreParameter.bFastmem)
+    EMM::UninstallExceptionHandler();
+}
+
+static void FifoPlayerThread()
+{
+  DeclareAsCPUThread();
+  const SConfig& _CoreParameter = SConfig::GetInstance();
+
+  if (_CoreParameter.bCPUThread)
+  {
+    Common::SetCurrentThreadName("FIFO player thread");
+  }
+  else
+  {
+    g_video_backend->Video_Prepare();
+    Common::SetCurrentThreadName("FIFO-GPU thread");
+  }
+
+  // Enter CPU run loop. When we leave it - we are done.
+  if (auto cpu_core = FifoPlayer::GetInstance().GetCPUCore())
+  {
+    PowerPC::InjectExternalCPUCore(cpu_core.get());
+    s_is_started = true;
+
+    CPUSetInitialExecutionState();
+    CPU::Run();
+
+    s_is_started = false;
+    PowerPC::InjectExternalCPUCore(nullptr);
+  }
+  FifoPlayer::GetInstance().Close();
+
+  // If we did not enter the CPU Run Loop above then run a fake one instead.
+  // We need to be IsRunningAndStarted() for DolphinWX to stop us.
+  if (CPU::GetState() != CPU::State::PowerDown)
+  {
+    s_is_started = true;
+    Host_Message(WM_USER_STOP);
+    while (CPU::GetState() != CPU::State::PowerDown)
+    {
+      if (!_CoreParameter.bCPUThread)
+        g_video_backend->PeekMessages();
+      std::this_thread::sleep_for(std::chrono::milliseconds(20));
+    }
+    s_is_started = false;
+  }
+
+  if (!_CoreParameter.bCPUThread)
+    g_video_backend->Video_Cleanup();
+}
+
+#ifdef OCULUSSDK042
+// VR Asynchronous Timewarp Thread
+void VRThread()
+{
+  Common::SetCurrentThreadName("VR Thread");
+
+  const SCoreStartupParameter& _CoreParameter = SConfig::GetInstance();
+
+  std::thread* video_thread = &s_emu_thread;
+  if (!_CoreParameter.bCPUThread)
+    video_thread = &s_cpu_thread;
+
+  NOTICE_LOG(VR, "[VR Thread] Starting VR Thread - g_video_backend->Initialize()");
+  if (!g_video_backend->InitializeOtherThread(s_window_handle, video_thread))
+  {
+    s_vr_thread_failure = true;
+    s_vr_thread_ready.Set();
+    return;
+  }
+  s_vr_thread_ready.Set();
+  s_nonvr_thread_ready.Wait();
+
+  NOTICE_LOG(VR, "[VR Thread] g_video_backend->Video_Prepare()");
+  g_video_backend->Video_PrepareOtherThread();
+  s_vr_thread_ready.Set();
+  s_nonvr_thread_ready.Wait();
+
+  NOTICE_LOG(VR, "[VR Thread] Main VR loop");
+  while (!s_stop_vr_thread)
+  {
+    if (g_renderer)
+      g_renderer->AsyncTimewarpDraw();
+  }
+
+  g_video_backend->Video_CleanupOtherThread();
+  s_vr_thread_ready.Set();
+  s_nonvr_thread_ready.Wait();
+
+  NOTICE_LOG(VR, "[VR Thread] g_video_backend->Shutdown()");
+  g_video_backend->ShutdownOtherThread();
+  s_vr_thread_ready.Set();
+
+  NOTICE_LOG(VR, "[VR Thread] Stopping VR Thread");
+}
+#endif
+
+// Initialize and create emulation thread
+// Call browser: Init():s_emu_thread().
+// See the BootManager.cpp file description for a complete call schedule.
+static void EmuThread(std::unique_ptr<BootParameters> boot)
+{
+  const SConfig& core_parameter = SConfig::GetInstance();
+  s_is_booting.Set();
+  Common::ScopeGuard flag_guard{[] {
+    s_is_booting.Clear();
+    s_is_started = false;
+    s_is_stopping = false;
+
+    if (s_on_stopped_callback)
+      s_on_stopped_callback();
+
+    INFO_LOG(CONSOLE, "Stop\t\t---- Shutdown complete ----");
+  }};
+
+  // Prevent the UI from getting stuck whenever an error occurs.
+  Common::ScopeGuard stop_message_guard{[] { Host_Message(WM_USER_STOP); }};
+
+  Common::SetCurrentThreadName("Emuthread - Starting");
+
+#if 0
+  if (SConfig::GetInstance().m_OCEnable)
+    DisplayMessage("WARNING: running at non-native CPU clock! Game may not be stable.", 8000);
+#endif
+
+  // For a time this acts as the CPU thread...
+  DeclareAsCPUThread();
+
+  Movie::Init(*boot);
+  Common::ScopeGuard movie_guard{Movie::Shutdown};
+
+  HW::Init();
+  Common::ScopeGuard hw_guard{[] {
+    // We must set up this flag before executing HW::Shutdown()
+    s_hardware_initialized = false;
+    INFO_LOG(CONSOLE, "%s", StopMessage(false, "Shutting down HW").c_str());
+    HW::Shutdown();
+    INFO_LOG(CONSOLE, "%s", StopMessage(false, "HW shutdown").c_str());
+  }};
+
+// Initialize backend, and optionally VR thread for asynchronous timewarp rendering
+#ifdef OCULUSSDK042
+  if (core_parameter.bAsynchronousTimewarp && g_video_backend->Video_CanDoAsync())
+  {
+    if (!g_video_backend->Initialize(nullptr))
+    {
+      PanicAlert("Failed to initialize video backend!");
+      return;
+    }
+    g_Config.bAsynchronousTimewarp = true;
+    g_ActiveConfig.bAsynchronousTimewarp = g_Config.bAsynchronousTimewarp;
+
+    // Start the VR thread
+    s_stop_vr_thread = false;
+    s_vr_thread_failure = false;
+    s_nonvr_thread_ready.Reset();
+    s_vr_thread_ready.Reset();
+    s_vr_thread = std::thread(VRThread);
+    s_vr_thread_ready.Wait();
+    if (s_vr_thread_failure)
+    {
+      PanicAlert("Failed to initialize video backend in VR Thread!");
+      s_vr_thread.join();
+      return;
+    }
+  }
+  else
+#endif
+  {
+    if (!g_video_backend->Initialize(s_window_handle))
+    {
+      s_is_booting.Clear();
+      PanicAlert("Failed to initialize video backend!");
+      Host_Message(WM_USER_STOP);
+      return;
+    }
+    g_Config.bAsynchronousTimewarp = false;
+    g_ActiveConfig.bAsynchronousTimewarp = g_Config.bAsynchronousTimewarp;
+  }
+  Common::ScopeGuard video_guard{[] {
+// Oculus Rift VR thread
+#ifdef OCULUSSDK042
+  if (g_Config.bAsynchronousTimewarp)
+  {
+    s_stop_vr_thread = true;
+    s_vr_thread.join();
+  }
+#endif
+  g_video_backend->Shutdown();
+ }};
+
+  OSD::AddMessage("Dolphin " + g_video_backend->GetName() + " Video Backend.", 5000);
+
+  if (cpu_info.HTT)
+    SConfig::GetInstance().bDSPThread = cpu_info.num_cores > 4;
+  else
+    SConfig::GetInstance().bDSPThread = cpu_info.num_cores > 2;
+
+  if (!DSP::GetDSPEmulator()->Initialize(core_parameter.bWii, core_parameter.bDSPThread))
+  {
+    PanicAlert("Failed to initialize DSP emulation!");
+    return;
+  }
+
+  bool init_controllers = false;
+  if (!g_controller_interface.IsInit())
+  {
+    g_controller_interface.Initialize(s_window_handle);
+    Pad::Initialize();
+    Keyboard::Initialize();
+    VRTracker::Initialize(s_window_handle);
+    init_controllers = true;
+  }
+  else
+  {
+    // Update references in case controllers were refreshed
+    Pad::LoadConfig();
+    Keyboard::LoadConfig();
+  }
+
+  // Load and Init Wiimotes - only if we are booting in Wii mode
+  if (core_parameter.bWii && !SConfig::GetInstance().m_bt_passthrough_enabled)
+  {
+    if (init_controllers)
+      Wiimote::Initialize(!s_state_filename.empty() ?
+                              Wiimote::InitializeMode::DO_WAIT_FOR_WIIMOTES :
+                              Wiimote::InitializeMode::DO_NOT_WAIT_FOR_WIIMOTES);
+    else
+      Wiimote::LoadConfig();
+  }
+
+  Common::ScopeGuard controller_guard{[init_controllers] {
+    if (!init_controllers)
+      return;
+
+    Wiimote::Shutdown();
+    Keyboard::Shutdown();
+    Pad::Shutdown();
+    g_controller_interface.Shutdown();
+  }};
+
+  AudioCommon::InitSoundStream();
+  Common::ScopeGuard audio_guard{AudioCommon::ShutdownSoundStream};
+
+  // The hardware is initialized.
+  s_hardware_initialized = true;
+  s_is_booting.Clear();
+
+  // Set execution state to known values (CPU/FIFO/Audio Paused)
+  CPU::Break();
+
+  // Load GCM/DOL/ELF whatever ... we boot with the interpreter core
+  PowerPC::SetMode(PowerPC::CoreMode::Interpreter);
+
+  // Determine the CPU thread function
+  void (*cpuThreadFunc)();
+  if (std::holds_alternative<BootParameters::DFF>(boot->parameters))
+    cpuThreadFunc = FifoPlayerThread;
+  else
+    cpuThreadFunc = CpuThread;
+
+  if (!CBoot::BootUp(std::move(boot)))
+    return;
+
+  // This adds the SyncGPU handler to CoreTiming, so now CoreTiming::Advance might block.
+  Fifo::Prepare();
+
+  // Thread is no longer acting as CPU Thread
+  UndeclareAsCPUThread();
+
+  // Setup our core, but can't use dynarec if we are compare server
+  if (core_parameter.iCPUCore != PowerPC::CORE_INTERPRETER &&
+      (!core_parameter.bRunCompareServer || core_parameter.bRunCompareClient))
+  {
+    PowerPC::SetMode(PowerPC::CoreMode::JIT);
+  }
+  else
+  {
+    PowerPC::SetMode(PowerPC::CoreMode::Interpreter);
+  }
+
+  // Update the window again because all stuff is initialized
+  Host_UpdateDisasmDialog();
+  Host_UpdateMainFrame();
+
+// 	On VR Thread: g_video_backend->Video_PrepareOtherThread();
+#ifdef OCULUSSDK042
+  if (g_Config.bAsynchronousTimewarp)
+  {
+    s_nonvr_thread_ready.Set();
+    s_vr_thread_ready.Wait();
+  }
+#endif
+
+  // ENTER THE VIDEO THREAD LOOP
+  if (core_parameter.bCPUThread)
+  {
+    // This thread, after creating the EmuWindow, spawns a CPU
+    // thread, and then takes over and becomes the video thread
+    Common::SetCurrentThreadName("Video thread");
+
+    g_video_backend->Video_Prepare();
+
+    // Spawn the CPU thread
+    s_cpu_thread = std::thread(cpuThreadFunc);
+
+    // VR thread starts main loop in background
+    s_nonvr_thread_ready.Set();
+
+    // become the GPU thread
+    Fifo::RunGpuLoop();
+
+    // We have now exited the Video Loop
+    INFO_LOG(CONSOLE, "%s", StopMessage(false, "Video Loop Ended").c_str());
+  }
+  else  // SingleCore mode
+  {
+    // The spawned CPU Thread also does the graphics.
+    // The EmuThread is thus an idle thread, which sleeps while
+    // waiting for the program to terminate. Without this extra
+    // thread, the video backend window hangs in single core mode
+    // because no one is pumping messages.
+    Common::SetCurrentThreadName("Emuthread - Idle");
+
+    // Spawn the CPU+GPU thread
+    s_cpu_thread = std::thread(cpuThreadFunc);
+
+    while (CPU::GetState() != CPU::State::PowerDown)
+    {
+      g_video_backend->PeekMessages();
+      Common::SleepCurrentThread(20);
+    }
+  }
+
+  INFO_LOG(CONSOLE, "%s", StopMessage(true, "Stopping Emu thread ...").c_str());
+
+  // Wait for s_cpu_thread to exit
+  INFO_LOG(CONSOLE, "%s", StopMessage(true, "Stopping CPU-GPU thread ...").c_str());
+
+#ifdef USE_GDBSTUB
+  INFO_LOG(CONSOLE, "%s", StopMessage(true, "Stopping GDB ...").c_str());
+  gdb_deinit();
+  INFO_LOG(CONSOLE, "%s", StopMessage(true, "GDB stopped.").c_str());
+#endif
+
+  s_cpu_thread.join();
+
+  INFO_LOG(CONSOLE, "%s", StopMessage(true, "CPU thread stopped.").c_str());
+
+#ifdef OCULUSSDK042
+  if (g_Config.bAsynchronousTimewarp)
+  {
+    // Tell the VR Thread to stop
+    s_nonvr_thread_ready.Set();
+    s_stop_vr_thread = true;
+    s_vr_thread_ready.Wait();
+  }
+#endif
+
+  if (core_parameter.bCPUThread)
+  {
+    g_video_backend->Video_Cleanup();
+  }
+
+
+  AudioCommon::ShutdownSoundStream();
+
+  INFO_LOG(CONSOLE, "%s", StopMessage(true, "Main Emu thread stopped").c_str());
+
+  // Clear on screen messages that haven't expired
+  OSD::ClearMessages();
+
+  BootManager::RestoreConfig();
+
+  PatchEngine::Shutdown();
+  HLE::Clear();
+  // If we shut down normally, the stop message does not need to be triggered.
+  stop_message_guard.Dismiss();
+}
+
+// Set or get the running state
+
+void SetState(State state)
+{
+  // State cannot be controlled until the CPU Thread is operational
+  if (!IsRunningAndStarted())
+    return;
+
+  switch (state)
+  {
+  case State::Paused:
+    // NOTE: GetState() will return State::Paused immediately, even before anything has
+    //   stopped (including the CPU).
+    CPU::EnableStepping(true);  // Break
+    Wiimote::Pause();
+#if defined(__LIBUSB__)
+    GCAdapter::ResetRumble();
+#endif
+    break;
+  case State::Running:
+    CPU::EnableStepping(false);
+    Wiimote::Resume();
+    break;
+  default:
+    PanicAlert("Invalid state");
+    break;
+  }
+}
+
+State GetState()
+{
+  if (s_is_stopping)
+    return State::Stopping;
+
+  if (s_hardware_initialized)
+  {
+    if (CPU::IsStepping())
+      return State::Paused;
+
+    return State::Running;
+  }
+
+  return State::Uninitialized;
+}
+
+static std::string GenerateScreenshotFolderPath()
+{
+  const std::string& gameId = SConfig::GetInstance().GetGameID();
+  std::string path = File::GetUserPath(D_SCREENSHOTS_IDX) + gameId + DIR_SEP_CHR;
+
+  if (!File::CreateFullPath(path))
+  {
+    // fallback to old-style screenshots, without folder.
+    path = File::GetUserPath(D_SCREENSHOTS_IDX);
+  }
+
+  return path;
+}
+
+static std::string GenerateScreenshotName()
+{
+  std::string path = GenerateScreenshotFolderPath();
+
+  // append gameId, path only contains the folder here.
+  path += SConfig::GetInstance().GetGameID();
+
+  std::string name;
+  for (int i = 1; File::Exists(name = StringFromFormat("%s-%d.png", path.c_str(), i)); ++i)
+  {
+    // TODO?
+  }
+
+  return name;
+}
+
+void SaveScreenShot(bool wait_for_completion)
+{
+  const bool bPaused = GetState() == State::Paused;
+
+  SetState(State::Paused);
+
+  g_renderer->SaveScreenshot(GenerateScreenshotName(), wait_for_completion);
+
+  if (!bPaused)
+    SetState(State::Running);
+}
+
+void SaveScreenShot(const std::string& name, bool wait_for_completion)
+{
+  const bool bPaused = GetState() == State::Paused;
+
+  SetState(State::Paused);
+
+  std::string filePath = GenerateScreenshotFolderPath() + name + ".png";
+
+  g_renderer->SaveScreenshot(filePath, wait_for_completion);
+
+  if (!bPaused)
+    SetState(State::Running);
+}
+
+void RequestRefreshInfo()
+{
+  s_request_refresh_info = true;
+}
+
+bool PauseAndLock(bool do_lock, bool unpause_on_unlock)
+{
+  // WARNING: PauseAndLock is not fully threadsafe so is only valid on the Host Thread
+  if (!IsRunning())
+    return true;
+
+  // let's support recursive locking to simplify things on the caller's side,
+  // and let's do it at this outer level in case the individual systems don't support it.
+  if (do_lock ? s_pause_and_lock_depth++ : --s_pause_and_lock_depth)
+    return true;
+
+  bool was_unpaused = true;
+  if (do_lock)
+  {
+    // first pause the CPU
+    // This acquires a wrapper mutex and converts the current thread into
+    // a temporary replacement CPU Thread.
+    was_unpaused = CPU::PauseAndLock(true);
+  }
+
+  ExpansionInterface::PauseAndLock(do_lock, false);
+
+  // audio has to come after CPU, because CPU thread can wait for audio thread (m_throttle).
+  DSP::GetDSPEmulator()->PauseAndLock(do_lock, false);
+
+  // video has to come after CPU, because CPU thread can wait for video thread
+  // (s_efbAccessRequested).
+  Fifo::PauseAndLock(do_lock, false);
+
+#if defined(__LIBUSB__)
+  GCAdapter::ResetRumble();
+#endif
+
+  // CPU is unlocked last because CPU::PauseAndLock contains the synchronization
+  // mechanism that prevents CPU::Break from racing.
+  if (!do_lock)
+  {
+    // The CPU is responsible for managing the Audio and FIFO state so we use its
+    // mechanism to unpause them. If we unpaused the systems above when releasing
+    // the locks then they could call CPU::Break which would require detecting it
+    // and re-pausing with CPU::EnableStepping.
+    was_unpaused = CPU::PauseAndLock(false, unpause_on_unlock, true);
+  }
+
+  return was_unpaused;
+}
+
+// Display FPS info
+// This should only be called from VI
+void VideoThrottle()
+{
+  // Update info per second
+  u32 ElapseTime = (u32)s_timer.GetTimeDifference();
+  if ((ElapseTime >= 1000 && s_drawn_video.load() > 0) || s_request_refresh_info)
+  {
+    UpdateTitle();
+
+    // Reset counter
+    s_timer.Update();
+    s_drawn_frame.store(0);
+    s_drawn_video.store(0);
+    g_drawn_vr.store(0);
+  }
+
+  s_drawn_video++;
+}
+
+// Executed from GPU thread
+// reports if a frame should be skipped or not
+// depending on the emulation speed set
+bool ShouldSkipFrame(int skipped)
+{
+  u32 TargetFPS = VideoInterface::GetTargetRefreshRate();
+  if (SConfig::GetInstance().m_EmulationSpeed > 0.0f)
+    TargetFPS = u32(TargetFPS * SConfig::GetInstance().m_EmulationSpeed);
+  const u32 frames = s_drawn_frame.load();
+  const bool fps_slow = !(s_timer.GetTimeDifference() < (frames + skipped) * 1000 / TargetFPS);
+
+  return fps_slow;
+}
+
+// Executed from GPU thread
+// reports if a frame should be added or not
+// in order to keep up 75 FPS
+bool ShouldAddTimewarpFrame()
+{
+#if 0
+	if (s_is_stopping)
+		return false;
+	static u32 timewarp_count = 0;
+	Common::AtomicIncrement(g_drawn_vr);
+	// Update info per second
+	u32 ElapseTime = (u32)s_vr_timer.GetTimeDifference();
+	bool vr_slow = (timewarp_count < g_ActiveConfig.iMinExtraFrames) || (ElapseTime > (Common::AtomicLoad(g_drawn_vr) + 0.33) * 1000.0 / 75);
+	if (vr_slow)
+	{
+		++timewarp_count;
+		if (timewarp_count > g_ActiveConfig.iMaxExtraFrames)
+		{
+			timewarp_count = 0;
+			vr_slow = false;
+		}
+		else
+		{
+			return true;
+		}
+	}
+	if ((ElapseTime >= 1000 && g_drawn_vr > 0) || s_request_refresh_info)
+	{
+		s_vr_fps = (float)(Common::AtomicLoad(g_drawn_vr) * 1000.0 / ElapseTime);
+		// Reset counter
+		s_vr_timer.Update();
+		Common::AtomicStore(g_drawn_vr, 0);
+	}
+#endif
+  return false;
+}
+
+// --- Callbacks for backends / engine ---
+
+// Should be called from GPU thread when a frame is drawn
+void Callback_VideoCopiedToXFB(bool video_update)
+{
+  if (video_update)
+    s_drawn_frame++;
+
+  Movie::FrameUpdate();
+}
+
+void UpdateTitle()
+{
+  u32 ElapseTime = (u32)s_timer.GetTimeDifference();
+  s_request_refresh_info = false;
+  SConfig& _CoreParameter = SConfig::GetInstance();
+
+  if (ElapseTime == 0)
+    ElapseTime = 1;
+
+  float FPS = (float)(s_drawn_frame.load() * 1000.0 / ElapseTime);
+  float VPS = (float)(s_drawn_video.load() * 1000.0 / ElapseTime);
+  float VRPS = (float)(g_drawn_vr.load() * 1000.0 / ElapseTime);
+  float Speed = (float)(s_drawn_video.load() * (100 * 1000.0) /
+                        (VideoInterface::GetTargetRefreshRate() * ElapseTime));
+
+  g_current_speed = Speed;
+  g_current_fps = FPS * Speed * 0.01f;
+
+  // Settings are shown the same for both extended and summary info
+  std::string SSettings = StringFromFormat(
+      "%s %s | %s | %s", PowerPC::GetCPUName(), _CoreParameter.bCPUThread ? "DC" : "SC",
+      g_video_backend->GetDisplayName().c_str(), _CoreParameter.bDSPHLE ? "HLE" : "LLE");
+
+  std::string SFPS;
+
+  if (ARBruteForcer::ch_bruteforce)
+  {
+    float speed = FPS / 3;
+    int count = (int)ARBruteForcer::ch_map.size();
+    int remaining = (int)((count - ARBruteForcer::ch_current_position) / speed);
+    SFPS = StringFromFormat("%0.0f/s, ETA: %d:%ds, %5.3f%%  %d/%d", speed, remaining / 60, remaining % 60, ARBruteForcer::ch_current_position * 100.0f / count, ARBruteForcer::ch_current_position, count);
+  }
+  else if (Movie::IsPlayingInput())
+    SFPS = StringFromFormat("Input: %u/%u - VI: %u - FPS: %.0f - VPS: %.0f - VR: %.0f - %.0f%%",
+                            (u32)Movie::GetCurrentInputCount(), (u32)Movie::GetTotalInputCount(),
+                            (u32)Movie::GetCurrentFrame(), FPS, VPS, VRPS, Speed);
+  else if (Movie::IsRecordingInput())
+    SFPS = StringFromFormat("Input: %u - VI: %u - FPS: %.0f - VPS: %.0f - VR: %.0f - %.0f%%",
+                            (u32)Movie::GetCurrentInputCount(), (u32)Movie::GetCurrentFrame(), FPS,
+                            VPS, VRPS, Speed);
+  else
+  {
+    SFPS = StringFromFormat("FPS: %.0f - VPS: %.0f - VR: %.0f - %.0f%%", FPS, VPS, VRPS, Speed);
+    if (SConfig::GetInstance().m_InterfaceExtendedFPSInfo)
+    {
+      // Use extended or summary information. The summary information does not print the ticks data,
+      // that's more of a debugging interest, it can always be optional of course if someone is
+      // interested.
+      static u64 ticks = 0;
+      static u64 idleTicks = 0;
+      u64 newTicks = CoreTiming::GetTicks();
+      u64 newIdleTicks = CoreTiming::GetIdleTicks();
+
+      u64 diff = (newTicks - ticks) / 1000000;
+      u64 idleDiff = (newIdleTicks - idleTicks) / 1000000;
+
+      ticks = newTicks;
+      idleTicks = newIdleTicks;
+
+      float TicksPercentage =
+          (float)diff / (float)(SystemTimers::GetTicksPerSecond() / 1000000) * 100;
+
+      SFPS +=
+        StringFromFormat(" | CPU: %s%i MHz [Real: %i + IdleSkip: %i] / %i MHz (%s%3.0f%%)",
+          _CoreParameter.bSkipIdle ? "~" : "", (int)(diff), (int)(diff - idleDiff),
+          (int)(idleDiff), SystemTimers::GetTicksPerSecond() / 1000000,
+          _CoreParameter.bSkipIdle ? "~" : "", TicksPercentage);
+    }
+  }
+
+  std::string message = StringFromFormat("%s | %s", SSettings.c_str(), SFPS.c_str());
+  if (SConfig::GetInstance().m_show_active_title)
+  {
+    const std::string& title = SConfig::GetInstance().GetTitleDescription();
+    if (!title.empty())
+      message += " | " + title;
+  }
+
+  // Update the audio timestretcher with the current speed
+  if (g_sound_stream)
+  {
+    CMixer* pMixer = g_sound_stream->GetMixer();
+    pMixer->UpdateSpeed((float)Speed / (100 * SConfig::GetInstance().m_AudioSlowDown));
+  }
+
+  Host_UpdateTitle(message);
+}
+
+void Shutdown()
+{
+  // During shutdown DXGI expects us to handle some messages on the UI thread.
+  // Therefore we can't immediately block and wait for the emu thread to shut
+  // down, so we join the emu thread as late as possible when the UI has already
+  // shut down.
+  // For more info read "DirectX Graphics Infrastructure (DXGI): Best Practices"
+  // on MSDN.
+  if (s_emu_thread.joinable())
+    s_emu_thread.join();
+
+  // Make sure there's nothing left over in case we're about to exit.
+  HostDispatchJobs();
+}
+
+void KillDolphinAndRestart()
+{
+  // If it's the first time through and it crashes on the first function, we must advance the
+  // position.
+  if (ARBruteForcer::ch_bruteforce &&
+      (ARBruteForcer::ch_begin_search || ARBruteForcer::ch_first_search))
+    ARBruteForcer::IncrementPositionTxt();
+
+#if defined WIN32
+  // Restart Dolphin automatically after fatal crash.
+  PROCESS_INFORMATION ProcessInfo;
+  STARTUPINFO StartupInfo;
+
+  ZeroMemory(&StartupInfo, sizeof(StartupInfo));
+  StartupInfo.cb = sizeof StartupInfo;  // Only compulsory field
+  ZeroMemory(&ProcessInfo, sizeof(ProcessInfo));
+
+  LPTSTR szCmdline;
+
+  // To do: LPTSTR is terrible and it's really hard to convert a string to it.
+  // Figure out a less hacky way to do this...
+  if (ARBruteForcer::ch_bruteforce && ARBruteForcer::ch_code == "0")
+  {
+    szCmdline = _tcsdup(TEXT("Dolphin.exe -bruteforce 0"));
+  }
+  else if (ARBruteForcer::ch_bruteforce && ARBruteForcer::ch_code == "1")
+  {
+    szCmdline = _tcsdup(TEXT("Dolphin.exe -bruteforce 1"));
+  }
+  else if (ARBruteForcer::ch_bruteforce)
+  {
+    PanicAlert("Right now the bruteforcer can only be restarted automatically if -bruteforce 1 or "
+               "0 is used.\nBrute forcing caused a bad instruction.  Restart Dolphin and this "
+               "function will be skipped.");
+    TerminateProcess(GetCurrentProcess(), 0);
+  }
+  else
+  {
+    szCmdline = _tcsdup(TEXT("Dolphin.exe"));
+  }
+
+  if (!CreateProcess(nullptr, szCmdline, nullptr, nullptr, false, NORMAL_PRIORITY_CLASS, nullptr,
+                     nullptr, &StartupInfo, &ProcessInfo))
+  {
+    if (ARBruteForcer::ch_bruteforce)
+      PanicAlert("Failed to restart Dolphin.exe automatically after a bad bruteforcer instruction "
+                 "caused a crash.");
+    else
+      PanicAlert("Failed to automatically restart Dolphin.exe. Program will now be terminated.");
+  }
+
+  TerminateProcess(GetCurrentProcess(), 0);
+#else
+  PanicAlert("Brute forcing caused a bad instruction.  Restart Dolphin and this function will be "
+             "skipped.");
+#endif
+}
+
+void SetOnStoppedCallback(StoppedCallbackFunc callback)
+{
+  s_on_stopped_callback = std::move(callback);
+}
+
+void UpdateWantDeterminism(bool initial)
+{
+  // For now, this value is not itself configurable.  Instead, individual
+  // settings that depend on it, such as GPU determinism mode. should have
+  // override options for testing,
+  bool new_want_determinism = Movie::IsMovieActive() || NetPlay::IsNetPlayRunning();
+  if (new_want_determinism != s_wants_determinism || initial)
+  {
+    NOTICE_LOG(COMMON, "Want determinism <- %s", new_want_determinism ? "true" : "false");
+
+    bool was_unpaused = Core::PauseAndLock(true);
+
+    s_wants_determinism = new_want_determinism;
+    const auto ios = IOS::HLE::GetIOS();
+    if (ios)
+      ios->UpdateWantDeterminism(new_want_determinism);
+    Fifo::UpdateWantDeterminism(new_want_determinism);
+    // We need to clear the cache because some parts of the JIT depend on want_determinism, e.g. use
+    // of FMA.
+    JitInterface::ClearCache();
+    Core::InitializeWiiRoot(s_wants_determinism);
+
+    Core::PauseAndLock(false, was_unpaused);
+  }
+}
+
+void QueueHostJob(std::function<void()> job, bool run_during_stop)
+{
+  if (!job)
+    return;
+
+  bool send_message = false;
+  {
+    std::lock_guard<std::mutex> guard(s_host_jobs_lock);
+    send_message = s_host_jobs_queue.empty();
+    s_host_jobs_queue.emplace(HostJob{std::move(job), run_during_stop});
+  }
+  // If the the queue was empty then kick the Host to come and get this job.
+  if (send_message)
+    Host_Message(WM_USER_JOB_DISPATCH);
+}
+
+void HostDispatchJobs()
+{
+  // WARNING: This should only run on the Host Thread.
+  // NOTE: This function is potentially re-entrant. If a job calls
+  //   Core::Stop for instance then we'll enter this a second time.
+  std::unique_lock<std::mutex> guard(s_host_jobs_lock);
+  while (!s_host_jobs_queue.empty())
+  {
+    HostJob job = std::move(s_host_jobs_queue.front());
+    s_host_jobs_queue.pop();
+
+    // NOTE: Memory ordering is important. The booting flag needs to be
+    //   checked first because the state transition is:
+    //   Core::State::Uninitialized: s_is_booting -> s_hardware_initialized
+    //   We need to check variables in the same order as the state
+    //   transition, otherwise we race and get transient failures.
+    if (!job.run_after_stop && !s_is_booting.IsSet() && !IsRunning())
+      continue;
+
+    guard.unlock();
+    job.job();
+    guard.lock();
+  }
+}
+
+}  // Core