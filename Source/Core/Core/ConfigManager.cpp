--- conflicted
+++ resolved
@@ -273,76 +273,13 @@
 	display->Set("ForceNTSCJ", m_LocalCoreStartupParameter.bForceNTSCJ);
 }
 
-<<<<<<< HEAD
-	// Display
-	ini.Set("Display", "FullscreenResolution", m_LocalCoreStartupParameter.strFullscreenResolution);
-	ini.Set("Display", "Fullscreen",           m_LocalCoreStartupParameter.bFullscreen);
-	ini.Set("Display", "RenderToMain",         m_LocalCoreStartupParameter.bRenderToMain);
-	ini.Set("Display", "RenderWindowXPos",     m_LocalCoreStartupParameter.iRenderWindowXPos);
-	ini.Set("Display", "RenderWindowYPos",     m_LocalCoreStartupParameter.iRenderWindowYPos);
-	ini.Set("Display", "RenderWindowWidth",    m_LocalCoreStartupParameter.iRenderWindowWidth);
-	ini.Set("Display", "RenderWindowHeight",   m_LocalCoreStartupParameter.iRenderWindowHeight);
-	ini.Set("Display", "RenderWindowAutoSize", m_LocalCoreStartupParameter.bRenderWindowAutoSize);
-	ini.Set("Display", "KeepWindowOnTop",      m_LocalCoreStartupParameter.bKeepWindowOnTop);
-	ini.Set("Display", "ProgressiveScan",      m_LocalCoreStartupParameter.bProgressive);
-	ini.Set("Display", "DisableScreenSaver",   m_LocalCoreStartupParameter.bDisableScreenSaver);
-	ini.Set("Display", "ForceNTSCJ",           m_LocalCoreStartupParameter.bForceNTSCJ);
-
-	// Game List Control
-	ini.Set("GameList", "ListDrives",   m_ListDrives);
-	ini.Set("GameList", "ListWad",      m_ListWad);
-	ini.Set("GameList", "ListWiiU",     m_ListWiiU);
-	ini.Set("GameList", "ListWii",      m_ListWii);
-	ini.Set("GameList", "ListGC",       m_ListGC);
-	ini.Set("GameList", "ListJap",      m_ListJap);
-	ini.Set("GameList", "ListPal",      m_ListPal);
-	ini.Set("GameList", "ListUsa",      m_ListUsa);
-	ini.Set("GameList", "ListFrance",   m_ListFrance);
-	ini.Set("GameList", "ListItaly",    m_ListItaly);
-	ini.Set("GameList", "ListKorea",    m_ListKorea);
-	ini.Set("GameList", "ListTaiwan",   m_ListTaiwan);
-	ini.Set("GameList", "ListUnknown",  m_ListUnknown);
-	ini.Set("GameList", "ListSort",     m_ListSort);
-	ini.Set("GameList", "ListSortSecondary", m_ListSort2);
-
-	ini.Set("GameList", "ColorCompressed", m_ColorCompressed);
-
-	ini.Set("GameList", "ColumnPlatform", m_showSystemColumn);
-	ini.Set("GameList", "ColumnBanner", m_showBannerColumn);
-	ini.Set("GameList", "ColumnNotes", m_showNotesColumn);
-	ini.Set("GameList", "ColumnID", m_showIDColumn);
-	ini.Set("GameList", "ColumnRegion", m_showRegionColumn);
-	ini.Set("GameList", "ColumnSize", m_showSizeColumn);
-	ini.Set("GameList", "ColumnState", m_showStateColumn);
-
-	// Core
-	ini.Set("Core", "HLE_BS2",          m_LocalCoreStartupParameter.bHLE_BS2);
-	ini.Set("Core", "CPUCore",          m_LocalCoreStartupParameter.iCPUCore);
-	ini.Set("Core", "Fastmem",          m_LocalCoreStartupParameter.bFastmem);
-	ini.Set("Core", "CPUThread",        m_LocalCoreStartupParameter.bCPUThread);
-	ini.Set("Core", "DSPThread",        m_LocalCoreStartupParameter.bDSPThread);
-	ini.Set("Core", "DSPHLE",           m_LocalCoreStartupParameter.bDSPHLE);
-	ini.Set("Core", "SkipIdle",         m_LocalCoreStartupParameter.bSkipIdle);
-	ini.Set("Core", "DefaultGCM",       m_LocalCoreStartupParameter.m_strDefaultGCM);
-	ini.Set("Core", "DVDRoot",          m_LocalCoreStartupParameter.m_strDVDRoot);
-	ini.Set("Core", "Apploader",        m_LocalCoreStartupParameter.m_strApploader);
-	ini.Set("Core", "EnableCheats",     m_LocalCoreStartupParameter.bEnableCheats);
-	ini.Set("Core", "SelectedLanguage", m_LocalCoreStartupParameter.SelectedLanguage);
-	ini.Set("Core", "DPL2Decoder",      m_LocalCoreStartupParameter.bDPL2Decoder);
-	ini.Set("Core", "Latency",          m_LocalCoreStartupParameter.iLatency);
-	ini.Set("Core", "MemcardAPath",     m_strMemoryCardA);
-	ini.Set("Core", "MemcardBPath",     m_strMemoryCardB);
-	ini.Set("Core", "SlotA",            m_EXIDevice[0]);
-	ini.Set("Core", "SlotB",            m_EXIDevice[1]);
-	ini.Set("Core", "SerialPort1",      m_EXIDevice[2]);
-	ini.Set("Core", "BBA_MAC",          m_bba_mac);
-=======
 void SConfig::SaveGameListSettings(IniFile& ini)
 {
 	IniFile::Section* gamelist = ini.GetOrCreateSection("GameList");
 
 	gamelist->Set("ListDrives", m_ListDrives);
 	gamelist->Set("ListWad", m_ListWad);
+	gamelist->Set("ListWiiU", m_ListWiiU);
 	gamelist->Set("ListWii", m_ListWii);
 	gamelist->Set("ListGC", m_ListGC);
 	gamelist->Set("ListJap", m_ListJap);
@@ -397,7 +334,6 @@
 	core->Set("SlotB", m_EXIDevice[1]);
 	core->Set("SerialPort1", m_EXIDevice[2]);
 	core->Set("BBA_MAC", m_bba_mac);
->>>>>>> 8ff1dc9c
 	for (int i = 0; i < MAX_SI_CHANNELS; ++i)
 	{
 		core->Set(StringFromFormat("SIDevice%i", i), m_SIDevice[i]);
@@ -499,54 +435,6 @@
 
 	general->Get("RecursiveISOPaths", &m_RecursiveISOFolder, false);
 
-<<<<<<< HEAD
-		// Display
-		ini.Get("Display", "Fullscreen",           &m_LocalCoreStartupParameter.bFullscreen, false);
-		ini.Get("Display", "FullscreenResolution", &m_LocalCoreStartupParameter.strFullscreenResolution, "Auto");
-		ini.Get("Display", "RenderToMain",         &m_LocalCoreStartupParameter.bRenderToMain, false);
-		ini.Get("Display", "RenderWindowXPos",     &m_LocalCoreStartupParameter.iRenderWindowXPos, -1);
-		ini.Get("Display", "RenderWindowYPos",     &m_LocalCoreStartupParameter.iRenderWindowYPos, -1);
-		ini.Get("Display", "RenderWindowWidth",    &m_LocalCoreStartupParameter.iRenderWindowWidth, 640);
-		ini.Get("Display", "RenderWindowHeight",   &m_LocalCoreStartupParameter.iRenderWindowHeight, 480);
-		ini.Get("Display", "RenderWindowAutoSize", &m_LocalCoreStartupParameter.bRenderWindowAutoSize, false);
-		ini.Get("Display", "KeepWindowOnTop",      &m_LocalCoreStartupParameter.bKeepWindowOnTop, false);
-		ini.Get("Display", "ProgressiveScan",      &m_LocalCoreStartupParameter.bProgressive, false);
-		ini.Get("Display", "DisableScreenSaver",   &m_LocalCoreStartupParameter.bDisableScreenSaver, true);
-		ini.Get("Display", "ForceNTSCJ",           &m_LocalCoreStartupParameter.bForceNTSCJ, false);
-
-		// Game List Control
-		ini.Get("GameList", "ListDrives",       &m_ListDrives,  false);
-		ini.Get("GameList", "ListWad",          &m_ListWad,     true);
-		ini.Get("GameList", "ListWiiU",         &m_ListWiiU,    true);
-		ini.Get("GameList", "ListWii",          &m_ListWii,     true);
-		ini.Get("GameList", "ListGC",           &m_ListGC,      true);
-		ini.Get("GameList", "ListJap",          &m_ListJap,     true);
-		ini.Get("GameList", "ListPal",          &m_ListPal,     true);
-		ini.Get("GameList", "ListUsa",          &m_ListUsa,     true);
-
-		ini.Get("GameList", "ListFrance",       &m_ListFrance,  true);
-		ini.Get("GameList", "ListItaly",        &m_ListItaly,   true);
-		ini.Get("GameList", "ListKorea",        &m_ListKorea,   true);
-		ini.Get("GameList", "ListTaiwan",       &m_ListTaiwan,  true);
-		ini.Get("GameList", "ListUnknown",      &m_ListUnknown, true);
-		ini.Get("GameList", "ListSort",         &m_ListSort,       3);
-		ini.Get("GameList", "ListSortSecondary",&m_ListSort2,  0);
-
-		// Determines if compressed games display in blue
-		ini.Get("GameList", "ColorCompressed", &m_ColorCompressed, true);
-
-		// Gamelist columns toggles
-		ini.Get("GameList", "ColumnPlatform",   &m_showSystemColumn,  true);
-		ini.Get("GameList", "ColumnBanner",     &m_showBannerColumn,  true);
-		ini.Get("GameList", "ColumnNotes",      &m_showNotesColumn,   true);
-		ini.Get("GameList", "ColumnID",         &m_showIDColumn,      false);
-		ini.Get("GameList", "ColumnRegion",     &m_showRegionColumn,  true);
-		ini.Get("GameList", "ColumnSize",       &m_showSizeColumn,    true);
-		ini.Get("GameList", "ColumnState",      &m_showStateColumn,   true);
-
-		// Core
-		ini.Get("Core", "HLE_BS2",      &m_LocalCoreStartupParameter.bHLE_BS2, false);
-=======
 	general->Get("NANDRootPath", &m_NANDPath);
 	m_NANDPath = File::GetUserPath(D_WIIROOT_IDX, m_NANDPath);
 	DiscIO::cUIDsys::AccessInstance().UpdateLocation();
@@ -613,6 +501,7 @@
 
 	gamelist->Get("ListDrives",        &m_ListDrives,  false);
 	gamelist->Get("ListWad",           &m_ListWad,     true);
+	gamelist->Get("ListWiiU",          &m_ListWiiU,    true);
 	gamelist->Get("ListWii",           &m_ListWii,     true);
 	gamelist->Get("ListGC",            &m_ListGC,      true);
 	gamelist->Get("ListJap",           &m_ListJap,     true);
@@ -651,7 +540,6 @@
 	IniFile::Section* core = ini.GetOrCreateSection("Core");
 
 	core->Get("HLE_BS2",      &m_LocalCoreStartupParameter.bHLE_BS2, false);
->>>>>>> 8ff1dc9c
 #ifdef _M_X86
 	core->Get("CPUCore",      &m_LocalCoreStartupParameter.iCPUCore, SCoreStartupParameter::CORE_JIT64);
 #elif _M_ARM_32
