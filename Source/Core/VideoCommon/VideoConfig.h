--- conflicted
+++ resolved
@@ -129,7 +129,11 @@
 	int iLog; // CONF_ bits
 	int iSaveTargetId; // TODO: Should be dropped
 
-<<<<<<< HEAD
+	// Stereoscopy
+	bool bStereoMonoEFBDepth;
+	int iStereoSeparationPercent;
+	int iStereoConvergencePercent;
+
 	// VR global
 	float fScale;
 	float fLeanBackAngle;
@@ -175,12 +179,6 @@
 	// VR layer debugging
 	int iSelectedLayer;
 	int iFlashState;
-=======
-	// Stereoscopy
-	bool bStereoMonoEFBDepth;
-	int iStereoSeparationPercent;
-	int iStereoConvergencePercent;
->>>>>>> d4125231
 
 	// D3D only config, mostly to be merged into the above
 	int iAdapter;
