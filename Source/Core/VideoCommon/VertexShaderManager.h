// Copyright 2013 Dolphin Emulator Project
// Licensed under GPLv2
// Refer to the license.txt file included.

#pragma once

#include "VideoCommon/ConstantManager.h"
#include "VideoCommon/VertexShaderGen.h"

enum ViewportType {
	VIEW_FULLSCREEN = 0,
	VIEW_LETTERBOXED,
	VIEW_HUD_ELEMENT,
	VIEW_SKYBOX,
	VIEW_PLAYER_1,
	VIEW_PLAYER_2,
	VIEW_PLAYER_3,
	VIEW_PLAYER_4,
	VIEW_OFFSCREEN,
	VIEW_RENDER_TO_TEXTURE,
};
extern enum ViewportType g_viewport_type, g_old_viewport_type;

class PointerWrap;

void UpdateProjectionHack(int iParams[], std::string sParams[]);

// The non-API dependent parts.
class VertexShaderManager
{
public:
	static void Init();
	static void Dirty();
	static void Shutdown();
	static void DoState(PointerWrap &p);

	// constant management
	static void SetConstants();
	static void SetProjectionConstants();
	static void SetViewportConstants();

	static void InvalidateXFRange(int start, int end);
	static void SetTexMatrixChangedA(u32 value);
	static void SetTexMatrixChangedB(u32 value);
	static void SetViewportChanged();
	static void SetProjectionChanged();
	static void SetMaterialColorChanged(int index, u32 color);

	static void TranslateView(float left_metres, float forward_metres, float down_metres = 0.0f);
	static void RotateView(float x, float y);
	static void ScaleView(float scale);
	static void ResetView();

<<<<<<< HEAD
	// data: 3 floats representing the X, Y and Z vertex model coordinates
	// out: 4 floats which will be initialized with the corresponding clip space coordinates
	// NOTE: g_fProjectionMatrix must be up to date when this is called
	//		(i.e. VertexShaderManager::SetConstants needs to be called before using this!)
	static void TransformToClipSpace(const float* data, float *out);
=======
	// data: 3 floats representing the X, Y and Z vertex model coordinates and the posmatrix index.
	// out:  4 floats which will be initialized with the corresponding clip space coordinates
	// NOTE: g_fProjectionMatrix must be up to date when this is called
	//       (i.e. VertexShaderManager::SetConstants needs to be called before using this!)
	static void TransformToClipSpace(const float* data, float* out, u32 mtxIdx);
>>>>>>> bf029323

	static VertexShaderConstants constants;
	static float4 constants_eye_projection[2][4];
	static bool m_layer_on_top;
	static bool dirty;
};

void ScaleRequestedToRendered(EFBRectangle *src);
extern EFBRectangle g_final_screen_region, g_requested_viewport, g_rendered_viewport;
extern bool debug_newScene;<|MERGE_RESOLUTION|>--- conflicted
+++ resolved
@@ -51,19 +51,11 @@
 	static void ScaleView(float scale);
 	static void ResetView();
 
-<<<<<<< HEAD
-	// data: 3 floats representing the X, Y and Z vertex model coordinates
-	// out: 4 floats which will be initialized with the corresponding clip space coordinates
-	// NOTE: g_fProjectionMatrix must be up to date when this is called
-	//		(i.e. VertexShaderManager::SetConstants needs to be called before using this!)
-	static void TransformToClipSpace(const float* data, float *out);
-=======
 	// data: 3 floats representing the X, Y and Z vertex model coordinates and the posmatrix index.
 	// out:  4 floats which will be initialized with the corresponding clip space coordinates
 	// NOTE: g_fProjectionMatrix must be up to date when this is called
 	//       (i.e. VertexShaderManager::SetConstants needs to be called before using this!)
 	static void TransformToClipSpace(const float* data, float* out, u32 mtxIdx);
->>>>>>> bf029323
 
 	static VertexShaderConstants constants;
 	static float4 constants_eye_projection[2][4];
