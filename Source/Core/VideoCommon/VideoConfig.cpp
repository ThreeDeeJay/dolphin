// Copyright 2008 Dolphin Emulator Project
// Licensed under GPLv2+
// Refer to the license.txt file included.

#include <algorithm>
#include <cmath>

#include "Common/CommonTypes.h"
#include "Common/FileUtil.h"
#include "Common/IniFile.h"
#include "Common/StringUtil.h"
#include "Core/ARBruteForcer.h"
#include "Core/ConfigManager.h"
#include "Core/Core.h"
#include "Core/Movie.h"
#include "VideoCommon/OnScreenDisplay.h"
#include "VideoCommon/VideoCommon.h"
#include "VideoCommon/VideoConfig.h"
#include "VideoCommon/VR.h"

VideoConfig g_Config;
VideoConfig g_ActiveConfig;
// VR settings need to be saved manually, with a prompt if settings are changed. This detects when they have changed.
VideoConfig g_SavedConfig;

void UpdateActiveConfig()
{
	if (Movie::IsPlayingInput() && Movie::IsConfigSaved())
		Movie::SetGraphicsConfig();

	g_ActiveConfig = g_Config;
	if (g_has_hmd)
		g_ActiveConfig.bUseRealXFB = false;
}

VideoConfig::VideoConfig()
{
	bRunning = false;

	// Exclusive fullscreen flags
	bFullscreen = false;
	bExclusiveMode = false;

	// Needed for the first frame, I think
	fAspectRatioHackW = 1;
	fAspectRatioHackH = 1;

	// disable all features by default
	backend_info.APIType = API_NONE;
	backend_info.bSupportsExclusiveFullscreen = false;
<<<<<<< HEAD

	// Game-specific stereoscopy settings
	bStereoEFBMonoDepth = false;
	iStereoDepthPercentage = 100;
	iStereoConvergenceMinimum = 0;

	// VR
	fScale = 1.0f;
	fLeanBackAngle = 0;
	bStabilizePitch = true;
	bStabilizeRoll = true;
	bStabilizeYaw = false;
	bStabilizeX = false;
	bStabilizeY = false;
	bStabilizeZ = false;
	bPullUp20fps = false;
	bPullUp30fps = false;
	bPullUp60fps = false;
	bOpcodeWarningDisable = false;
	bReplayVertexData = false;
	bPullUp20fpsTimewarp = false;
	bPullUp30fpsTimewarp = false;
	bPullUp60fpsTimewarp = false;
	bEnableVR = true;
	bAsynchronousTimewarp = false;
	bLowPersistence = true;
	bDynamicPrediction = true;
	bNoMirrorToWindow = false;
	bOrientationTracking = true;
	bMagYawCorrection = true;
	bPositionTracking = true;
	bChromatic = true;
	bTimewarp = true;
	bVignette = false;
	bNoRestore = false;
	bFlipVertical = false;
	bSRGB = false;
	bOverdrive = true;
	bHqDistortion = false;
	bDisableNearClipping = true;
	bShowHands = false;
	bShowFeet = false;
	bShowController = false;
	bShowSensorBar = false;
	bShowGameCamera = false;
	bShowGameFrustum = false;
	bShowTrackingCamera = false;
	bShowTrackingVolume = false;
	bShowBaseStation = false;

	bMotionSicknessAlways = false;
	bMotionSicknessFreelook = false;
	bMotionSickness2D = false;
	bMotionSicknessLeftStick = false;
	bMotionSicknessRightStick = false;
	bMotionSicknessDPad = false;
	iMotionSicknessMethod = 0;
	iMotionSicknessSkybox = 0;
	fMotionSicknessFOV = 45.0f;

	iVRPlayer = 0;
	fTimeWarpTweak = DEFAULT_VR_TIMEWARP_TWEAK;
	iExtraTimewarpedFrames = DEFAULT_VR_EXTRA_FRAMES;
	iExtraVideoLoops = DEFAULT_VR_EXTRA_VIDEO_LOOPS;
	iExtraVideoLoopsDivider = DEFAULT_VR_EXTRA_VIDEO_LOOPS_DIVIDER;

	fUnitsPerMetre = DEFAULT_VR_UNITS_PER_METRE;
	// in metres
	fFreeLookSensitivity = DEFAULT_VR_FREE_LOOK_SENSITIVITY;
	fHudDistance = DEFAULT_VR_HUD_DISTANCE;
	fHudThickness = DEFAULT_VR_HUD_THICKNESS;
	fHud3DCloser = DEFAULT_VR_HUD_3D_CLOSER;
	fAimDistance = DEFAULT_VR_AIM_DISTANCE;
	fScreenDistance = DEFAULT_VR_SCREEN_DISTANCE;
	fScreenHeight = DEFAULT_VR_SCREEN_HEIGHT;
	iMetroidPrime = 0;
	iTelescopeEye = 0;
	fTelescopeMaxFOV = 0;
	fMinFOV = DEFAULT_VR_MIN_FOV;
=======
>>>>>>> 0283ce2a
}

void VideoConfig::Load(const std::string& ini_file)
{
	IniFile iniFile;
	iniFile.Load(ini_file);

	IniFile::Section* hardware = iniFile.GetOrCreateSection("Hardware");
	if (ARBruteForcer::ch_bruteforce)
		bVSync = false;
	else
		hardware->Get("VSync", &bVSync, 0);
	hardware->Get("Adapter", &iAdapter, 0);

	IniFile::Section* settings = iniFile.GetOrCreateSection("Settings");
	settings->Get("wideScreenHack", &bWidescreenHack, false);
	settings->Get("AspectRatio", &iAspectRatio, (int)ASPECT_AUTO);
	settings->Get("Crop", &bCrop, false);
	settings->Get("UseXFB", &bUseXFB, 0);
	settings->Get("UseRealXFB", &bUseRealXFB, 0);
	settings->Get("SafeTextureCacheColorSamples", &iSafeTextureCache_ColorSamples, 128);
	settings->Get("ShowFPS", &bShowFPS, false);
	settings->Get("LogRenderTimeToFile", &bLogRenderTimeToFile, false);
	settings->Get("OverlayStats", &bOverlayStats, false);
	settings->Get("OverlayProjStats", &bOverlayProjStats, false);
	settings->Get("DumpTextures", &bDumpTextures, 0);
	settings->Get("HiresTextures", &bHiresTextures, 0);
	settings->Get("ConvertHiresTextures", &bConvertHiresTextures, 0);
	settings->Get("CacheHiresTextures", &bCacheHiresTextures, 0);
	settings->Get("DumpEFBTarget", &bDumpEFBTarget, 0);
	settings->Get("FreeLook", &bFreeLook, 0);
	settings->Get("UseFFV1", &bUseFFV1, 0);
	settings->Get("EnablePixelLighting", &bEnablePixelLighting, 0);
	settings->Get("FastDepthCalc", &bFastDepthCalc, true);
<<<<<<< HEAD
	if (ARBruteForcer::ch_bruteforce)
	{
		iMultisampleMode = 0;
		bSSAA = false;
		iEFBScale = SCALE_1X;
	}
	else
	{
		settings->Get("MSAA", &iMultisampleMode, 0);
		settings->Get("SSAA", &bSSAA, false);
		settings->Get("EFBScale", &iEFBScale, (int)SCALE_1X); // native
	}
=======
	settings->Get("MSAA", &iMultisamples, 1);
	settings->Get("SSAA", &bSSAA, false);
	settings->Get("EFBScale", &iEFBScale, (int)SCALE_1X); // native
>>>>>>> 0283ce2a
	settings->Get("TexFmtOverlayEnable", &bTexFmtOverlayEnable, 0);
	settings->Get("TexFmtOverlayCenter", &bTexFmtOverlayCenter, 0);
	settings->Get("WireFrame", &bWireFrame, 0);
	settings->Get("DisableFog", &bDisableFog, 0);
	settings->Get("EnableShaderDebugging", &bEnableShaderDebugging, false);
	settings->Get("BorderlessFullscreen", &bBorderlessFullscreen, false);

	settings->Get("SWZComploc", &bZComploc, true);
	settings->Get("SWZFreeze", &bZFreeze, true);
	settings->Get("SWDumpObjects", &bDumpObjects, false);
	settings->Get("SWDumpTevStages", &bDumpTevStages, false);
	settings->Get("SWDumpTevTexFetches", &bDumpTevTextureFetches, false);
	settings->Get("SWDrawStart", &drawStart, 0);
	settings->Get("SWDrawEnd", &drawEnd, 100000);


	IniFile::Section* enhancements = iniFile.GetOrCreateSection("Enhancements");
	enhancements->Get("ForceFiltering", &bForceFiltering, 0);
	enhancements->Get("MaxAnisotropy", &iMaxAnisotropy, 0);  // NOTE - this is x in (1 << x)
	enhancements->Get("PostProcessingShader", &sPostProcessingShader, "");
<<<<<<< HEAD
	enhancements->Get("StereoMode", &iStereoMode, 0);
	enhancements->Get("StereoDepth", &iStereoDepth, 20);
	enhancements->Get("StereoConvergence", &iStereoConvergence, 20);
	enhancements->Get("StereoSwapEyes", &bStereoSwapEyes, false);
	if ((g_has_rift || g_has_steamvr) && backend_info.bSupportsGeometryShaders)
		iStereoMode = STEREO_OCULUS;
=======
>>>>>>> 0283ce2a

	IniFile::Section* stereoscopy = iniFile.GetOrCreateSection("Stereoscopy");
	stereoscopy->Get("StereoMode", &iStereoMode, 0);
	stereoscopy->Get("StereoDepth", &iStereoDepth, 20);
	stereoscopy->Get("StereoConvergencePercentage", &iStereoConvergencePercentage, 100);
	stereoscopy->Get("StereoSwapEyes", &bStereoSwapEyes, false);

	IniFile::Section* hacks = iniFile.GetOrCreateSection("Hacks");
	hacks->Get("EFBAccessEnable", &bEFBAccessEnable, true);
	hacks->Get("BBoxEnable", &bBBoxEnable, false);
	hacks->Get("ForceProgressive", &bForceProgressive, true);
	hacks->Get("EFBCopyEnable", &bEFBCopyEnable, true);
	hacks->Get("EFBCopyClearDisable", &bEFBCopyClearDisable, false);
	hacks->Get("EFBToTextureEnable", &bSkipEFBCopyToRam, true);
	hacks->Get("EFBScaledCopy", &bCopyEFBScaled, true);
	hacks->Get("EFBEmulateFormatChanges", &bEFBEmulateFormatChanges, false);

	// hacks which are disabled by default
	iPhackvalue[0] = 0;
	bPerfQueriesEnable = false;

	LoadVR(File::GetUserPath(D_CONFIG_IDX) + "Dolphin.ini");

	// Load common settings
	iniFile.Load(File::GetUserPath(F_DOLPHINCONFIG_IDX));
	IniFile::Section* interface = iniFile.GetOrCreateSection("Interface");
	bool bTmp;
	interface->Get("UsePanicHandlers", &bTmp, true);
	SetEnableAlert(bTmp);

	// Shader Debugging causes a huge slowdown and it's easy to forget about it
	// since it's not exposed in the settings dialog. It's only used by
	// developers, so displaying an obnoxious message avoids some confusion and
	// is not too annoying/confusing for users.
	//
	// XXX(delroth): This is kind of a bad place to put this, but the current
	// VideoCommon is a mess and we don't have a central initialization
	// function to do these kind of checks. Instead, the init code is
	// triplicated for each video backend.
	if (bEnableShaderDebugging)
		OSD::AddMessage("Warning: Shader Debugging is enabled, performance will suffer heavily", 15000);

	VerifyValidity();
}

void VideoConfig::LoadVR(const std::string& ini_file)
{
	IniFile iniFile;
	iniFile.Load(ini_file);

	IniFile::Section* vr = iniFile.GetOrCreateSection("VR");
	vr->Get("Scale", &fScale, 1.0f);
	vr->Get("FreeLookSensitivity", &fFreeLookSensitivity, DEFAULT_VR_FREE_LOOK_SENSITIVITY);
	vr->Get("LeanBackAngle", &fLeanBackAngle, 0);
	vr->Get("EnableVR", &bEnableVR, true);
	vr->Get("LowPersistence", &bLowPersistence, true);
	vr->Get("DynamicPrediction", &bDynamicPrediction, true);
	vr->Get("NoMirrorToWindow", &bNoMirrorToWindow, true);
	vr->Get("OrientationTracking", &bOrientationTracking, true);
	vr->Get("MagYawCorrection", &bMagYawCorrection, true);
	vr->Get("PositionTracking", &bPositionTracking, true);
	vr->Get("Chromatic", &bChromatic, true);
	vr->Get("Timewarp", &bTimewarp, true);
	vr->Get("Vignette", &bVignette, false);
	vr->Get("NoRestore", &bNoRestore, false);
	vr->Get("FlipVertical", &bFlipVertical, false);
	vr->Get("sRGB", &bSRGB, false);
	vr->Get("Overdrive", &bOverdrive, true);
	vr->Get("HQDistortion", &bHqDistortion, false);
	vr->Get("DisableNearClipping", &bDisableNearClipping, true);
	vr->Get("ShowHands", &bShowHands, false);
	vr->Get("ShowFeet", &bShowFeet, false);
	vr->Get("ShowController", &bShowController, false);
	vr->Get("ShowSensorBar", &bShowSensorBar, false);
	vr->Get("ShowGameCamera", &bShowGameCamera, false);
	vr->Get("ShowGameFrustum", &bShowGameFrustum, false);
	vr->Get("ShowTrackingCamera", &bShowTrackingCamera, false);
	vr->Get("ShowTrackingVolume", &bShowTrackingVolume, false);
	vr->Get("ShowBaseStation", &bShowBaseStation, false);
	vr->Get("MotionSicknessAlways", &bMotionSicknessAlways, false);
	vr->Get("MotionSicknessFreelook", &bMotionSicknessFreelook, false);
	vr->Get("MotionSickness2D", &bMotionSickness2D, false);
	vr->Get("MotionSicknessLeftStick", &bMotionSicknessLeftStick, false);
	vr->Get("MotionSicknessRightStick", &bMotionSicknessRightStick, false);
	vr->Get("MotionSicknessDPad", &bMotionSicknessDPad, false);
	vr->Get("MotionSicknessIR", &bMotionSicknessIR, false);
	vr->Get("MotionSicknessMethod", &iMotionSicknessMethod, 0);
	vr->Get("MotionSicknessSkybox", &iMotionSicknessSkybox, 0);
	vr->Get("MotionSicknessFOV", &fMotionSicknessFOV, DEFAULT_VR_MOTION_SICKNESS_FOV);
	vr->Get("Player", &iVRPlayer, 0);
	vr->Get("TimewarpTweak", &fTimeWarpTweak, DEFAULT_VR_TIMEWARP_TWEAK);
	vr->Get("NumExtraFrames", &iExtraTimewarpedFrames, DEFAULT_VR_EXTRA_FRAMES);
	vr->Get("NumExtraVideoLoops", &iExtraVideoLoops, DEFAULT_VR_EXTRA_VIDEO_LOOPS);
	vr->Get("NumExtraVideoLoopsDivider", &iExtraVideoLoopsDivider, DEFAULT_VR_EXTRA_VIDEO_LOOPS_DIVIDER);
	vr->Get("StabilizeRoll", &bStabilizeRoll, true);
	vr->Get("StabilizePitch", &bStabilizePitch, true);
	vr->Get("StabilizeYaw", &bStabilizeYaw, false);
	vr->Get("StabilizeX", &bStabilizeX, false);
	vr->Get("StabilizeY", &bStabilizeY, false);
	vr->Get("StabilizeZ", &bStabilizeZ, false);
	vr->Get("Keyhole", &bKeyhole, false);
	vr->Get("KeyholeWidth", &fKeyholeWidth, 45.0f);
	vr->Get("KeyholeSnap", &bKeyholeSnap, false);
	vr->Get("KeyholeSnapSize", &fKeyholeSnapSize, 30.0f);
	vr->Get("PullUp20fps", &bPullUp20fps, false);
	vr->Get("PullUp30fps", &bPullUp30fps, false);
	vr->Get("PullUp60fps", &bPullUp60fps, false);
	vr->Get("OpcodeReplay", &bOpcodeReplay, false);
	vr->Get("OpcodeWarningDisable", &bOpcodeWarningDisable, false);
	vr->Get("ReplayVertexData", &bReplayVertexData, false);
	vr->Get("ReplayOtherData", &bReplayOtherData, false);
	vr->Get("PullUp20fpsTimewarp", &bPullUp20fpsTimewarp, false);
	vr->Get("PullUp30fpsTimewarp", &bPullUp30fpsTimewarp, false);
	vr->Get("PullUp60fpsTimewarp", &bPullUp60fpsTimewarp, false);
	vr->Get("SynchronousTimewarp", &bSynchronousTimewarp, false);
}


void VideoConfig::GameIniLoad()
{
	bool gfx_override_exists = false;

	// XXX: Again, bad place to put OSD messages at (see delroth's comment above)
	// XXX: This will add an OSD message for each projection hack value... meh
#define CHECK_SETTING(section, key, var) do { \
		decltype(var) temp = var; \
		if (iniFile.GetIfExists(section, key, &var) && var != temp) { \
			std::string msg = StringFromFormat("Note: Option \"%s\" is overridden by game ini.", key); \
			OSD::AddMessage(msg, 7500); \
			gfx_override_exists = true; \
		} \
	} while (0)

	IniFile iniFile = SConfig::GetInstance().LoadGameIni();

	CHECK_SETTING("Video_Hardware", "VSync", bVSync);

	CHECK_SETTING("Video_Settings", "wideScreenHack", bWidescreenHack);
	CHECK_SETTING("Video_Settings", "AspectRatio", iAspectRatio);
	CHECK_SETTING("Video_Settings", "Crop", bCrop);
	CHECK_SETTING("Video_Settings", "UseXFB", bUseXFB);
	CHECK_SETTING("Video_Settings", "UseRealXFB", bUseRealXFB);
	CHECK_SETTING("Video_Settings", "SafeTextureCacheColorSamples", iSafeTextureCache_ColorSamples);
	CHECK_SETTING("Video_Settings", "HiresTextures", bHiresTextures);
	CHECK_SETTING("Video_Settings", "ConvertHiresTextures", bConvertHiresTextures);
	CHECK_SETTING("Video_Settings", "CacheHiresTextures", bCacheHiresTextures);
	CHECK_SETTING("Video_Settings", "EnablePixelLighting", bEnablePixelLighting);
	CHECK_SETTING("Video_Settings", "FastDepthCalc", bFastDepthCalc);
	CHECK_SETTING("Video_Settings", "MSAA", iMultisamples);
	CHECK_SETTING("Video_Settings", "SSAA", bSSAA);

	int tmp = -9000;
	CHECK_SETTING("Video_Settings", "EFBScale", tmp); // integral
	if (tmp != -9000)
	{
		if (tmp != SCALE_FORCE_INTEGRAL)
		{
			iEFBScale = tmp;
		}
		else // Round down to multiple of native IR
		{
			switch (iEFBScale)
			{
			case SCALE_AUTO:
				iEFBScale = SCALE_AUTO_INTEGRAL;
				break;
			case SCALE_1_5X:
				iEFBScale = SCALE_1X;
				break;
			case SCALE_2_5X:
				iEFBScale = SCALE_2X;
				break;
			default:
				break;
			}
		}
	}

	CHECK_SETTING("Video_Settings", "DisableFog", bDisableFog);

	if (g_has_hmd)
	{
		CHECK_SETTING("Video_Settings_VR", "UseXFB", bUseXFB);
		CHECK_SETTING("Video_Settings_VR", "UseRealXFB", bUseRealXFB);
		CHECK_SETTING("Video_Settings_VR", "SafeTextureCacheColorSamples", iSafeTextureCache_ColorSamples);
		CHECK_SETTING("Video_Settings_VR", "HiresTextures", bHiresTextures);
		CHECK_SETTING("Video_Settings_VR", "EnablePixelLighting", bEnablePixelLighting);
		CHECK_SETTING("Video_Settings_VR", "FastDepthCalc", bFastDepthCalc);
		CHECK_SETTING("Video_Settings_VR", "MSAA", iMultisampleMode);
		int tmp = -9000;
		CHECK_SETTING("Video_Settings_VR", "EFBScale", tmp); // integral
		if (tmp != -9000)
		{
			if (tmp != SCALE_FORCE_INTEGRAL)
			{
				iEFBScale = tmp;
			}
			else // Round down to multiple of native IR
			{
				switch (iEFBScale)
				{
				case SCALE_AUTO:
					iEFBScale = SCALE_AUTO_INTEGRAL;
					break;
				case SCALE_1_5X:
					iEFBScale = SCALE_1X;
					break;
				case SCALE_2_5X:
					iEFBScale = SCALE_2X;
					break;
				default:
					break;
				}
			}
		}

		CHECK_SETTING("Video_Settings_VR", "DisableFog", bDisableFog);
	}

	CHECK_SETTING("Video_Enhancements", "ForceFiltering", bForceFiltering);
	CHECK_SETTING("Video_Enhancements", "MaxAnisotropy", iMaxAnisotropy);  // NOTE - this is x in (1 << x)
	CHECK_SETTING("Video_Enhancements", "PostProcessingShader", sPostProcessingShader);

	// These are not overrides, they are per-game stereoscopy parameters, hence no warning
	iniFile.GetIfExists("Video_Stereoscopy", "StereoConvergence", &iStereoConvergence, 20);
	iniFile.GetIfExists("Video_Stereoscopy", "StereoEFBMonoDepth", &bStereoEFBMonoDepth, false);
	iniFile.GetIfExists("Video_Stereoscopy", "StereoDepthPercentage", &iStereoDepthPercentage, 100);

	CHECK_SETTING("Video_Stereoscopy", "StereoMode", iStereoMode);
	CHECK_SETTING("Video_Stereoscopy", "StereoDepth", iStereoDepth);
	CHECK_SETTING("Video_Stereoscopy", "StereoSwapEyes", bStereoSwapEyes);

	CHECK_SETTING("Video_Hacks", "EFBAccessEnable", bEFBAccessEnable);
	CHECK_SETTING("Video_Hacks", "BBoxEnable", bBBoxEnable);
	CHECK_SETTING("Video_Hacks", "ForceProgressive", bForceProgressive);
	CHECK_SETTING("Video_Hacks", "EFBCopyEnable", bEFBCopyEnable);
	CHECK_SETTING("Video_Hacks", "EFBCopyClearDisable", bEFBCopyClearDisable);
	CHECK_SETTING("Video_Hacks", "EFBToTextureEnable", bSkipEFBCopyToRam);
	CHECK_SETTING("Video_Hacks", "EFBScaledCopy", bCopyEFBScaled);
	CHECK_SETTING("Video_Hacks", "EFBEmulateFormatChanges", bEFBEmulateFormatChanges);
	if (g_has_hmd)
	{
		CHECK_SETTING("Video_Hacks_VR", "EFBAccessEnable", bEFBAccessEnable);
		CHECK_SETTING("Video_Hacks_VR", "EFBCopyEnable", bEFBCopyEnable);
		CHECK_SETTING("Video_Hacks_VR", "EFBCopyClearDisable", bEFBCopyClearDisable);
		CHECK_SETTING("Video_Hacks_VR", "EFBToTextureEnable", bSkipEFBCopyToRam);
		CHECK_SETTING("Video_Hacks_VR", "EFBScaledCopy", bCopyEFBScaled);
		CHECK_SETTING("Video_Hacks_VR", "EFBEmulateFormatChanges", bEFBEmulateFormatChanges);
	}

	CHECK_SETTING("Video", "ProjectionHack", iPhackvalue[0]);
	CHECK_SETTING("Video", "PH_SZNear", iPhackvalue[1]);
	CHECK_SETTING("Video", "PH_SZFar", iPhackvalue[2]);
	CHECK_SETTING("Video", "PH_ZNear", sPhackvalue[0]);
	CHECK_SETTING("Video", "PH_ZFar", sPhackvalue[1]);
	CHECK_SETTING("Video", "PerfQueriesEnable", bPerfQueriesEnable);

	fUnitsPerMetre = DEFAULT_VR_UNITS_PER_METRE;
	fHudDistance = DEFAULT_VR_HUD_DISTANCE;
	fHudThickness = DEFAULT_VR_HUD_THICKNESS;
	fHud3DCloser = DEFAULT_VR_HUD_3D_CLOSER;
	fCameraForward = DEFAULT_VR_CAMERA_FORWARD;
	fCameraPitch = DEFAULT_VR_CAMERA_PITCH;
	fAimDistance = DEFAULT_VR_AIM_DISTANCE;
	fMinFOV = DEFAULT_VR_MIN_FOV;
	fScreenHeight = DEFAULT_VR_SCREEN_HEIGHT;
	fScreenDistance = DEFAULT_VR_SCREEN_DISTANCE;
	fScreenThickness = DEFAULT_VR_HUD_THICKNESS;
	fScreenRight = DEFAULT_VR_SCREEN_RIGHT;
	fScreenUp = DEFAULT_VR_SCREEN_UP;
	fScreenPitch = DEFAULT_VR_SCREEN_PITCH;
	fReadPitch = 0;
	iCameraMinPoly = 0;
	bDisable3D = false;
	bHudFullscreen = false;
	bHudOnTop = false;
	bDontClearScreen = false;
	bCanReadCameraAngles = false;
	bDetectSkybox = false;
	iSelectedLayer = -2;
	iFlashState = 0;


	CHECK_SETTING("VR", "Disable3D", bDisable3D);
	CHECK_SETTING("VR", "HudFullscreen", bHudFullscreen);
	CHECK_SETTING("VR", "HudOnTop", bHudOnTop);
	CHECK_SETTING("VR", "DontClearScreen", bDontClearScreen);
	CHECK_SETTING("VR", "CanReadCameraAngles", bCanReadCameraAngles);
	CHECK_SETTING("VR", "DetectSkybox", bDetectSkybox);
	CHECK_SETTING("VR", "UnitsPerMetre", fUnitsPerMetre);
	CHECK_SETTING("VR", "HudThickness", fHudThickness);
	CHECK_SETTING("VR", "HudDistance", fHudDistance);
	CHECK_SETTING("VR", "Hud3DCloser", fHud3DCloser);
	CHECK_SETTING("VR", "CameraForward", fCameraForward);
	CHECK_SETTING("VR", "CameraPitch", fCameraPitch);
	CHECK_SETTING("VR", "AimDistance", fAimDistance);
	CHECK_SETTING("VR", "MinFOV", fMinFOV);
	CHECK_SETTING("VR", "ScreenHeight", fScreenHeight);
	CHECK_SETTING("VR", "ScreenThickness", fScreenThickness);
	CHECK_SETTING("VR", "ScreenDistance", fScreenDistance);
	CHECK_SETTING("VR", "ScreenRight", fScreenRight);
	CHECK_SETTING("VR", "ScreenUp", fScreenUp);
	CHECK_SETTING("VR", "ScreenPitch", fScreenPitch);
	CHECK_SETTING("VR", "MetroidPrime", iMetroidPrime);
	CHECK_SETTING("VR", "TelescopeEye", iTelescopeEye);
	CHECK_SETTING("VR", "TelescopeFOV", fTelescopeMaxFOV);
	CHECK_SETTING("VR", "ReadPitch", fReadPitch);
	CHECK_SETTING("VR", "CameraMinPoly", iCameraMinPoly);

	NOTICE_LOG(VR, "%f units per metre (each unit is %f cm), HUD is %fm away and %fm thick", fUnitsPerMetre, 100.0f / fUnitsPerMetre, fHudDistance, fHudThickness);

	g_SavedConfig = *this;
	if (gfx_override_exists)
		OSD::AddMessage("Warning: Opening the graphics configuration will reset settings and might cause issues!", 10000);
}

void VideoConfig::GameIniSave()
{
	// Load game ini
	IniFile GameIniDefault, GameIniLocal;
	GameIniDefault = SConfig::GetInstance().LoadDefaultGameIni();
	GameIniLocal = SConfig::GetInstance().LoadLocalGameIni();

	#define SAVE_IF_NOT_DEFAULT(section, key, val, def) do { \
		if (GameIniDefault.Exists((section), (key))) { \
			std::remove_reference<decltype((val))>::type tmp__; \
			GameIniDefault.GetOrCreateSection((section))->Get((key), &tmp__); \
			if ((val) != tmp__) \
				GameIniLocal.GetOrCreateSection((section))->Set((key), (val)); \
			else \
				GameIniLocal.DeleteKey((section), (key)); \
		} else if ((val) != (def)) \
			GameIniLocal.GetOrCreateSection((section))->Set((key), (val)); \
		else \
			GameIniLocal.DeleteKey((section), (key)); \
	} while (0)

	SAVE_IF_NOT_DEFAULT("VR", "Disable3D", bDisable3D, false);
	SAVE_IF_NOT_DEFAULT("VR", "UnitsPerMetre", (float)fUnitsPerMetre, DEFAULT_VR_UNITS_PER_METRE);
	SAVE_IF_NOT_DEFAULT("VR", "HudFullscreen", bHudFullscreen, false);
	SAVE_IF_NOT_DEFAULT("VR", "HudOnTop", bHudOnTop, false);
	SAVE_IF_NOT_DEFAULT("VR", "DontClearScreen", bDontClearScreen, false);
	SAVE_IF_NOT_DEFAULT("VR", "CanReadCameraAngles", bCanReadCameraAngles, false);
	SAVE_IF_NOT_DEFAULT("VR", "DetectSkybox", bDetectSkybox, false);
	SAVE_IF_NOT_DEFAULT("VR", "HudDistance", (float)fHudDistance, DEFAULT_VR_HUD_DISTANCE);
	SAVE_IF_NOT_DEFAULT("VR", "HudThickness", (float)fHudThickness, DEFAULT_VR_HUD_THICKNESS);
	SAVE_IF_NOT_DEFAULT("VR", "Hud3DCloser", (float)fHud3DCloser, DEFAULT_VR_HUD_3D_CLOSER);
	SAVE_IF_NOT_DEFAULT("VR", "CameraForward", (float)fCameraForward, DEFAULT_VR_CAMERA_FORWARD);
	SAVE_IF_NOT_DEFAULT("VR", "CameraPitch", (float)fCameraPitch, DEFAULT_VR_CAMERA_PITCH);
	SAVE_IF_NOT_DEFAULT("VR", "AimDistance", (float)fAimDistance, DEFAULT_VR_AIM_DISTANCE);
	SAVE_IF_NOT_DEFAULT("VR", "MinFOV", (float)fMinFOV, DEFAULT_VR_MIN_FOV);
	SAVE_IF_NOT_DEFAULT("VR", "ScreenHeight", (float)fScreenHeight, DEFAULT_VR_SCREEN_HEIGHT);
	SAVE_IF_NOT_DEFAULT("VR", "ScreenDistance", (float)fScreenDistance, DEFAULT_VR_SCREEN_DISTANCE);
	SAVE_IF_NOT_DEFAULT("VR", "ScreenThickness", (float)fScreenThickness, DEFAULT_VR_SCREEN_THICKNESS);
	SAVE_IF_NOT_DEFAULT("VR", "ScreenUp", (float)fScreenUp, DEFAULT_VR_SCREEN_UP);
	SAVE_IF_NOT_DEFAULT("VR", "ScreenRight", (float)fScreenRight, DEFAULT_VR_SCREEN_RIGHT);
	SAVE_IF_NOT_DEFAULT("VR", "ScreenPitch", (float)fScreenPitch, DEFAULT_VR_SCREEN_PITCH);
	SAVE_IF_NOT_DEFAULT("VR", "ReadPitch", (float)fReadPitch, 0.0f);
	SAVE_IF_NOT_DEFAULT("VR", "CameraMinPoly", (int)iCameraMinPoly, 0);

	GameIniLocal.Save(File::GetUserPath(D_GAMESETTINGS_IDX) + SConfig::GetInstance().GetUniqueID() + ".ini");
	g_SavedConfig = *this;
}

void VideoConfig::GameIniReset()
{
	// Load game ini
	IniFile GameIniDefault = SConfig::GetInstance().LoadDefaultGameIni();

#define LOAD_DEFAULT(section, key, var, def) do { \
			decltype(var) temp = var; \
			if (GameIniDefault.GetIfExists(section, key, &var)) \
				var = temp; \
			else \
				var = def; \
	 	} while (0)

	LOAD_DEFAULT("VR", "Disable3D", bDisable3D, false);
	LOAD_DEFAULT("VR", "UnitsPerMetre", fUnitsPerMetre, DEFAULT_VR_UNITS_PER_METRE);
	LOAD_DEFAULT("VR", "HudFullscreen", bHudFullscreen, false);
	LOAD_DEFAULT("VR", "HudOnTop", bHudOnTop, false);
	LOAD_DEFAULT("VR", "DontClearScreen", bDontClearScreen, false);
	LOAD_DEFAULT("VR", "CanReadCameraAngles", bCanReadCameraAngles, false);
	LOAD_DEFAULT("VR", "DetectSkybox", bDetectSkybox, false);
	LOAD_DEFAULT("VR", "HudDistance", fHudDistance, DEFAULT_VR_HUD_DISTANCE);
	LOAD_DEFAULT("VR", "HudThickness", fHudThickness, DEFAULT_VR_HUD_THICKNESS);
	LOAD_DEFAULT("VR", "Hud3DCloser", fHud3DCloser, DEFAULT_VR_HUD_3D_CLOSER);
	LOAD_DEFAULT("VR", "CameraForward", fCameraForward, DEFAULT_VR_CAMERA_FORWARD);
	LOAD_DEFAULT("VR", "CameraPitch", fCameraPitch, DEFAULT_VR_CAMERA_PITCH);
	LOAD_DEFAULT("VR", "AimDistance", fAimDistance, DEFAULT_VR_AIM_DISTANCE);
	LOAD_DEFAULT("VR", "MinFOV", fMinFOV, DEFAULT_VR_MIN_FOV);
	LOAD_DEFAULT("VR", "ScreenHeight", fScreenHeight, DEFAULT_VR_SCREEN_HEIGHT);
	LOAD_DEFAULT("VR", "ScreenDistance", fScreenDistance, DEFAULT_VR_SCREEN_DISTANCE);
	LOAD_DEFAULT("VR", "ScreenThickness", fScreenThickness, DEFAULT_VR_SCREEN_THICKNESS);
	LOAD_DEFAULT("VR", "ScreenUp", fScreenUp, DEFAULT_VR_SCREEN_UP);
	LOAD_DEFAULT("VR", "ScreenRight", fScreenRight, DEFAULT_VR_SCREEN_RIGHT);
	LOAD_DEFAULT("VR", "ScreenPitch", fScreenPitch, DEFAULT_VR_SCREEN_PITCH);
	LOAD_DEFAULT("VR", "ReadPitch", fReadPitch, 0.0f);
	LOAD_DEFAULT("VR", "CameraMinPoly", iCameraMinPoly, 0);
}

void VideoConfig::VerifyValidity()
{
	// TODO: Check iMaxAnisotropy value
	if (iAdapter < 0 || iAdapter > ((int)backend_info.Adapters.size() - 1))
		iAdapter = 0;

	if (std::find(backend_info.AAModes.begin(), backend_info.AAModes.end(), iMultisamples) == backend_info.AAModes.end())
		iMultisamples = 1;

	if (g_has_rift || g_has_steamvr)
		iStereoMode = STEREO_OCULUS;
	else if (g_has_vr920)
		iStereoMode = STEREO_VR920;
	else if (iStereoMode == STEREO_OCULUS || iStereoMode == STEREO_VR920)
		iStereoMode = 0;
	if (iStereoMode > 0)
	{
		if (!backend_info.bSupportsGeometryShaders)
		{
			PanicAlertT("Stereoscopic 3D isn't supported by your GPU, support for OpenGL 3.2 is required.", 10000);
			iStereoMode = 0;
		}

		if (bUseXFB && bUseRealXFB && !g_has_hmd)
		{
			OSD::AddMessage("Stereoscopic 3D isn't supported with Real XFB, turning off stereoscopy.", 10000);
			iStereoMode = 0;
		}
	}
}

void VideoConfig::Save(const std::string& ini_file)
{
	IniFile iniFile;
	iniFile.Load(ini_file);

	IniFile::Section* hardware = iniFile.GetOrCreateSection("Hardware");
	if (!ARBruteForcer::ch_dont_save_settings)
		hardware->Set("VSync", bVSync);
	hardware->Set("Adapter", iAdapter);

	IniFile::Section* settings = iniFile.GetOrCreateSection("Settings");
	settings->Set("AspectRatio", iAspectRatio);
	settings->Set("Crop", bCrop);
	settings->Set("wideScreenHack", bWidescreenHack);
	settings->Set("UseXFB", bUseXFB);
	settings->Set("UseRealXFB", bUseRealXFB);
	settings->Set("SafeTextureCacheColorSamples", iSafeTextureCache_ColorSamples);
	settings->Set("ShowFPS", bShowFPS);
	settings->Set("LogRenderTimeToFile", bLogRenderTimeToFile);
	settings->Set("OverlayStats", bOverlayStats);
	settings->Set("OverlayProjStats", bOverlayProjStats);
	settings->Set("DumpTextures", bDumpTextures);
	settings->Set("HiresTextures", bHiresTextures);
	settings->Set("ConvertHiresTextures", bConvertHiresTextures);
	settings->Set("CacheHiresTextures", bCacheHiresTextures);
	settings->Set("DumpEFBTarget", bDumpEFBTarget);
	settings->Set("FreeLook", bFreeLook);
	settings->Set("UseFFV1", bUseFFV1);
	settings->Set("EnablePixelLighting", bEnablePixelLighting);
	settings->Set("FastDepthCalc", bFastDepthCalc);
<<<<<<< HEAD
	settings->Set("ShowEFBCopyRegions", bShowEFBCopyRegions);
	if (!ARBruteForcer::ch_dont_save_settings)
	{
		settings->Set("MSAA", iMultisampleMode);
		settings->Set("SSAA", bSSAA);
		settings->Set("EFBScale", iEFBScale);
	}
=======
	settings->Set("MSAA", iMultisamples);
	settings->Set("SSAA", bSSAA);
	settings->Set("EFBScale", iEFBScale);
>>>>>>> 0283ce2a
	settings->Set("TexFmtOverlayEnable", bTexFmtOverlayEnable);
	settings->Set("TexFmtOverlayCenter", bTexFmtOverlayCenter);
	settings->Set("Wireframe", bWireFrame);
	settings->Set("DisableFog", bDisableFog);
	settings->Set("EnableShaderDebugging", bEnableShaderDebugging);
	settings->Set("BorderlessFullscreen", bBorderlessFullscreen);

	settings->Set("SWZComploc", bZComploc);
	settings->Set("SWZFreeze", bZFreeze);
	settings->Set("SWDumpObjects", bDumpObjects);
	settings->Set("SWDumpTevStages", bDumpTevStages);
	settings->Set("SWDumpTevTexFetches", bDumpTevTextureFetches);
	settings->Set("SWDrawStart", drawStart);
	settings->Set("SWDrawEnd", drawEnd);

	IniFile::Section* enhancements = iniFile.GetOrCreateSection("Enhancements");
	enhancements->Set("ForceFiltering", bForceFiltering);
	enhancements->Set("MaxAnisotropy", iMaxAnisotropy);
	enhancements->Set("PostProcessingShader", sPostProcessingShader);

	IniFile::Section* stereoscopy = iniFile.GetOrCreateSection("Stereoscopy");
	stereoscopy->Set("StereoMode", iStereoMode);
	stereoscopy->Set("StereoDepth", iStereoDepth);
	stereoscopy->Set("StereoConvergencePercentage", iStereoConvergencePercentage);
	stereoscopy->Set("StereoSwapEyes", bStereoSwapEyes);

	IniFile::Section* hacks = iniFile.GetOrCreateSection("Hacks");
	hacks->Set("EFBAccessEnable", bEFBAccessEnable);
	hacks->Set("BBoxEnable", bBBoxEnable);
	hacks->Set("ForceProgressive", bForceProgressive);
	hacks->Set("EFBCopyEnable", bEFBCopyEnable);
	hacks->Set("EFBCopyClearDisable", bEFBCopyClearDisable);
	hacks->Set("EFBToTextureEnable", bSkipEFBCopyToRam);
	hacks->Set("EFBScaledCopy", bCopyEFBScaled);
	hacks->Set("EFBEmulateFormatChanges", bEFBEmulateFormatChanges);

	SaveVR(File::GetUserPath(D_CONFIG_IDX) + "Dolphin.ini");
	iniFile.Save(ini_file);
}

void VideoConfig::SaveVR(const std::string& ini_file)
{
	IniFile iniFile;
	iniFile.Load(ini_file);

	IniFile::Section* vr = iniFile.GetOrCreateSection("VR");
	vr->Set("Scale", fScale);
	vr->Set("FreeLookSensitivity", fFreeLookSensitivity);
	vr->Set("LeanBackAngle", fLeanBackAngle);
	vr->Set("EnableVR", bEnableVR);
	vr->Set("LowPersistence", bLowPersistence);
	vr->Set("DynamicPrediction", bDynamicPrediction);
	vr->Set("NoMirrorToWindow", bNoMirrorToWindow);
	vr->Set("OrientationTracking", bOrientationTracking);
	vr->Set("MagYawCorrection", bMagYawCorrection);
	vr->Set("PositionTracking", bPositionTracking);
	vr->Set("Chromatic", bChromatic);
	vr->Set("Timewarp", bTimewarp);
	vr->Set("Vignette", bVignette);
	vr->Set("NoRestore", bNoRestore);
	vr->Set("FlipVertical", bFlipVertical);
	vr->Set("sRGB", bSRGB);
	vr->Set("Overdrive", bOverdrive);
	vr->Set("HQDistortion", bHqDistortion);
	vr->Set("DisableNearClipping", bDisableNearClipping);
	vr->Set("ShowHands", bShowHands);
	vr->Set("ShowFeet", bShowFeet);
	vr->Set("ShowController", bShowController);
	vr->Set("ShowSensorBar", bShowSensorBar);
	vr->Set("ShowGameCamera", bShowGameCamera);
	vr->Set("ShowGameFrustum", bShowGameFrustum);
	vr->Set("ShowTrackingCamera", bShowTrackingCamera);
	vr->Set("ShowTrackingVolume", bShowTrackingVolume);
	vr->Set("ShowBaseStation", bShowBaseStation);
	vr->Set("MotionSicknessAlways", bMotionSicknessAlways);
	vr->Set("MotionSicknessFreelook", bMotionSicknessFreelook);
	vr->Set("MotionSickness2D", bMotionSickness2D);
	vr->Set("MotionSicknessLeftStick", bMotionSicknessLeftStick);
	vr->Set("MotionSicknessRightStick", bMotionSicknessRightStick);
	vr->Set("MotionSicknessDPad", bMotionSicknessDPad);
	vr->Set("MotionSicknessIR", bMotionSicknessIR);
	vr->Set("MotionSicknessMethod", iMotionSicknessMethod);
	vr->Set("MotionSicknessSkybox", iMotionSicknessSkybox);
	vr->Set("MotionSicknessFOV", fMotionSicknessFOV);
	vr->Set("Player", iVRPlayer);
	vr->Set("TimewarpTweak", fTimeWarpTweak);
	vr->Set("NumExtraFrames", iExtraTimewarpedFrames);
	vr->Set("NumExtraVideoLoops", iExtraVideoLoops);
	vr->Set("NumExtraVideoLoopsDivider", iExtraVideoLoopsDivider);
	vr->Set("StabilizeRoll", bStabilizeRoll);
	vr->Set("StabilizePitch", bStabilizePitch);
	vr->Set("StabilizeYaw", bStabilizeYaw);
	vr->Set("StabilizeX", bStabilizeX);
	vr->Set("StabilizeY", bStabilizeY);
	vr->Set("StabilizeZ", bStabilizeZ);
	vr->Set("Keyhole", bKeyhole);
	vr->Set("KeyholeWidth", fKeyholeWidth);
	vr->Set("KeyholeSnap", bKeyholeSnap);
	vr->Set("KeyholeSnapSize", fKeyholeSnapSize);
	vr->Set("PullUp20fps", bPullUp20fps);
	vr->Set("PullUp30fps", bPullUp30fps);
	vr->Set("PullUp60fps", bPullUp60fps);
	vr->Set("OpcodeReplay", bOpcodeReplay);
	vr->Set("OpcodeWarningDisable", bOpcodeWarningDisable);
	vr->Set("ReplayVertexData", bReplayVertexData);
	vr->Set("ReplayOtherData", bReplayOtherData);
	vr->Set("PullUp20fpsTimewarp", bPullUp20fpsTimewarp);
	vr->Set("PullUp30fpsTimewarp", bPullUp30fpsTimewarp);
	vr->Set("PullUp60fpsTimewarp", bPullUp60fpsTimewarp);
	vr->Set("SynchronousTimewarp", bSynchronousTimewarp);

	iniFile.Save(ini_file);
}

bool VideoConfig::IsVSync()
{
<<<<<<< HEAD
	return bVSync && !Core::GetIsFramelimiterTempDisabled();
}

bool VideoConfig::VRSettingsModified()
{
	return fUnitsPerMetre != g_SavedConfig.fUnitsPerMetre
		|| fHudThickness != g_SavedConfig.fHudThickness
		|| fHudDistance != g_SavedConfig.fHudDistance
		|| fHud3DCloser != g_SavedConfig.fHud3DCloser
		|| fCameraForward != g_SavedConfig.fCameraForward
		|| fCameraPitch != g_SavedConfig.fCameraPitch
		|| fAimDistance != g_SavedConfig.fAimDistance
		|| fMinFOV != g_SavedConfig.fMinFOV
		|| fScreenHeight != g_SavedConfig.fScreenHeight
		|| fScreenThickness != g_SavedConfig.fScreenThickness
		|| fScreenDistance != g_SavedConfig.fScreenDistance
		|| fScreenRight != g_SavedConfig.fScreenRight
		|| fScreenUp != g_SavedConfig.fScreenUp
		|| fScreenPitch != g_SavedConfig.fScreenPitch
		|| fTelescopeMaxFOV != g_SavedConfig.fTelescopeMaxFOV
		|| fReadPitch != g_SavedConfig.fReadPitch
		|| iCameraMinPoly != g_SavedConfig.iCameraMinPoly
		|| bDisable3D != g_SavedConfig.bDisable3D
		|| bHudFullscreen != g_SavedConfig.bHudFullscreen
		|| bHudOnTop != g_SavedConfig.bHudOnTop
		|| bDontClearScreen != g_SavedConfig.bDontClearScreen
		|| bCanReadCameraAngles != g_SavedConfig.bCanReadCameraAngles
		|| bDetectSkybox != g_SavedConfig.bDetectSkybox
		|| iTelescopeEye != g_SavedConfig.iTelescopeEye
		|| iMetroidPrime != g_SavedConfig.iMetroidPrime;
=======
	return bVSync && !Core::GetIsThrottlerTempDisabled();
>>>>>>> 0283ce2a
}<|MERGE_RESOLUTION|>--- conflicted
+++ resolved
@@ -48,12 +48,6 @@
 	// disable all features by default
 	backend_info.APIType = API_NONE;
 	backend_info.bSupportsExclusiveFullscreen = false;
-<<<<<<< HEAD
-
-	// Game-specific stereoscopy settings
-	bStereoEFBMonoDepth = false;
-	iStereoDepthPercentage = 100;
-	iStereoConvergenceMinimum = 0;
 
 	// VR
 	fScale = 1.0f;
@@ -128,8 +122,6 @@
 	iTelescopeEye = 0;
 	fTelescopeMaxFOV = 0;
 	fMinFOV = DEFAULT_VR_MIN_FOV;
-=======
->>>>>>> 0283ce2a
 }
 
 void VideoConfig::Load(const std::string& ini_file)
@@ -164,24 +156,18 @@
 	settings->Get("UseFFV1", &bUseFFV1, 0);
 	settings->Get("EnablePixelLighting", &bEnablePixelLighting, 0);
 	settings->Get("FastDepthCalc", &bFastDepthCalc, true);
-<<<<<<< HEAD
 	if (ARBruteForcer::ch_bruteforce)
 	{
-		iMultisampleMode = 0;
+		iMultisamples = 0;
 		bSSAA = false;
 		iEFBScale = SCALE_1X;
 	}
 	else
 	{
-		settings->Get("MSAA", &iMultisampleMode, 0);
+		settings->Get("MSAA", &iMultisamples, 0);
 		settings->Get("SSAA", &bSSAA, false);
 		settings->Get("EFBScale", &iEFBScale, (int)SCALE_1X); // native
 	}
-=======
-	settings->Get("MSAA", &iMultisamples, 1);
-	settings->Get("SSAA", &bSSAA, false);
-	settings->Get("EFBScale", &iEFBScale, (int)SCALE_1X); // native
->>>>>>> 0283ce2a
 	settings->Get("TexFmtOverlayEnable", &bTexFmtOverlayEnable, 0);
 	settings->Get("TexFmtOverlayCenter", &bTexFmtOverlayCenter, 0);
 	settings->Get("WireFrame", &bWireFrame, 0);
@@ -202,15 +188,8 @@
 	enhancements->Get("ForceFiltering", &bForceFiltering, 0);
 	enhancements->Get("MaxAnisotropy", &iMaxAnisotropy, 0);  // NOTE - this is x in (1 << x)
 	enhancements->Get("PostProcessingShader", &sPostProcessingShader, "");
-<<<<<<< HEAD
-	enhancements->Get("StereoMode", &iStereoMode, 0);
-	enhancements->Get("StereoDepth", &iStereoDepth, 20);
-	enhancements->Get("StereoConvergence", &iStereoConvergence, 20);
-	enhancements->Get("StereoSwapEyes", &bStereoSwapEyes, false);
 	if ((g_has_rift || g_has_steamvr) && backend_info.bSupportsGeometryShaders)
 		iStereoMode = STEREO_OCULUS;
-=======
->>>>>>> 0283ce2a
 
 	IniFile::Section* stereoscopy = iniFile.GetOrCreateSection("Stereoscopy");
 	stereoscopy->Get("StereoMode", &iStereoMode, 0);
@@ -399,7 +378,7 @@
 		CHECK_SETTING("Video_Settings_VR", "HiresTextures", bHiresTextures);
 		CHECK_SETTING("Video_Settings_VR", "EnablePixelLighting", bEnablePixelLighting);
 		CHECK_SETTING("Video_Settings_VR", "FastDepthCalc", bFastDepthCalc);
-		CHECK_SETTING("Video_Settings_VR", "MSAA", iMultisampleMode);
+		CHECK_SETTING("Video_Settings_VR", "MSAA", iMultisamples);
 		int tmp = -9000;
 		CHECK_SETTING("Video_Settings_VR", "EFBScale", tmp); // integral
 		if (tmp != -9000)
@@ -673,19 +652,12 @@
 	settings->Set("UseFFV1", bUseFFV1);
 	settings->Set("EnablePixelLighting", bEnablePixelLighting);
 	settings->Set("FastDepthCalc", bFastDepthCalc);
-<<<<<<< HEAD
-	settings->Set("ShowEFBCopyRegions", bShowEFBCopyRegions);
 	if (!ARBruteForcer::ch_dont_save_settings)
 	{
-		settings->Set("MSAA", iMultisampleMode);
+		settings->Set("MSAA", iMultisamples);
 		settings->Set("SSAA", bSSAA);
 		settings->Set("EFBScale", iEFBScale);
 	}
-=======
-	settings->Set("MSAA", iMultisamples);
-	settings->Set("SSAA", bSSAA);
-	settings->Set("EFBScale", iEFBScale);
->>>>>>> 0283ce2a
 	settings->Set("TexFmtOverlayEnable", bTexFmtOverlayEnable);
 	settings->Set("TexFmtOverlayCenter", bTexFmtOverlayCenter);
 	settings->Set("Wireframe", bWireFrame);
@@ -802,8 +774,7 @@
 
 bool VideoConfig::IsVSync()
 {
-<<<<<<< HEAD
-	return bVSync && !Core::GetIsFramelimiterTempDisabled();
+	return bVSync && !Core::GetIsThrottlerTempDisabled();
 }
 
 bool VideoConfig::VRSettingsModified()
@@ -833,7 +804,4 @@
 		|| bDetectSkybox != g_SavedConfig.bDetectSkybox
 		|| iTelescopeEye != g_SavedConfig.iTelescopeEye
 		|| iMetroidPrime != g_SavedConfig.iMetroidPrime;
-=======
-	return bVSync && !Core::GetIsThrottlerTempDisabled();
->>>>>>> 0283ce2a
 }