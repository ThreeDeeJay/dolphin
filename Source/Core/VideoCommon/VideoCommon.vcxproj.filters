--- conflicted
+++ resolved
@@ -1,706 +1,365 @@
-<<<<<<< HEAD
-﻿<?xml version="1.0" encoding="utf-8"?>
-<Project ToolsVersion="15.0" xmlns="http://schemas.microsoft.com/developer/msbuild/2003">
-  <ItemGroup>
-    <Filter Include="Base">
-      <UniqueIdentifier>{23908fac-d3fd-4fa5-a9b4-87b3bafc7bd9}</UniqueIdentifier>
-    </Filter>
-    <Filter Include="Decoding">
-      <UniqueIdentifier>{2baa29c2-a528-4981-abcb-e0842c311f63}</UniqueIdentifier>
-    </Filter>
-    <Filter Include="Register Sections">
-      <UniqueIdentifier>{6a88e4a0-754c-43df-98e6-405c99cd2ca7}</UniqueIdentifier>
-    </Filter>
-    <Filter Include="Shader Generators">
-      <UniqueIdentifier>{7ce5076f-4e85-4f4d-b3f0-8c88267b8b2d}</UniqueIdentifier>
-    </Filter>
-    <Filter Include="Shader Managers">
-      <UniqueIdentifier>{8c17624b-2ccb-4ee4-9ec0-593f8f3d1dd2}</UniqueIdentifier>
-    </Filter>
-    <Filter Include="Util">
-      <UniqueIdentifier>{8edd4982-cce6-406e-9029-f7a6449311b1}</UniqueIdentifier>
-    </Filter>
-    <Filter Include="Vertex Loading">
-      <UniqueIdentifier>{cefc166b-1f5e-4e96-863d-1448e14c0741}</UniqueIdentifier>
-    </Filter>
-  </ItemGroup>
-  <ItemGroup>
-    <ClCompile Include="CommandProcessor.cpp" />
-    <ClCompile Include="DriverDetails.cpp" />
-    <ClCompile Include="PixelEngine.cpp" />
-    <ClCompile Include="VideoBackendBase.cpp" />
-    <ClCompile Include="VideoConfig.cpp" />
-    <ClCompile Include="Debugger.cpp">
-      <Filter>Base</Filter>
-    </ClCompile>
-    <ClCompile Include="FramebufferManagerBase.cpp">
-      <Filter>Base</Filter>
-    </ClCompile>
-    <ClCompile Include="MainBase.cpp">
-      <Filter>Base</Filter>
-    </ClCompile>
-    <ClCompile Include="PerfQueryBase.cpp">
-      <Filter>Base</Filter>
-    </ClCompile>
-    <ClCompile Include="RenderBase.cpp">
-      <Filter>Base</Filter>
-    </ClCompile>
-    <ClCompile Include="RenderState.cpp">
-      <Filter>Base</Filter>
-    </ClCompile>
-    <ClCompile Include="TextureCacheBase.cpp">
-      <Filter>Base</Filter>
-    </ClCompile>
-    <ClCompile Include="VertexManagerBase.cpp">
-      <Filter>Base</Filter>
-    </ClCompile>
-    <ClCompile Include="Fifo.cpp">
-      <Filter>Decoding</Filter>
-    </ClCompile>
-    <ClCompile Include="OpcodeDecoding.cpp">
-      <Filter>Decoding</Filter>
-    </ClCompile>
-    <ClCompile Include="BPFunctions.cpp">
-      <Filter>Register Sections</Filter>
-    </ClCompile>
-    <ClCompile Include="BPMemory.cpp">
-      <Filter>Register Sections</Filter>
-    </ClCompile>
-    <ClCompile Include="BPStructs.cpp">
-      <Filter>Register Sections</Filter>
-    </ClCompile>
-    <ClCompile Include="CPMemory.cpp">
-      <Filter>Register Sections</Filter>
-    </ClCompile>
-    <ClCompile Include="XFMemory.cpp">
-      <Filter>Register Sections</Filter>
-    </ClCompile>
-    <ClCompile Include="XFStructs.cpp">
-      <Filter>Register Sections</Filter>
-    </ClCompile>
-    <ClCompile Include="PixelShaderGen.cpp">
-      <Filter>Shader Generators</Filter>
-    </ClCompile>
-    <ClCompile Include="TextureConversionShader.cpp">
-      <Filter>Shader Generators</Filter>
-    </ClCompile>
-    <ClCompile Include="VertexShaderGen.cpp">
-      <Filter>Shader Generators</Filter>
-    </ClCompile>
-    <ClCompile Include="PixelShaderManager.cpp">
-      <Filter>Shader Managers</Filter>
-    </ClCompile>
-    <ClCompile Include="VertexShaderManager.cpp">
-      <Filter>Shader Managers</Filter>
-    </ClCompile>
-    <ClCompile Include="AVIDump.cpp">
-      <Filter>Util</Filter>
-    </ClCompile>
-    <ClCompile Include="FPSCounter.cpp">
-      <Filter>Util</Filter>
-    </ClCompile>
-    <ClCompile Include="HiresTextures.cpp">
-      <Filter>Util</Filter>
-    </ClCompile>
-    <ClCompile Include="ImageWrite.cpp">
-      <Filter>Util</Filter>
-    </ClCompile>
-    <ClCompile Include="IndexGenerator.cpp">
-      <Filter>Util</Filter>
-    </ClCompile>
-    <ClCompile Include="OnScreenDisplay.cpp">
-      <Filter>Util</Filter>
-    </ClCompile>
-    <ClCompile Include="PostProcessing.cpp">
-      <Filter>Util</Filter>
-    </ClCompile>
-    <ClCompile Include="Statistics.cpp">
-      <Filter>Util</Filter>
-    </ClCompile>
-    <ClCompile Include="VideoState.cpp">
-      <Filter>Util</Filter>
-    </ClCompile>
-    <ClCompile Include="VertexLoader.cpp">
-      <Filter>Vertex Loading</Filter>
-    </ClCompile>
-    <ClCompile Include="VertexLoaderBase.cpp">
-      <Filter>Vertex Loading</Filter>
-    </ClCompile>
-    <ClCompile Include="VertexLoaderX64.cpp">
-      <Filter>Vertex Loading</Filter>
-    </ClCompile>
-    <ClCompile Include="VertexLoader_Color.cpp">
-      <Filter>Vertex Loading</Filter>
-    </ClCompile>
-    <ClCompile Include="VertexLoader_Normal.cpp">
-      <Filter>Vertex Loading</Filter>
-    </ClCompile>
-    <ClCompile Include="VertexLoader_Position.cpp">
-      <Filter>Vertex Loading</Filter>
-    </ClCompile>
-    <ClCompile Include="VertexLoader_TextCoord.cpp">
-      <Filter>Vertex Loading</Filter>
-    </ClCompile>
-    <ClCompile Include="VertexLoaderManager.cpp">
-      <Filter>Vertex Loading</Filter>
-    </ClCompile>
-    <ClCompile Include="TextureDecoder_Common.cpp">
-      <Filter>Decoding</Filter>
-    </ClCompile>
-    <ClCompile Include="TextureDecoder_x64.cpp">
-      <Filter>Decoding</Filter>
-    </ClCompile>
-    <ClCompile Include="AsyncRequests.cpp">
-      <Filter>Util</Filter>
-    </ClCompile>
-    <ClCompile Include="BoundingBox.cpp">
-      <Filter>Util</Filter>
-    </ClCompile>
-    <ClCompile Include="GeometryShaderGen.cpp">
-      <Filter>Shader Generators</Filter>
-    </ClCompile>
-    <ClCompile Include="GeometryShaderManager.cpp">
-      <Filter>Shader Managers</Filter>
-    </ClCompile>
-    <ClCompile Include="LightingShaderGen.cpp">
-      <Filter>Shader Generators</Filter>
-    </ClCompile>
-    <ClCompile Include="VRTracker.cpp" />
-    <ClCompile Include="HiresTextures_DDSLoader.cpp">
-      <Filter>Util</Filter>
-    </ClCompile>
-    <ClCompile Include="TextureConfig.cpp">
-      <Filter>Base</Filter>
-    </ClCompile>
-    <ClCompile Include="AbstractTexture.cpp">
-      <Filter>Base</Filter>
-    </ClCompile>
-    <ClCompile Include="ShaderGenCommon.cpp">
-      <Filter>Shader Generators</Filter>
-    </ClCompile>
-  </ItemGroup>
-  <ItemGroup>
-    <ClInclude Include="CommandProcessor.h" />
-    <ClInclude Include="DriverDetails.h" />
-    <ClInclude Include="NativeVertexFormat.h" />
-    <ClInclude Include="PixelEngine.h" />
-    <ClInclude Include="VideoBackendBase.h" />
-    <ClInclude Include="VideoCommon.h" />
-    <ClInclude Include="VideoConfig.h" />
-    <ClInclude Include="Debugger.h">
-      <Filter>Base</Filter>
-    </ClInclude>
-    <ClInclude Include="FramebufferManagerBase.h">
-      <Filter>Base</Filter>
-    </ClInclude>
-    <ClInclude Include="PerfQueryBase.h">
-      <Filter>Base</Filter>
-    </ClInclude>
-    <ClInclude Include="RenderBase.h">
-      <Filter>Base</Filter>
-    </ClInclude>
-    <ClInclude Include="RenderState.h">
-      <Filter>Base</Filter>
-    </ClInclude>
-    <ClInclude Include="TextureCacheBase.h">
-      <Filter>Base</Filter>
-    </ClInclude>
-    <ClInclude Include="VertexManagerBase.h">
-      <Filter>Base</Filter>
-    </ClInclude>
-    <ClInclude Include="Fifo.h">
-      <Filter>Decoding</Filter>
-    </ClInclude>
-    <ClInclude Include="OpcodeDecoding.h">
-      <Filter>Decoding</Filter>
-    </ClInclude>
-    <ClInclude Include="TextureDecoder.h">
-      <Filter>Decoding</Filter>
-    </ClInclude>
-    <ClInclude Include="BPFunctions.h">
-      <Filter>Register Sections</Filter>
-    </ClInclude>
-    <ClInclude Include="BPMemory.h">
-      <Filter>Register Sections</Filter>
-    </ClInclude>
-    <ClInclude Include="BPStructs.h">
-      <Filter>Register Sections</Filter>
-    </ClInclude>
-    <ClInclude Include="CPMemory.h">
-      <Filter>Register Sections</Filter>
-    </ClInclude>
-    <ClInclude Include="XFMemory.h">
-      <Filter>Register Sections</Filter>
-    </ClInclude>
-    <ClInclude Include="XFStructs.h">
-      <Filter>Register Sections</Filter>
-    </ClInclude>
-    <ClInclude Include="LightingShaderGen.h">
-      <Filter>Shader Generators</Filter>
-    </ClInclude>
-    <ClInclude Include="PixelShaderGen.h">
-      <Filter>Shader Generators</Filter>
-    </ClInclude>
-    <ClInclude Include="ShaderGenCommon.h">
-      <Filter>Shader Generators</Filter>
-    </ClInclude>
-    <ClInclude Include="TextureConversionShader.h">
-      <Filter>Shader Generators</Filter>
-    </ClInclude>
-    <ClInclude Include="VertexShaderGen.h">
-      <Filter>Shader Generators</Filter>
-    </ClInclude>
-    <ClInclude Include="PixelShaderManager.h">
-      <Filter>Shader Managers</Filter>
-    </ClInclude>
-    <ClInclude Include="VertexShaderManager.h">
-      <Filter>Shader Managers</Filter>
-    </ClInclude>
-    <ClInclude Include="AVIDump.h">
-      <Filter>Util</Filter>
-    </ClInclude>
-    <ClInclude Include="FPSCounter.h">
-      <Filter>Util</Filter>
-    </ClInclude>
-    <ClInclude Include="HiresTextures.h">
-      <Filter>Util</Filter>
-    </ClInclude>
-    <ClInclude Include="ImageWrite.h">
-      <Filter>Util</Filter>
-    </ClInclude>
-    <ClInclude Include="IndexGenerator.h">
-      <Filter>Util</Filter>
-    </ClInclude>
-    <ClInclude Include="LookUpTables.h">
-      <Filter>Util</Filter>
-    </ClInclude>
-    <ClInclude Include="OnScreenDisplay.h">
-      <Filter>Util</Filter>
-    </ClInclude>
-    <ClInclude Include="PostProcessing.h">
-      <Filter>Util</Filter>
-    </ClInclude>
-    <ClInclude Include="Statistics.h">
-      <Filter>Util</Filter>
-    </ClInclude>
-    <ClInclude Include="VideoState.h">
-      <Filter>Util</Filter>
-    </ClInclude>
-    <ClInclude Include="DataReader.h">
-      <Filter>Vertex Loading</Filter>
-    </ClInclude>
-    <ClInclude Include="VertexLoader.h">
-      <Filter>Vertex Loading</Filter>
-    </ClInclude>
-    <ClInclude Include="VertexLoaderBase.h">
-      <Filter>Vertex Loading</Filter>
-    </ClInclude>
-    <ClInclude Include="VertexLoader_Color.h">
-      <Filter>Vertex Loading</Filter>
-    </ClInclude>
-    <ClInclude Include="VertexLoader_Normal.h">
-      <Filter>Vertex Loading</Filter>
-    </ClInclude>
-    <ClInclude Include="VertexLoader_Position.h">
-      <Filter>Vertex Loading</Filter>
-    </ClInclude>
-    <ClInclude Include="VertexLoader_TextCoord.h">
-      <Filter>Vertex Loading</Filter>
-    </ClInclude>
-    <ClInclude Include="VertexLoaderManager.h">
-      <Filter>Vertex Loading</Filter>
-    </ClInclude>
-    <ClInclude Include="VertexLoaderUtils.h">
-      <Filter>Vertex Loading</Filter>
-    </ClInclude>
-    <ClInclude Include="AsyncRequests.h">
-      <Filter>Util</Filter>
-    </ClInclude>
-    <ClInclude Include="BoundingBox.h">
-      <Filter>Util</Filter>
-    </ClInclude>
-    <ClInclude Include="GeometryShaderGen.h">
-      <Filter>Shader Generators</Filter>
-    </ClInclude>
-    <ClInclude Include="GeometryShaderManager.h">
-      <Filter>Shader Managers</Filter>
-    </ClInclude>
-    <ClInclude Include="SamplerCommon.h">
-      <Filter>Util</Filter>
-    </ClInclude>
-    <ClInclude Include="TextureConfig.h">
-      <Filter>Base</Filter>
-    </ClInclude>
-    <ClInclude Include="AbstractTexture.h">
-      <Filter>Base</Filter>
-    </ClInclude>
+﻿<?xml version="1.0" encoding="utf-8"?>
+<Project ToolsVersion="15.0" xmlns="http://schemas.microsoft.com/developer/msbuild/2003">
+  <ItemGroup>
+    <Filter Include="Base">
+      <UniqueIdentifier>{23908fac-d3fd-4fa5-a9b4-87b3bafc7bd9}</UniqueIdentifier>
+    </Filter>
+    <Filter Include="Decoding">
+      <UniqueIdentifier>{2baa29c2-a528-4981-abcb-e0842c311f63}</UniqueIdentifier>
+    </Filter>
+    <Filter Include="Register Sections">
+      <UniqueIdentifier>{6a88e4a0-754c-43df-98e6-405c99cd2ca7}</UniqueIdentifier>
+    </Filter>
+    <Filter Include="Shader Generators">
+      <UniqueIdentifier>{7ce5076f-4e85-4f4d-b3f0-8c88267b8b2d}</UniqueIdentifier>
+    </Filter>
+    <Filter Include="Shader Managers">
+      <UniqueIdentifier>{8c17624b-2ccb-4ee4-9ec0-593f8f3d1dd2}</UniqueIdentifier>
+    </Filter>
+    <Filter Include="Util">
+      <UniqueIdentifier>{8edd4982-cce6-406e-9029-f7a6449311b1}</UniqueIdentifier>
+    </Filter>
+    <Filter Include="Vertex Loading">
+      <UniqueIdentifier>{cefc166b-1f5e-4e96-863d-1448e14c0741}</UniqueIdentifier>
+    </Filter>
+  </ItemGroup>
+  <ItemGroup>
+    <ClCompile Include="CommandProcessor.cpp" />
+    <ClCompile Include="DriverDetails.cpp" />
+    <ClCompile Include="PixelEngine.cpp" />
+    <ClCompile Include="VideoBackendBase.cpp" />
+    <ClCompile Include="VideoConfig.cpp" />
+    <ClCompile Include="Debugger.cpp">
+      <Filter>Base</Filter>
+    </ClCompile>
+    <ClCompile Include="FramebufferManagerBase.cpp">
+      <Filter>Base</Filter>
+    </ClCompile>
+    <ClCompile Include="MainBase.cpp">
+      <Filter>Base</Filter>
+    </ClCompile>
+    <ClCompile Include="PerfQueryBase.cpp">
+      <Filter>Base</Filter>
+    </ClCompile>
+    <ClCompile Include="RenderBase.cpp">
+      <Filter>Base</Filter>
+    </ClCompile>
+    <ClCompile Include="RenderState.cpp">
+      <Filter>Base</Filter>
+    </ClCompile>
+    <ClCompile Include="TextureCacheBase.cpp">
+      <Filter>Base</Filter>
+    </ClCompile>
+    <ClCompile Include="VertexManagerBase.cpp">
+      <Filter>Base</Filter>
+    </ClCompile>
+    <ClCompile Include="Fifo.cpp">
+      <Filter>Decoding</Filter>
+    </ClCompile>
+    <ClCompile Include="OpcodeDecoding.cpp">
+      <Filter>Decoding</Filter>
+    </ClCompile>
+    <ClCompile Include="BPFunctions.cpp">
+      <Filter>Register Sections</Filter>
+    </ClCompile>
+    <ClCompile Include="BPMemory.cpp">
+      <Filter>Register Sections</Filter>
+    </ClCompile>
+    <ClCompile Include="BPStructs.cpp">
+      <Filter>Register Sections</Filter>
+    </ClCompile>
+    <ClCompile Include="CPMemory.cpp">
+      <Filter>Register Sections</Filter>
+    </ClCompile>
+    <ClCompile Include="XFMemory.cpp">
+      <Filter>Register Sections</Filter>
+    </ClCompile>
+    <ClCompile Include="XFStructs.cpp">
+      <Filter>Register Sections</Filter>
+    </ClCompile>
+    <ClCompile Include="PixelShaderGen.cpp">
+      <Filter>Shader Generators</Filter>
+    </ClCompile>
+    <ClCompile Include="TextureConversionShader.cpp">
+      <Filter>Shader Generators</Filter>
+    </ClCompile>
+    <ClCompile Include="VertexShaderGen.cpp">
+      <Filter>Shader Generators</Filter>
+    </ClCompile>
+    <ClCompile Include="PixelShaderManager.cpp">
+      <Filter>Shader Managers</Filter>
+    </ClCompile>
+    <ClCompile Include="VertexShaderManager.cpp">
+      <Filter>Shader Managers</Filter>
+    </ClCompile>
+    <ClCompile Include="AVIDump.cpp">
+      <Filter>Util</Filter>
+    </ClCompile>
+    <ClCompile Include="FPSCounter.cpp">
+      <Filter>Util</Filter>
+    </ClCompile>
+    <ClCompile Include="HiresTextures.cpp">
+      <Filter>Util</Filter>
+    </ClCompile>
+    <ClCompile Include="ImageWrite.cpp">
+      <Filter>Util</Filter>
+    </ClCompile>
+    <ClCompile Include="IndexGenerator.cpp">
+      <Filter>Util</Filter>
+    </ClCompile>
+    <ClCompile Include="OnScreenDisplay.cpp">
+      <Filter>Util</Filter>
+    </ClCompile>
+    <ClCompile Include="PostProcessing.cpp">
+      <Filter>Util</Filter>
+    </ClCompile>
+    <ClCompile Include="Statistics.cpp">
+      <Filter>Util</Filter>
+    </ClCompile>
+    <ClCompile Include="VideoState.cpp">
+      <Filter>Util</Filter>
+    </ClCompile>
+    <ClCompile Include="VertexLoader.cpp">
+      <Filter>Vertex Loading</Filter>
+    </ClCompile>
+    <ClCompile Include="VertexLoaderBase.cpp">
+      <Filter>Vertex Loading</Filter>
+    </ClCompile>
+    <ClCompile Include="VertexLoaderX64.cpp">
+      <Filter>Vertex Loading</Filter>
+    </ClCompile>
+    <ClCompile Include="VertexLoader_Color.cpp">
+      <Filter>Vertex Loading</Filter>
+    </ClCompile>
+    <ClCompile Include="VertexLoader_Normal.cpp">
+      <Filter>Vertex Loading</Filter>
+    </ClCompile>
+    <ClCompile Include="VertexLoader_Position.cpp">
+      <Filter>Vertex Loading</Filter>
+    </ClCompile>
+    <ClCompile Include="VertexLoader_TextCoord.cpp">
+      <Filter>Vertex Loading</Filter>
+    </ClCompile>
+    <ClCompile Include="VertexLoaderManager.cpp">
+      <Filter>Vertex Loading</Filter>
+    </ClCompile>
+    <ClCompile Include="TextureDecoder_Common.cpp">
+      <Filter>Decoding</Filter>
+    </ClCompile>
+    <ClCompile Include="TextureDecoder_x64.cpp">
+      <Filter>Decoding</Filter>
+    </ClCompile>
+    <ClCompile Include="AsyncRequests.cpp">
+      <Filter>Util</Filter>
+    </ClCompile>
+    <ClCompile Include="BoundingBox.cpp">
+      <Filter>Util</Filter>
+    </ClCompile>
+    <ClCompile Include="GeometryShaderGen.cpp">
+      <Filter>Shader Generators</Filter>
+    </ClCompile>
+    <ClCompile Include="GeometryShaderManager.cpp">
+      <Filter>Shader Managers</Filter>
+    </ClCompile>
+    <ClCompile Include="LightingShaderGen.cpp">
+      <Filter>Shader Generators</Filter>
+    </ClCompile>
+    <ClCompile Include="VRTracker.cpp" />
+    <ClCompile Include="HiresTextures_DDSLoader.cpp">
+      <Filter>Util</Filter>
+    </ClCompile>
+    <ClCompile Include="TextureConfig.cpp">
+      <Filter>Base</Filter>
+    </ClCompile>
+    <ClCompile Include="AbstractTexture.cpp">
+      <Filter>Base</Filter>
+    </ClCompile>
+    <ClCompile Include="ShaderGenCommon.cpp">
+      <Filter>Shader Generators</Filter>
+    </ClCompile>
+    <ClCompile Include="AsyncShaderCompiler.cpp">
+      <Filter>Util</Filter>
+    </ClCompile>
+    <ClCompile Include="UberShaderPixel.cpp">
+      <Filter>Shader Generators</Filter>
+    </ClCompile>
+    <ClCompile Include="UberShaderCommon.cpp">
+      <Filter>Shader Generators</Filter>
+    </ClCompile>
+    <ClCompile Include="UberShaderVertex.cpp">
+      <Filter>Shader Generators</Filter>
+    </ClCompile>
+  </ItemGroup>
+  <ItemGroup>
+    <ClInclude Include="CommandProcessor.h" />
+    <ClInclude Include="DriverDetails.h" />
+    <ClInclude Include="NativeVertexFormat.h" />
+    <ClInclude Include="PixelEngine.h" />
+    <ClInclude Include="VideoBackendBase.h" />
+    <ClInclude Include="VideoCommon.h" />
+    <ClInclude Include="VideoConfig.h" />
+    <ClInclude Include="Debugger.h">
+      <Filter>Base</Filter>
+    </ClInclude>
+    <ClInclude Include="FramebufferManagerBase.h">
+      <Filter>Base</Filter>
+    </ClInclude>
+    <ClInclude Include="PerfQueryBase.h">
+      <Filter>Base</Filter>
+    </ClInclude>
+    <ClInclude Include="RenderBase.h">
+      <Filter>Base</Filter>
+    </ClInclude>
+    <ClInclude Include="RenderState.h">
+      <Filter>Base</Filter>
+    </ClInclude>
+    <ClInclude Include="TextureCacheBase.h">
+      <Filter>Base</Filter>
+    </ClInclude>
+    <ClInclude Include="VertexManagerBase.h">
+      <Filter>Base</Filter>
+    </ClInclude>
+    <ClInclude Include="Fifo.h">
+      <Filter>Decoding</Filter>
+    </ClInclude>
+    <ClInclude Include="OpcodeDecoding.h">
+      <Filter>Decoding</Filter>
+    </ClInclude>
+    <ClInclude Include="TextureDecoder.h">
+      <Filter>Decoding</Filter>
+    </ClInclude>
+    <ClInclude Include="BPFunctions.h">
+      <Filter>Register Sections</Filter>
+    </ClInclude>
+    <ClInclude Include="BPMemory.h">
+      <Filter>Register Sections</Filter>
+    </ClInclude>
+    <ClInclude Include="BPStructs.h">
+      <Filter>Register Sections</Filter>
+    </ClInclude>
+    <ClInclude Include="CPMemory.h">
+      <Filter>Register Sections</Filter>
+    </ClInclude>
+    <ClInclude Include="XFMemory.h">
+      <Filter>Register Sections</Filter>
+    </ClInclude>
+    <ClInclude Include="XFStructs.h">
+      <Filter>Register Sections</Filter>
+    </ClInclude>
+    <ClInclude Include="LightingShaderGen.h">
+      <Filter>Shader Generators</Filter>
+    </ClInclude>
+    <ClInclude Include="PixelShaderGen.h">
+      <Filter>Shader Generators</Filter>
+    </ClInclude>
+    <ClInclude Include="ShaderGenCommon.h">
+      <Filter>Shader Generators</Filter>
+    </ClInclude>
+    <ClInclude Include="TextureConversionShader.h">
+      <Filter>Shader Generators</Filter>
+    </ClInclude>
+    <ClInclude Include="VertexShaderGen.h">
+      <Filter>Shader Generators</Filter>
+    </ClInclude>
+    <ClInclude Include="PixelShaderManager.h">
+      <Filter>Shader Managers</Filter>
+    </ClInclude>
+    <ClInclude Include="VertexShaderManager.h">
+      <Filter>Shader Managers</Filter>
+    </ClInclude>
+    <ClInclude Include="AVIDump.h">
+      <Filter>Util</Filter>
+    </ClInclude>
+    <ClInclude Include="FPSCounter.h">
+      <Filter>Util</Filter>
+    </ClInclude>
+    <ClInclude Include="HiresTextures.h">
+      <Filter>Util</Filter>
+    </ClInclude>
+    <ClInclude Include="ImageWrite.h">
+      <Filter>Util</Filter>
+    </ClInclude>
+    <ClInclude Include="IndexGenerator.h">
+      <Filter>Util</Filter>
+    </ClInclude>
+    <ClInclude Include="LookUpTables.h">
+      <Filter>Util</Filter>
+    </ClInclude>
+    <ClInclude Include="OnScreenDisplay.h">
+      <Filter>Util</Filter>
+    </ClInclude>
+    <ClInclude Include="PostProcessing.h">
+      <Filter>Util</Filter>
+    </ClInclude>
+    <ClInclude Include="Statistics.h">
+      <Filter>Util</Filter>
+    </ClInclude>
+    <ClInclude Include="VideoState.h">
+      <Filter>Util</Filter>
+    </ClInclude>
+    <ClInclude Include="DataReader.h">
+      <Filter>Vertex Loading</Filter>
+    </ClInclude>
+    <ClInclude Include="VertexLoader.h">
+      <Filter>Vertex Loading</Filter>
+    </ClInclude>
+    <ClInclude Include="VertexLoaderBase.h">
+      <Filter>Vertex Loading</Filter>
+    </ClInclude>
+    <ClInclude Include="VertexLoader_Color.h">
+      <Filter>Vertex Loading</Filter>
+    </ClInclude>
+    <ClInclude Include="VertexLoader_Normal.h">
+      <Filter>Vertex Loading</Filter>
+    </ClInclude>
+    <ClInclude Include="VertexLoader_Position.h">
+      <Filter>Vertex Loading</Filter>
+    </ClInclude>
+    <ClInclude Include="VertexLoader_TextCoord.h">
+      <Filter>Vertex Loading</Filter>
+    </ClInclude>
+    <ClInclude Include="VertexLoaderManager.h">
+      <Filter>Vertex Loading</Filter>
+    </ClInclude>
+    <ClInclude Include="VertexLoaderUtils.h">
+      <Filter>Vertex Loading</Filter>
+    </ClInclude>
+    <ClInclude Include="AsyncRequests.h">
+      <Filter>Util</Filter>
+    </ClInclude>
+    <ClInclude Include="BoundingBox.h">
+      <Filter>Util</Filter>
+    </ClInclude>
+    <ClInclude Include="GeometryShaderGen.h">
+      <Filter>Shader Generators</Filter>
+    </ClInclude>
+    <ClInclude Include="GeometryShaderManager.h">
+      <Filter>Shader Managers</Filter>
+    </ClInclude>
+    <ClInclude Include="SamplerCommon.h">
+      <Filter>Util</Filter>
+    </ClInclude>
+    <ClInclude Include="TextureConfig.h">
+      <Filter>Base</Filter>
+    </ClInclude>
+    <ClInclude Include="AbstractTexture.h">
+      <Filter>Base</Filter>
+    </ClInclude>
+    <ClInclude Include="AsyncShaderCompiler.h">
+      <Filter>Util</Filter>
+    </ClInclude>
+    <ClInclude Include="UberShaderPixel.h">
+      <Filter>Shader Generators</Filter>
+    </ClInclude>
+    <ClInclude Include="UberShaderCommon.h">
+      <Filter>Shader Generators</Filter>
+    </ClInclude>
+    <ClInclude Include="UberShaderVertex.h">
+      <Filter>Shader Generators</Filter>
+    </ClInclude>
     <ClInclude Include="VRTracker.h" />
-  </ItemGroup>
-  <ItemGroup>
-    <Text Include="CMakeLists.txt" />
-  </ItemGroup>
-=======
-﻿<?xml version="1.0" encoding="utf-8"?>
-<Project ToolsVersion="15.0" xmlns="http://schemas.microsoft.com/developer/msbuild/2003">
-  <ItemGroup>
-    <Filter Include="Base">
-      <UniqueIdentifier>{23908fac-d3fd-4fa5-a9b4-87b3bafc7bd9}</UniqueIdentifier>
-    </Filter>
-    <Filter Include="Decoding">
-      <UniqueIdentifier>{2baa29c2-a528-4981-abcb-e0842c311f63}</UniqueIdentifier>
-    </Filter>
-    <Filter Include="Register Sections">
-      <UniqueIdentifier>{6a88e4a0-754c-43df-98e6-405c99cd2ca7}</UniqueIdentifier>
-    </Filter>
-    <Filter Include="Shader Generators">
-      <UniqueIdentifier>{7ce5076f-4e85-4f4d-b3f0-8c88267b8b2d}</UniqueIdentifier>
-    </Filter>
-    <Filter Include="Shader Managers">
-      <UniqueIdentifier>{8c17624b-2ccb-4ee4-9ec0-593f8f3d1dd2}</UniqueIdentifier>
-    </Filter>
-    <Filter Include="Util">
-      <UniqueIdentifier>{8edd4982-cce6-406e-9029-f7a6449311b1}</UniqueIdentifier>
-    </Filter>
-    <Filter Include="Vertex Loading">
-      <UniqueIdentifier>{cefc166b-1f5e-4e96-863d-1448e14c0741}</UniqueIdentifier>
-    </Filter>
-  </ItemGroup>
-  <ItemGroup>
-    <ClCompile Include="CommandProcessor.cpp" />
-    <ClCompile Include="DriverDetails.cpp" />
-    <ClCompile Include="PixelEngine.cpp" />
-    <ClCompile Include="VideoBackendBase.cpp" />
-    <ClCompile Include="VideoConfig.cpp" />
-    <ClCompile Include="Debugger.cpp">
-      <Filter>Base</Filter>
-    </ClCompile>
-    <ClCompile Include="FramebufferManagerBase.cpp">
-      <Filter>Base</Filter>
-    </ClCompile>
-    <ClCompile Include="MainBase.cpp">
-      <Filter>Base</Filter>
-    </ClCompile>
-    <ClCompile Include="PerfQueryBase.cpp">
-      <Filter>Base</Filter>
-    </ClCompile>
-    <ClCompile Include="RenderBase.cpp">
-      <Filter>Base</Filter>
-    </ClCompile>
-    <ClCompile Include="RenderState.cpp">
-      <Filter>Base</Filter>
-    </ClCompile>
-    <ClCompile Include="TextureCacheBase.cpp">
-      <Filter>Base</Filter>
-    </ClCompile>
-    <ClCompile Include="VertexManagerBase.cpp">
-      <Filter>Base</Filter>
-    </ClCompile>
-    <ClCompile Include="Fifo.cpp">
-      <Filter>Decoding</Filter>
-    </ClCompile>
-    <ClCompile Include="OpcodeDecoding.cpp">
-      <Filter>Decoding</Filter>
-    </ClCompile>
-    <ClCompile Include="BPFunctions.cpp">
-      <Filter>Register Sections</Filter>
-    </ClCompile>
-    <ClCompile Include="BPMemory.cpp">
-      <Filter>Register Sections</Filter>
-    </ClCompile>
-    <ClCompile Include="BPStructs.cpp">
-      <Filter>Register Sections</Filter>
-    </ClCompile>
-    <ClCompile Include="CPMemory.cpp">
-      <Filter>Register Sections</Filter>
-    </ClCompile>
-    <ClCompile Include="XFMemory.cpp">
-      <Filter>Register Sections</Filter>
-    </ClCompile>
-    <ClCompile Include="XFStructs.cpp">
-      <Filter>Register Sections</Filter>
-    </ClCompile>
-    <ClCompile Include="PixelShaderGen.cpp">
-      <Filter>Shader Generators</Filter>
-    </ClCompile>
-    <ClCompile Include="TextureConversionShader.cpp">
-      <Filter>Shader Generators</Filter>
-    </ClCompile>
-    <ClCompile Include="VertexShaderGen.cpp">
-      <Filter>Shader Generators</Filter>
-    </ClCompile>
-    <ClCompile Include="PixelShaderManager.cpp">
-      <Filter>Shader Managers</Filter>
-    </ClCompile>
-    <ClCompile Include="VertexShaderManager.cpp">
-      <Filter>Shader Managers</Filter>
-    </ClCompile>
-    <ClCompile Include="AVIDump.cpp">
-      <Filter>Util</Filter>
-    </ClCompile>
-    <ClCompile Include="FPSCounter.cpp">
-      <Filter>Util</Filter>
-    </ClCompile>
-    <ClCompile Include="HiresTextures.cpp">
-      <Filter>Util</Filter>
-    </ClCompile>
-    <ClCompile Include="ImageWrite.cpp">
-      <Filter>Util</Filter>
-    </ClCompile>
-    <ClCompile Include="IndexGenerator.cpp">
-      <Filter>Util</Filter>
-    </ClCompile>
-    <ClCompile Include="OnScreenDisplay.cpp">
-      <Filter>Util</Filter>
-    </ClCompile>
-    <ClCompile Include="PostProcessing.cpp">
-      <Filter>Util</Filter>
-    </ClCompile>
-    <ClCompile Include="Statistics.cpp">
-      <Filter>Util</Filter>
-    </ClCompile>
-    <ClCompile Include="VideoState.cpp">
-      <Filter>Util</Filter>
-    </ClCompile>
-    <ClCompile Include="VertexLoader.cpp">
-      <Filter>Vertex Loading</Filter>
-    </ClCompile>
-    <ClCompile Include="VertexLoaderBase.cpp">
-      <Filter>Vertex Loading</Filter>
-    </ClCompile>
-    <ClCompile Include="VertexLoaderX64.cpp">
-      <Filter>Vertex Loading</Filter>
-    </ClCompile>
-    <ClCompile Include="VertexLoader_Color.cpp">
-      <Filter>Vertex Loading</Filter>
-    </ClCompile>
-    <ClCompile Include="VertexLoader_Normal.cpp">
-      <Filter>Vertex Loading</Filter>
-    </ClCompile>
-    <ClCompile Include="VertexLoader_Position.cpp">
-      <Filter>Vertex Loading</Filter>
-    </ClCompile>
-    <ClCompile Include="VertexLoader_TextCoord.cpp">
-      <Filter>Vertex Loading</Filter>
-    </ClCompile>
-    <ClCompile Include="VertexLoaderManager.cpp">
-      <Filter>Vertex Loading</Filter>
-    </ClCompile>
-    <ClCompile Include="TextureDecoder_Common.cpp">
-      <Filter>Decoding</Filter>
-    </ClCompile>
-    <ClCompile Include="TextureDecoder_x64.cpp">
-      <Filter>Decoding</Filter>
-    </ClCompile>
-    <ClCompile Include="AsyncRequests.cpp">
-      <Filter>Util</Filter>
-    </ClCompile>
-    <ClCompile Include="BoundingBox.cpp">
-      <Filter>Util</Filter>
-    </ClCompile>
-    <ClCompile Include="GeometryShaderGen.cpp">
-      <Filter>Shader Generators</Filter>
-    </ClCompile>
-    <ClCompile Include="GeometryShaderManager.cpp">
-      <Filter>Shader Managers</Filter>
-    </ClCompile>
-    <ClCompile Include="LightingShaderGen.cpp">
-      <Filter>Shader Generators</Filter>
-    </ClCompile>
-    <ClCompile Include="HiresTextures_DDSLoader.cpp">
-      <Filter>Util</Filter>
-    </ClCompile>
-    <ClCompile Include="TextureConfig.cpp">
-      <Filter>Base</Filter>
-    </ClCompile>
-    <ClCompile Include="AbstractTexture.cpp">
-      <Filter>Base</Filter>
-    </ClCompile>
-    <ClCompile Include="ShaderGenCommon.cpp">
-      <Filter>Shader Generators</Filter>
-    </ClCompile>
-    <ClCompile Include="AsyncShaderCompiler.cpp">
-      <Filter>Util</Filter>
-    </ClCompile>
-    <ClCompile Include="UberShaderPixel.cpp">
-      <Filter>Shader Generators</Filter>
-    </ClCompile>
-    <ClCompile Include="UberShaderCommon.cpp">
-      <Filter>Shader Generators</Filter>
-    </ClCompile>
-    <ClCompile Include="UberShaderVertex.cpp">
-      <Filter>Shader Generators</Filter>
-    </ClCompile>
-  </ItemGroup>
-  <ItemGroup>
-    <ClInclude Include="CommandProcessor.h" />
-    <ClInclude Include="DriverDetails.h" />
-    <ClInclude Include="NativeVertexFormat.h" />
-    <ClInclude Include="PixelEngine.h" />
-    <ClInclude Include="VideoBackendBase.h" />
-    <ClInclude Include="VideoCommon.h" />
-    <ClInclude Include="VideoConfig.h" />
-    <ClInclude Include="Debugger.h">
-      <Filter>Base</Filter>
-    </ClInclude>
-    <ClInclude Include="FramebufferManagerBase.h">
-      <Filter>Base</Filter>
-    </ClInclude>
-    <ClInclude Include="PerfQueryBase.h">
-      <Filter>Base</Filter>
-    </ClInclude>
-    <ClInclude Include="RenderBase.h">
-      <Filter>Base</Filter>
-    </ClInclude>
-    <ClInclude Include="RenderState.h">
-      <Filter>Base</Filter>
-    </ClInclude>
-    <ClInclude Include="TextureCacheBase.h">
-      <Filter>Base</Filter>
-    </ClInclude>
-    <ClInclude Include="VertexManagerBase.h">
-      <Filter>Base</Filter>
-    </ClInclude>
-    <ClInclude Include="Fifo.h">
-      <Filter>Decoding</Filter>
-    </ClInclude>
-    <ClInclude Include="OpcodeDecoding.h">
-      <Filter>Decoding</Filter>
-    </ClInclude>
-    <ClInclude Include="TextureDecoder.h">
-      <Filter>Decoding</Filter>
-    </ClInclude>
-    <ClInclude Include="BPFunctions.h">
-      <Filter>Register Sections</Filter>
-    </ClInclude>
-    <ClInclude Include="BPMemory.h">
-      <Filter>Register Sections</Filter>
-    </ClInclude>
-    <ClInclude Include="BPStructs.h">
-      <Filter>Register Sections</Filter>
-    </ClInclude>
-    <ClInclude Include="CPMemory.h">
-      <Filter>Register Sections</Filter>
-    </ClInclude>
-    <ClInclude Include="XFMemory.h">
-      <Filter>Register Sections</Filter>
-    </ClInclude>
-    <ClInclude Include="XFStructs.h">
-      <Filter>Register Sections</Filter>
-    </ClInclude>
-    <ClInclude Include="LightingShaderGen.h">
-      <Filter>Shader Generators</Filter>
-    </ClInclude>
-    <ClInclude Include="PixelShaderGen.h">
-      <Filter>Shader Generators</Filter>
-    </ClInclude>
-    <ClInclude Include="ShaderGenCommon.h">
-      <Filter>Shader Generators</Filter>
-    </ClInclude>
-    <ClInclude Include="TextureConversionShader.h">
-      <Filter>Shader Generators</Filter>
-    </ClInclude>
-    <ClInclude Include="VertexShaderGen.h">
-      <Filter>Shader Generators</Filter>
-    </ClInclude>
-    <ClInclude Include="PixelShaderManager.h">
-      <Filter>Shader Managers</Filter>
-    </ClInclude>
-    <ClInclude Include="VertexShaderManager.h">
-      <Filter>Shader Managers</Filter>
-    </ClInclude>
-    <ClInclude Include="AVIDump.h">
-      <Filter>Util</Filter>
-    </ClInclude>
-    <ClInclude Include="FPSCounter.h">
-      <Filter>Util</Filter>
-    </ClInclude>
-    <ClInclude Include="HiresTextures.h">
-      <Filter>Util</Filter>
-    </ClInclude>
-    <ClInclude Include="ImageWrite.h">
-      <Filter>Util</Filter>
-    </ClInclude>
-    <ClInclude Include="IndexGenerator.h">
-      <Filter>Util</Filter>
-    </ClInclude>
-    <ClInclude Include="LookUpTables.h">
-      <Filter>Util</Filter>
-    </ClInclude>
-    <ClInclude Include="OnScreenDisplay.h">
-      <Filter>Util</Filter>
-    </ClInclude>
-    <ClInclude Include="PostProcessing.h">
-      <Filter>Util</Filter>
-    </ClInclude>
-    <ClInclude Include="Statistics.h">
-      <Filter>Util</Filter>
-    </ClInclude>
-    <ClInclude Include="VideoState.h">
-      <Filter>Util</Filter>
-    </ClInclude>
-    <ClInclude Include="DataReader.h">
-      <Filter>Vertex Loading</Filter>
-    </ClInclude>
-    <ClInclude Include="VertexLoader.h">
-      <Filter>Vertex Loading</Filter>
-    </ClInclude>
-    <ClInclude Include="VertexLoaderBase.h">
-      <Filter>Vertex Loading</Filter>
-    </ClInclude>
-    <ClInclude Include="VertexLoader_Color.h">
-      <Filter>Vertex Loading</Filter>
-    </ClInclude>
-    <ClInclude Include="VertexLoader_Normal.h">
-      <Filter>Vertex Loading</Filter>
-    </ClInclude>
-    <ClInclude Include="VertexLoader_Position.h">
-      <Filter>Vertex Loading</Filter>
-    </ClInclude>
-    <ClInclude Include="VertexLoader_TextCoord.h">
-      <Filter>Vertex Loading</Filter>
-    </ClInclude>
-    <ClInclude Include="VertexLoaderManager.h">
-      <Filter>Vertex Loading</Filter>
-    </ClInclude>
-    <ClInclude Include="VertexLoaderUtils.h">
-      <Filter>Vertex Loading</Filter>
-    </ClInclude>
-    <ClInclude Include="AsyncRequests.h">
-      <Filter>Util</Filter>
-    </ClInclude>
-    <ClInclude Include="BoundingBox.h">
-      <Filter>Util</Filter>
-    </ClInclude>
-    <ClInclude Include="GeometryShaderGen.h">
-      <Filter>Shader Generators</Filter>
-    </ClInclude>
-    <ClInclude Include="GeometryShaderManager.h">
-      <Filter>Shader Managers</Filter>
-    </ClInclude>
-    <ClInclude Include="SamplerCommon.h">
-      <Filter>Util</Filter>
-    </ClInclude>
-    <ClInclude Include="TextureConfig.h">
-      <Filter>Base</Filter>
-    </ClInclude>
-    <ClInclude Include="AbstractTexture.h">
-      <Filter>Base</Filter>
-    </ClInclude>
-    <ClInclude Include="AsyncShaderCompiler.h">
-      <Filter>Util</Filter>
-    </ClInclude>
-    <ClInclude Include="UberShaderPixel.h">
-      <Filter>Shader Generators</Filter>
-    </ClInclude>
-    <ClInclude Include="UberShaderCommon.h">
-      <Filter>Shader Generators</Filter>
-    </ClInclude>
-    <ClInclude Include="UberShaderVertex.h">
-      <Filter>Shader Generators</Filter>
-    </ClInclude>
-  </ItemGroup>
-  <ItemGroup>
-    <Text Include="CMakeLists.txt" />
-  </ItemGroup>
->>>>>>> ba576052
-</Project>+  </ItemGroup>
+  <ItemGroup>
+    <Text Include="CMakeLists.txt" />
+  </ItemGroup>
+</Project>