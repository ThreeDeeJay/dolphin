--- conflicted
+++ resolved
@@ -146,15 +146,12 @@
     <ClCompile Include="GeometryShaderGen.cpp">
       <Filter>Shader Generators</Filter>
     </ClCompile>
-<<<<<<< HEAD
+    <ClCompile Include="GeometryShaderManager.cpp">
+      <Filter>Shader Managers</Filter>
+    </ClCompile>
     <ClCompile Include="VR.cpp" />
     <ClCompile Include="VR920.cpp" />
     <ClCompile Include="MetroidVR.cpp" />
-=======
-    <ClCompile Include="GeometryShaderManager.cpp">
-      <Filter>Shader Managers</Filter>
-    </ClCompile>
->>>>>>> 02f22152
   </ItemGroup>
   <ItemGroup>
     <ClInclude Include="CommandProcessor.h" />
@@ -293,14 +290,11 @@
     <ClInclude Include="GeometryShaderGen.h">
       <Filter>Shader Generators</Filter>
     </ClInclude>
-<<<<<<< HEAD
+    <ClInclude Include="GeometryShaderManager.h">
+      <Filter>Shader Managers</Filter>
+    </ClInclude>
     <ClInclude Include="VR.h" />
     <ClInclude Include="VR920.h" />
-=======
-    <ClInclude Include="GeometryShaderManager.h">
-      <Filter>Shader Managers</Filter>
-    </ClInclude>
->>>>>>> 02f22152
   </ItemGroup>
   <ItemGroup>
     <Text Include="CMakeLists.txt" />
