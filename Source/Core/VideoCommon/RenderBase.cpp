--- conflicted
+++ resolved
@@ -381,12 +381,8 @@
 			break;
 		}
 
-<<<<<<< HEAD
 		const char* const efbcopy_text = g_ActiveConfig.bEFBCopyEnable ?
 			(g_ActiveConfig.bSkipEFBCopyToRam ? "to Texture" : "to RAM") : "Disabled";
-=======
-		const char* const efbcopy_text = g_ActiveConfig.bSkipEFBCopyToRam ? "to Texture" : "to RAM";
->>>>>>> e96569ff
 
 		// The rows
 		const std::string lines[] =
