--- conflicted
+++ resolved
@@ -140,14 +140,6 @@
 	static struct BackupConfig
 	{
 		int s_colorsamples;
-<<<<<<< HEAD
-		bool s_copy_efb_to_texture;
-		bool s_copy_efb_scaled;
-		bool s_copy_efb;
-		bool s_copy_efb_clear_disable;
-		int s_efb_scale;
-=======
->>>>>>> 9d9ffa5b
 		bool s_texfmt_overlay;
 		bool s_texfmt_overlay_center;
 		bool s_hires_textures;
