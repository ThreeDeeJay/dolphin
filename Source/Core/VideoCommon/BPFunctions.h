--- conflicted
+++ resolved
@@ -23,14 +23,7 @@
 void SetDitherMode();
 void SetLogicOpMode();
 void SetColorMask();
-<<<<<<< HEAD
-void CopyEFB(u32 dstAddr, const EFBRectangle& srcRect,
-             unsigned int dstFormat, PEControl::PixelFormat srcFormat,
-             bool isIntensity, bool scaleByHalf);
 void ClearScreen(const EFBRectangle &rc, bool new_frame_just_rendered);
-=======
-void ClearScreen(const EFBRectangle &rc);
->>>>>>> c08a83a5
 void OnPixelFormatChange();
 void SetInterlacingMode(const BPCmd &bp);
 }