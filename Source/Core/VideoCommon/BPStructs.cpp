// Copyright 2009 Dolphin Emulator Project
// Licensed under GPLv2+
// Refer to the license.txt file included.

#include "VideoCommon/BPStructs.h"

#include <cmath>
#include <cstring>
#include <string>

#include "Common/Logging/Log.h"
#include "Common/StringUtil.h"
#include "Common/Thread.h"
#include "Core/ConfigManager.h"
#include "Core/FifoPlayer/FifoRecorder.h"
#include "Core/HW/Memmap.h"

#include "VideoCommon/BPFunctions.h"
#include "VideoCommon/BPMemory.h"
#include "VideoCommon/BoundingBox.h"
#include "VideoCommon/Fifo.h"
#include "VideoCommon/GeometryShaderManager.h"
#include "VideoCommon/PerfQueryBase.h"
#include "VideoCommon/PixelEngine.h"
#include "VideoCommon/PixelShaderManager.h"
#include "VideoCommon/RenderBase.h"
#include "VideoCommon/TextureCacheBase.h"
#include "VideoCommon/TextureDecoder.h"
#include "VideoCommon/VR.h"
#include "VideoCommon/VertexShaderManager.h"
#include "VideoCommon/VideoBackendBase.h"
#include "VideoCommon/VideoCommon.h"
#include "VideoCommon/VideoConfig.h"

#define HACK_LOG INFO_LOG

using namespace BPFunctions;

static const float s_gammaLUT[] = {1.0f, 1.7f, 2.2f, 1.0f};

void BPInit()
{
  memset(&bpmem, 0, sizeof(bpmem));
  bpmem.bpMask = 0xFFFFFF;
}

static void BPWritten(const BPCmd& bp)
{
  /*
  ----------------------------------------------------------------------------------------------------------------
  Purpose: Writes to the BP registers
  Called: At the end of every: OpcodeDecoding.cpp ExecuteDisplayList > Decode() > LoadBPReg
  How It Works: First the pipeline is flushed then update the bpmem with the new value.
          Some of the BP cases have to call certain functions while others just update the bpmem.
          some bp cases check the changes variable, because they might not have to be updated all
  the time
  NOTE: it seems not all bp cases like checking changes, so calling if (bp.changes == 0 ? false :
  true)
      had to be ditched and the games seem to work fine with out it.
  NOTE2: Yet Another GameCube Documentation calls them Bypass Raster State Registers but possibly
  completely wrong
  NOTE3: This controls the register groups: RAS1/2, SU, TF, TEV, C/Z, PEC
  TODO: Turn into function table. The (future) DisplayList (DL) jit can then call the functions
  directly,
      getting rid of dynamic dispatch. Unfortunately, few games use DLs properly - most\
      just stuff geometry in them and don't put state changes there
  ----------------------------------------------------------------------------------------------------------------
  */

  // check for invalid state, else unneeded configuration are built
  g_video_backend->CheckInvalidState();

  if (((s32*)&bpmem)[bp.address] == bp.newvalue)
  {
    if (!(bp.address == BPMEM_TRIGGER_EFB_COPY || bp.address == BPMEM_CLEARBBOX1 ||
          bp.address == BPMEM_CLEARBBOX2 || bp.address == BPMEM_SETDRAWDONE ||
          bp.address == BPMEM_PE_TOKEN_ID || bp.address == BPMEM_PE_TOKEN_INT_ID ||
          bp.address == BPMEM_LOADTLUT0 || bp.address == BPMEM_LOADTLUT1 ||
          bp.address == BPMEM_TEXINVALIDATE || bp.address == BPMEM_PRELOAD_MODE ||
          bp.address == BPMEM_CLEAR_PIXEL_PERF))
    {
      return;
    }
  }

  FlushPipeline();

  ((u32*)&bpmem)[bp.address] = bp.newvalue;

  switch (bp.address)
  {
  case BPMEM_GENMODE:  // Set the Generation Mode
    PRIM_LOG("genmode: texgen=%d, col=%d, multisampling=%d, tev=%d, cullmode=%d, ind=%d, zfeeze=%d",
             (u32)bpmem.genMode.numtexgens, (u32)bpmem.genMode.numcolchans,
             (u32)bpmem.genMode.multisampling, (u32)bpmem.genMode.numtevstages + 1,
             (u32)bpmem.genMode.cullmode, (u32)bpmem.genMode.numindstages,
             (u32)bpmem.genMode.zfreeze);

    // Only call SetGenerationMode when cull mode changes.
    if (bp.changes & 0xC000)
      SetGenerationMode();
    return;
  case BPMEM_IND_MTXA:  // Index Matrix Changed
  case BPMEM_IND_MTXB:
  case BPMEM_IND_MTXC:
  case BPMEM_IND_MTXA + 3:
  case BPMEM_IND_MTXB + 3:
  case BPMEM_IND_MTXC + 3:
  case BPMEM_IND_MTXA + 6:
  case BPMEM_IND_MTXB + 6:
  case BPMEM_IND_MTXC + 6:
    if (bp.changes)
      PixelShaderManager::SetIndMatrixChanged((bp.address - BPMEM_IND_MTXA) / 3);
    return;
  case BPMEM_RAS1_SS0:  // Index Texture Coordinate Scale 0
    if (bp.changes)
      PixelShaderManager::SetIndTexScaleChanged(false);
    return;
  case BPMEM_RAS1_SS1:  // Index Texture Coordinate Scale 1
    if (bp.changes)
      PixelShaderManager::SetIndTexScaleChanged(true);
    return;
  // ----------------
  // Scissor Control
  // ----------------
  case BPMEM_SCISSORTL:      // Scissor Rectable Top, Left
  case BPMEM_SCISSORBR:      // Scissor Rectable Bottom, Right
  case BPMEM_SCISSOROFFSET:  // Scissor Offset
    SetScissor();
    GeometryShaderManager::SetViewportChanged();
    VertexShaderManager::SetViewportChanged();
    return;
  case BPMEM_LINEPTWIDTH:  // Line Width
    GeometryShaderManager::SetLinePtWidthChanged();
    return;
  case BPMEM_ZMODE:  // Depth Control
    PRIM_LOG("zmode: test=%d, func=%d, upd=%d", (int)bpmem.zmode.testenable, (int)bpmem.zmode.func,
             (int)bpmem.zmode.updateenable);
    SetDepthMode();
    return;
  case BPMEM_BLENDMODE:  // Blending Control
    if (bp.changes & 0xFFFF)
    {
      PRIM_LOG("blendmode: en=%d, open=%d, colupd=%d, alphaupd=%d, dst=%d, src=%d, sub=%d, mode=%d",
               (int)bpmem.blendmode.blendenable, (int)bpmem.blendmode.logicopenable,
               (int)bpmem.blendmode.colorupdate, (int)bpmem.blendmode.alphaupdate,
               (int)bpmem.blendmode.dstfactor, (int)bpmem.blendmode.srcfactor,
               (int)bpmem.blendmode.subtract, (int)bpmem.blendmode.logicmode);

      // Set Blending Mode
      if (bp.changes)
        SetBlendMode();

      // Set LogicOp Blending Mode
      if (bp.changes & 0xF002)  // logicopenable | logicmode
        SetLogicOpMode();

      // Set Dithering Mode
      if (bp.changes & 4)  // dither
        SetDitherMode();

      // Set Color Mask
      if (bp.changes & 0x18)  // colorupdate | alphaupdate
        SetColorMask();
    }
    return;
  case BPMEM_CONSTANTALPHA:  // Set Destination Alpha
    PRIM_LOG("constalpha: alp=%d, en=%d", bpmem.dstalpha.alpha, bpmem.dstalpha.enable);
    if (bp.changes & 0xFF)
      PixelShaderManager::SetDestAlpha();
    if (bp.changes & 0x100)
      SetBlendMode();
    return;

  // This is called when the game is done drawing the new frame (eg: like in DX: Begin(); Draw();
  // End();)
  // Triggers an interrupt on the PPC side so that the game knows when the GPU has finished drawing.
  // Tokens are similar.
  case BPMEM_SETDRAWDONE:
    switch (bp.newvalue & 0xFF)
    {
    case 0x02:
      if (!Fifo::UseDeterministicGPUThread())
        PixelEngine::SetFinish();  // may generate interrupt
      DEBUG_LOG(VIDEO, "GXSetDrawDone SetPEFinish (value: 0x%02X)", (bp.newvalue & 0xFFFF));
      return;

    default:
      WARN_LOG(VIDEO, "GXSetDrawDone ??? (value 0x%02X)", (bp.newvalue & 0xFFFF));
      return;
    }
    return;
  case BPMEM_PE_TOKEN_ID:  // Pixel Engine Token ID
    if (!Fifo::UseDeterministicGPUThread())
      PixelEngine::SetToken(static_cast<u16>(bp.newvalue & 0xFFFF), false);
    DEBUG_LOG(VIDEO, "SetPEToken 0x%04x", (bp.newvalue & 0xFFFF));
    return;
  case BPMEM_PE_TOKEN_INT_ID:  // Pixel Engine Interrupt Token ID
    if (!Fifo::UseDeterministicGPUThread())
      PixelEngine::SetToken(static_cast<u16>(bp.newvalue & 0xFFFF), true);
    DEBUG_LOG(VIDEO, "SetPEToken + INT 0x%04x", (bp.newvalue & 0xFFFF));
    return;

  // ------------------------
  // EFB copy command. This copies a rectangle from the EFB to either RAM in a texture format or to
  // XFB as YUYV.
  // It can also optionally clear the EFB while copying from it. To emulate this, we of course copy
  // first and clear afterwards.
  case BPMEM_TRIGGER_EFB_COPY:  // Copy EFB Region or Render to the XFB or Clear the screen.
  {
    // The bottom right is within the rectangle
    // The values in bpmem.copyTexSrcXY and bpmem.copyTexSrcWH are updated in case 0x49 and 0x4a in
    // this function

    bool new_frame_just_rendered = false;

    u32 destAddr = bpmem.copyTexDest << 5;
    u32 destStride = bpmem.copyMipMapStrideChannels << 5;

    EFBRectangle gameSrcRect, ourSrcRect;
    gameSrcRect.left = (int)bpmem.copyTexSrcXY.x;
    gameSrcRect.top = (int)bpmem.copyTexSrcXY.y;

    // Here Width+1 like Height, otherwise some textures are corrupted already since the native
    // resolution.
    // TODO: What's the behavior of out of bound access?
    gameSrcRect.right = (int)(bpmem.copyTexSrcXY.x + bpmem.copyTexSrcWH.x + 1);
    gameSrcRect.bottom = (int)(bpmem.copyTexSrcXY.y + bpmem.copyTexSrcWH.y + 1);

    UPE_Copy PE_copy = bpmem.triggerEFBCopy;

    // In Virtual Reality we normally render to the whole screen instead of the viewport,
    // (except when rendering to a square texture in the corner)
    // So we want to copy a fraction of the whole screen, instead of a fraction of the viewport.
    // Currently this will only work will copying the EFB to a texture.
    if (g_has_hmd && g_viewport_type != VIEW_RENDER_TO_TEXTURE &&
        !(g_rendered_viewport == g_requested_viewport) && g_ActiveConfig.bEnableVR)
      ScaleRequestedToRendered(&gameSrcRect, &ourSrcRect);
    else
      ourSrcRect = gameSrcRect;

    // Check if we are to copy from the EFB or draw to the XFB
    if (PE_copy.copy_to_xfb == 0)
    {
      if (debug_newScene)
      {
        if (g_has_hmd && g_viewport_type != VIEW_RENDER_TO_TEXTURE &&
            !(g_rendered_viewport == g_requested_viewport) && g_ActiveConfig.bEnableVR)
        {
          HACK_LOG(VR, "VR Resized EFB Copy (%d, %d) %dx%d to %8x, %d, %d, %d, %d",
                   gameSrcRect.left, gameSrcRect.top, gameSrcRect.GetWidth(),
                   gameSrcRect.GetHeight(), destAddr, PE_copy.tp_realFormat(),
                   bpmem.zcontrol.pixel_format, !!PE_copy.intensity_fmt, !!PE_copy.half_scale);
          HACK_LOG(VR, "    Resized to (%d, %d) %dx%d", ourSrcRect.left, ourSrcRect.top,
                   ourSrcRect.GetWidth(), ourSrcRect.GetHeight());
        }
        else
        {
          HACK_LOG(VR, "Render to Texture EFB Copy (%d, %d) %dx%d to %8x, %d, %d, %d, %d",
                   gameSrcRect.left, gameSrcRect.top, gameSrcRect.GetWidth(),
                   gameSrcRect.GetHeight(), destAddr, PE_copy.tp_realFormat(),
                   bpmem.zcontrol.pixel_format, !!PE_copy.intensity_fmt, !!PE_copy.half_scale);
        }
      }
      // bpmem.zcontrol.pixel_format to PEControl::Z24 is when the game wants to copy from ZBuffer
      // (Zbuffer uses 24-bit Format)
      if (g_ActiveConfig.bEFBCopyEnable)
      {
        bool is_depth_copy = bpmem.zcontrol.pixel_format == PEControl::Z24;
        g_texture_cache->CopyRenderTargetToTexture(destAddr, PE_copy.tp_realFormat(), destStride,
                                                   is_depth_copy, gameSrcRect, ourSrcRect, !!PE_copy.intensity_fmt,
                                                   !!PE_copy.half_scale);
      }

    }
    else
    {
      // We should be able to get away with deactivating the current bbox tracking
      // here. Not sure if there's a better spot to put this.
      // the number of lines copied is determined by the y scale * source efb height

      BoundingBox::active = false;

      float yScale;
      if (PE_copy.scale_invert)
        yScale = 256.0f / (float)bpmem.dispcopyyscale;
      else
        yScale = (float)bpmem.dispcopyyscale / 256.0f;

      float num_xfb_lines = 1.0f + bpmem.copyTexSrcWH.y * yScale;

      u32 height = static_cast<u32>(num_xfb_lines);
      if (height > MAX_XFB_HEIGHT)
      {
        INFO_LOG(VIDEO, "Tried to scale EFB to too many XFB lines: %d (%f)", height, num_xfb_lines);
        height = MAX_XFB_HEIGHT;
      }

      DEBUG_LOG(VIDEO, "RenderToXFB: destAddr: %08x | gameSrcRect {%d %d %d %d} | fbWidth: %u | "
                       "fbStride: %u | fbHeight: %u",
                destAddr, gameSrcRect.left, gameSrcRect.top, gameSrcRect.right, gameSrcRect.bottom,
                bpmem.copyTexSrcWH.x + 1, destStride, height);
<<<<<<< HEAD
      Renderer::RenderToXFB(destAddr, gameSrcRect, destStride, height, s_gammaLUT[PE_copy.gamma]);
      g_new_frame_just_rendered = true;
      g_first_pass = g_first_pass_vs_constants = true;
      new_frame_just_rendered = true;
=======
      g_renderer->RenderToXFB(destAddr, srcRect, destStride, height, s_gammaLUT[PE_copy.gamma]);
>>>>>>> 587ed321
    }

    // Clear the rectangular region after copying it.
    if (PE_copy.clear)
    {
      ClearScreen(ourSrcRect, new_frame_just_rendered);
    }

#ifdef RECURSIVE_OPCODE
    // Render Extra Headtracking Frames for VR.
    if (new_frame_just_rendered && g_has_hmd)
    {
      OpcodeReplayBuffer();
    }
#endif

    return;
  }
  case BPMEM_LOADTLUT0:  // This one updates bpmem.tlutXferSrc, no need to do anything here.
    return;
  case BPMEM_LOADTLUT1:  // Load a Texture Look Up Table
  {
    u32 tlutTMemAddr = (bp.newvalue & 0x3FF) << 9;
    u32 tlutXferCount = (bp.newvalue & 0x1FFC00) >> 5;
    u32 addr = bpmem.tmem_config.tlut_src << 5;

    // The GameCube ignores the upper bits of this address. Some games (WW, MKDD) set them.
    if (!SConfig::GetInstance().bWii)
      addr = addr & 0x01FFFFFF;

    Memory::CopyFromEmu(texMem + tlutTMemAddr, addr, tlutXferCount);

    if (g_bRecordFifoData)
      FifoRecorder::GetInstance().UseMemory(addr, tlutXferCount, MemoryUpdate::TMEM);

    return;
  }
  case BPMEM_FOGRANGE:  // Fog Settings Control
  case BPMEM_FOGRANGE + 1:
  case BPMEM_FOGRANGE + 2:
  case BPMEM_FOGRANGE + 3:
  case BPMEM_FOGRANGE + 4:
  case BPMEM_FOGRANGE + 5:
    if (bp.changes)
      PixelShaderManager::SetFogRangeAdjustChanged();
    return;
  case BPMEM_FOGPARAM0:
  case BPMEM_FOGBMAGNITUDE:
  case BPMEM_FOGBEXPONENT:
  case BPMEM_FOGPARAM3:
    if (bp.changes)
      PixelShaderManager::SetFogParamChanged();
    return;
  case BPMEM_FOGCOLOR:  // Fog Color
    if (bp.changes)
      PixelShaderManager::SetFogColorChanged();
    return;
  case BPMEM_ALPHACOMPARE:  // Compare Alpha Values
    PRIM_LOG("alphacmp: ref0=%d, ref1=%d, comp0=%d, comp1=%d, logic=%d", (int)bpmem.alpha_test.ref0,
             (int)bpmem.alpha_test.ref1, (int)bpmem.alpha_test.comp0, (int)bpmem.alpha_test.comp1,
             (int)bpmem.alpha_test.logic);
    if (bp.changes & 0xFFFF)
      PixelShaderManager::SetAlpha();
    if (bp.changes)
    {
      g_renderer->SetColorMask();
      SetBlendMode();
    }
    return;
  case BPMEM_BIAS:  // BIAS
    PRIM_LOG("ztex bias=0x%x", bpmem.ztex1.bias);
    if (bp.changes)
      PixelShaderManager::SetZTextureBias();
    return;
  case BPMEM_ZTEX2:  // Z Texture type
  {
    if (bp.changes & 3)
      PixelShaderManager::SetZTextureTypeChanged();
    if (bp.changes & 12)
      VertexShaderManager::SetViewportChanged();
#if defined(_DEBUG) || defined(DEBUGFAST)
    const char* pzop[] = {"DISABLE", "ADD", "REPLACE", "?"};
    const char* pztype[] = {"Z8", "Z16", "Z24", "?"};
    PRIM_LOG("ztex op=%s, type=%s", pzop[bpmem.ztex2.op], pztype[bpmem.ztex2.type]);
#endif
  }
    return;
  // ----------------------------------
  // Display Copy Filtering Control - GX_SetCopyFilter(u8 aa,u8 sample_pattern[12][2],u8 vf,u8
  // vfilter[7])
  // Fields: Destination, Frame2Field, Gamma, Source
  // ----------------------------------
  case BPMEM_DISPLAYCOPYFILTER:      // if (aa) { use sample_pattern } else { use 666666 }
  case BPMEM_DISPLAYCOPYFILTER + 1:  // if (aa) { use sample_pattern } else { use 666666 }
  case BPMEM_DISPLAYCOPYFILTER + 2:  // if (aa) { use sample_pattern } else { use 666666 }
  case BPMEM_DISPLAYCOPYFILTER + 3:  // if (aa) { use sample_pattern } else { use 666666 }
  case BPMEM_COPYFILTER0:            // if (vf) { use vfilter } else { use 595000 }
  case BPMEM_COPYFILTER1:            // if (vf) { use vfilter } else { use 000015 }
    return;
  // -----------------------------------
  // Interlacing Control
  // -----------------------------------
  case BPMEM_FIELDMASK:  // GX_SetFieldMask(u8 even_mask,u8 odd_mask)
  case BPMEM_FIELDMODE:  // GX_SetFieldMode(u8 field_mode,u8 half_aspect_ratio)
    // TODO
    return;
  // ----------------------------------------
  // Unimportant regs (Clock, Perf, ...)
  // ----------------------------------------
  case BPMEM_BUSCLOCK0:   // TB Bus Clock ?
  case BPMEM_BUSCLOCK1:   // TB Bus Clock ?
  case BPMEM_PERF0_TRI:   // Perf: Triangles
  case BPMEM_PERF0_QUAD:  // Perf: Quads
  case BPMEM_PERF1:       // Perf: Some Clock, Texels, TX, TC
    break;
  // ----------------
  // EFB Copy config
  // ----------------
  case BPMEM_EFB_TL:    // EFB Source Rect. Top, Left
  case BPMEM_EFB_BR:    // EFB Source Rect. Bottom, Right (w, h - 1)
  case BPMEM_EFB_ADDR:  // EFB Target Address
    return;
  // --------------
  // Clear Config
  // --------------
  case BPMEM_CLEAR_AR:  // Alpha and Red Components
  case BPMEM_CLEAR_GB:  // Green and Blue Components
  case BPMEM_CLEAR_Z:   // Z Components (24-bit Zbuffer)
    return;
  // -------------------------
  // Bounding Box Control
  // -------------------------
  case BPMEM_CLEARBBOX1:
  case BPMEM_CLEARBBOX2:
  {
    u8 offset = bp.address & 2;
    BoundingBox::active = true;

    if (g_ActiveConfig.backend_info.bSupportsBBox && g_ActiveConfig.bBBoxEnable)
    {
      g_renderer->BBoxWrite(offset, bp.newvalue & 0x3ff);
      g_renderer->BBoxWrite(offset + 1, bp.newvalue >> 10);
    }
  }
    return;
  case BPMEM_TEXINVALIDATE:
    // TODO: Needs some restructuring in TextureCacheBase.
    return;

  case BPMEM_ZCOMPARE:  // Set the Z-Compare and EFB pixel format
    OnPixelFormatChange();
    if (bp.changes & 7)
    {
      SetBlendMode();  // dual source could be activated by changing to PIXELFMT_RGBA6_Z24
      g_renderer->SetColorMask();  // alpha writing needs to be disabled if the new pixel format
                                   // doesn't have an alpha channel
    }
    return;

  case BPMEM_MIPMAP_STRIDE:  // MipMap Stride Channel
  case BPMEM_COPYYSCALE:     // Display Copy Y Scale

  /* 24 RID
   * 21 BC3 - Ind. Tex Stage 3 NTexCoord
   * 18 BI3 - Ind. Tex Stage 3 NTexMap
   * 15 BC2 - Ind. Tex Stage 2 NTexCoord
   * 12 BI2 - Ind. Tex Stage 2 NTexMap
   * 9 BC1 - Ind. Tex Stage 1 NTexCoord
   * 6 BI1 - Ind. Tex Stage 1 NTexMap
   * 3 BC0 - Ind. Tex Stage 0 NTexCoord
   * 0 BI0 - Ind. Tex Stage 0 NTexMap */
  case BPMEM_IREF:

  case BPMEM_TEV_KSEL:      // Texture Environment Swap Mode Table 0
  case BPMEM_TEV_KSEL + 1:  // Texture Environment Swap Mode Table 1
  case BPMEM_TEV_KSEL + 2:  // Texture Environment Swap Mode Table 2
  case BPMEM_TEV_KSEL + 3:  // Texture Environment Swap Mode Table 3
  case BPMEM_TEV_KSEL + 4:  // Texture Environment Swap Mode Table 4
  case BPMEM_TEV_KSEL + 5:  // Texture Environment Swap Mode Table 5
  case BPMEM_TEV_KSEL + 6:  // Texture Environment Swap Mode Table 6
  case BPMEM_TEV_KSEL + 7:  // Texture Environment Swap Mode Table 7

  /* This Register can be used to limit to which bits of BP registers is
   * actually written to. The mask is only valid for the next BP write,
   * and will reset itself afterwards. It's handled as a special case in
   * LoadBPReg. */
  case BPMEM_BP_MASK:

  case BPMEM_IND_IMASK:  // Index Mask ?
  case BPMEM_REVBITS:    // Always set to 0x0F when GX_InitRevBits() is called.
    return;

  case BPMEM_CLEAR_PIXEL_PERF:
    // GXClearPixMetric writes 0xAAA here, Sunshine alternates this register between values 0x000
    // and 0xAAA
    if (PerfQueryBase::ShouldEmulate())
      g_perf_query->ResetQuery();
    return;

  case BPMEM_PRELOAD_ADDR:
  case BPMEM_PRELOAD_TMEMEVEN:
  case BPMEM_PRELOAD_TMEMODD:  // Used when PRELOAD_MODE is set
    return;

  case BPMEM_PRELOAD_MODE:  // Set to 0 when GX_TexModeSync() is called.
    // if this is different from 0, manual TMEM management is used (GX_PreloadEntireTexture).
    if (bp.newvalue != 0)
    {
      // TODO: Not quite sure if this is completely correct (likely not)
      // NOTE: libogc's implementation of GX_PreloadEntireTexture seems flawed, so it's not
      // necessarily a good reference for RE'ing this feature.

      BPS_TmemConfig& tmem_cfg = bpmem.tmem_config;
      u32 src_addr = tmem_cfg.preload_addr << 5;  // TODO: Should we add mask here on GC?
      u32 bytes_read = 0;
      u32 tmem_addr_even = tmem_cfg.preload_tmem_even * TMEM_LINE_SIZE;

      if (tmem_cfg.preload_tile_info.type != 3)
      {
        bytes_read = tmem_cfg.preload_tile_info.count * TMEM_LINE_SIZE;
        if (tmem_addr_even + bytes_read > TMEM_SIZE)
          bytes_read = TMEM_SIZE - tmem_addr_even;

        Memory::CopyFromEmu(texMem + tmem_addr_even, src_addr, bytes_read);
      }
      else  // RGBA8 tiles (and CI14, but that might just be stupid libogc!)
      {
        u8* src_ptr = Memory::GetPointer(src_addr);

        // AR and GB tiles are stored in separate TMEM banks => can't use a single memcpy for
        // everything
        u32 tmem_addr_odd = tmem_cfg.preload_tmem_odd * TMEM_LINE_SIZE;

        for (u32 i = 0; i < tmem_cfg.preload_tile_info.count; ++i)
        {
          if (tmem_addr_even + TMEM_LINE_SIZE > TMEM_SIZE ||
              tmem_addr_odd + TMEM_LINE_SIZE > TMEM_SIZE)
            break;

          memcpy(texMem + tmem_addr_even, src_ptr + bytes_read, TMEM_LINE_SIZE);
          memcpy(texMem + tmem_addr_odd, src_ptr + bytes_read + TMEM_LINE_SIZE, TMEM_LINE_SIZE);
          tmem_addr_even += TMEM_LINE_SIZE;
          tmem_addr_odd += TMEM_LINE_SIZE;
          bytes_read += TMEM_LINE_SIZE * 2;
        }
      }

      if (g_bRecordFifoData)
        FifoRecorder::GetInstance().UseMemory(src_addr, bytes_read, MemoryUpdate::TMEM);
    }
    return;

  // ---------------------------------------------------
  // Set the TEV Color
  // ---------------------------------------------------
  //
  // NOTE: Each of these registers actually maps to two variables internally.
  //       There's a bit that specifies which one is currently written to.
  //
  // NOTE: Some games write only to the RA register (or only to the BG register).
  //       We may not assume that the unwritten register holds a valid value, hence
  //       both component pairs need to be loaded individually.
  case BPMEM_TEV_COLOR_RA:
  case BPMEM_TEV_COLOR_RA + 2:
  case BPMEM_TEV_COLOR_RA + 4:
  case BPMEM_TEV_COLOR_RA + 6:
  {
    int num = (bp.address >> 1) & 0x3;
    if (bpmem.tevregs[num].type_ra)
    {
      PixelShaderManager::SetTevKonstColor(num, 0, (s32)bpmem.tevregs[num].red);
      PixelShaderManager::SetTevKonstColor(num, 3, (s32)bpmem.tevregs[num].alpha);
    }
    else
    {
      PixelShaderManager::SetTevColor(num, 0, (s32)bpmem.tevregs[num].red);
      PixelShaderManager::SetTevColor(num, 3, (s32)bpmem.tevregs[num].alpha);
    }
    return;
  }

  case BPMEM_TEV_COLOR_BG:
  case BPMEM_TEV_COLOR_BG + 2:
  case BPMEM_TEV_COLOR_BG + 4:
  case BPMEM_TEV_COLOR_BG + 6:
  {
    int num = (bp.address >> 1) & 0x3;
    if (bpmem.tevregs[num].type_bg)
    {
      PixelShaderManager::SetTevKonstColor(num, 1, (s32)bpmem.tevregs[num].green);
      PixelShaderManager::SetTevKonstColor(num, 2, (s32)bpmem.tevregs[num].blue);
    }
    else
    {
      PixelShaderManager::SetTevColor(num, 1, (s32)bpmem.tevregs[num].green);
      PixelShaderManager::SetTevColor(num, 2, (s32)bpmem.tevregs[num].blue);
    }
    return;
  }

  default:
    break;
  }

  switch (bp.address & 0xFC)  // Texture sampler filter
  {
  // -------------------------
  // Texture Environment Order
  // -------------------------
  case BPMEM_TREF:
  case BPMEM_TREF + 4:
    return;
  // ----------------------
  // Set wrap size
  // ----------------------
  case BPMEM_SU_SSIZE:  // Matches BPMEM_SU_TSIZE too
  case BPMEM_SU_SSIZE + 4:
  case BPMEM_SU_SSIZE + 8:
  case BPMEM_SU_SSIZE + 12:
    if (bp.changes)
    {
      PixelShaderManager::SetTexCoordChanged((bp.address - BPMEM_SU_SSIZE) >> 1);
      GeometryShaderManager::SetTexCoordChanged((bp.address - BPMEM_SU_SSIZE) >> 1);
    }
    return;
  // ------------------------
  // BPMEM_TX_SETMODE0 - (Texture lookup and filtering mode) LOD/BIAS Clamp, MaxAnsio, LODBIAS,
  // DiagLoad, Min Filter, Mag Filter, Wrap T, S
  // BPMEM_TX_SETMODE1 - (LOD Stuff) - Max LOD, Min LOD
  // ------------------------
  case BPMEM_TX_SETMODE0:  // (0x90 for linear)
  case BPMEM_TX_SETMODE0_4:
    return;

  case BPMEM_TX_SETMODE1:
  case BPMEM_TX_SETMODE1_4:
    return;
  // --------------------------------------------
  // BPMEM_TX_SETIMAGE0 - Texture width, height, format
  // BPMEM_TX_SETIMAGE1 - even LOD address in TMEM - Image Type, Cache Height, Cache Width, TMEM
  // Offset
  // BPMEM_TX_SETIMAGE2 - odd LOD address in TMEM - Cache Height, Cache Width, TMEM Offset
  // BPMEM_TX_SETIMAGE3 - Address of Texture in main memory
  // --------------------------------------------
  case BPMEM_TX_SETIMAGE0:
  case BPMEM_TX_SETIMAGE0_4:
  case BPMEM_TX_SETIMAGE1:
  case BPMEM_TX_SETIMAGE1_4:
  case BPMEM_TX_SETIMAGE2:
  case BPMEM_TX_SETIMAGE2_4:
  case BPMEM_TX_SETIMAGE3:
  case BPMEM_TX_SETIMAGE3_4:
    return;
  // -------------------------------
  // Set a TLUT
  // BPMEM_TX_SETTLUT - Format, TMEM Offset (offset of TLUT from start of TMEM high bank > > 5)
  // -------------------------------
  case BPMEM_TX_SETTLUT:
  case BPMEM_TX_SETTLUT_4:
    return;

  default:
    break;
  }

  switch (bp.address & 0xF0)
  {
  // --------------
  // Indirect Tev
  // --------------
  case BPMEM_IND_CMD:  // Indirect 0-15
    return;
  // --------------------------------------------------
  // Set Color/Alpha of a Tev
  // BPMEM_TEV_COLOR_ENV - Dest, Shift, Clamp, Sub, Bias, Sel A, Sel B, Sel C, Sel D
  // BPMEM_TEV_ALPHA_ENV - Dest, Shift, Clamp, Sub, Bias, Sel A, Sel B, Sel C, Sel D, T Swap, R Swap
  // --------------------------------------------------
  case BPMEM_TEV_COLOR_ENV:       // Texture Environment Color/Alpha 0-7
  case BPMEM_TEV_COLOR_ENV + 16:  // Texture Environment Color/Alpha 8-15
    return;
  default:
    break;
  }

  WARN_LOG(VIDEO, "Unknown BP opcode: address = 0x%08x value = 0x%08x", bp.address, bp.newvalue);
}

// Call browser: OpcodeDecoding.cpp ExecuteDisplayList > Decode() > LoadBPReg()
void LoadBPReg(u32 value0)
{
  int regNum = value0 >> 24;
  int oldval = ((u32*)&bpmem)[regNum];
  int newval = (oldval & ~bpmem.bpMask) | (value0 & bpmem.bpMask);
  int changes = (oldval ^ newval) & 0xFFFFFF;

  BPCmd bp = {regNum, changes, newval};

  // Reset the mask register if we're not trying to set it ourselves.
  if (regNum != BPMEM_BP_MASK)
    bpmem.bpMask = 0xFFFFFF;

  BPWritten(bp);
}

void LoadBPRegPreprocess(u32 value0)
{
  int regNum = value0 >> 24;
  // masking could hypothetically be a problem
  u32 newval = value0 & 0xffffff;
  switch (regNum)
  {
  case BPMEM_SETDRAWDONE:
    if ((newval & 0xff) == 0x02)
      PixelEngine::SetFinish();
    break;
  case BPMEM_PE_TOKEN_ID:
    PixelEngine::SetToken(newval & 0xffff, false);
    break;
  case BPMEM_PE_TOKEN_INT_ID:  // Pixel Engine Interrupt Token ID
    PixelEngine::SetToken(newval & 0xffff, true);
    break;
  }
}

void GetBPRegInfo(const u8* data, std::string* name, std::string* desc)
{
  const char* no_yes[2] = {"No", "Yes"};

  u8 cmd = data[0];
  u32 cmddata = Common::swap32(*(u32*)data) & 0xFFFFFF;
  switch (cmd)
  {
// Macro to set the register name and make sure it was written correctly via compile time assertion
#define SetRegName(reg)                                                                            \
  *name = #reg;                                                                                    \
  (void)(reg);

  case BPMEM_GENMODE:  // 0x00
    SetRegName(BPMEM_GENMODE);
    // TODO: Description
    break;

  case BPMEM_DISPLAYCOPYFILTER:  // 0x01
    // TODO: This is actually the sample pattern used for copies from an antialiased EFB
    SetRegName(BPMEM_DISPLAYCOPYFILTER);
    // TODO: Description
    break;

  case 0x02:  // 0x02
  case 0x03:  // 0x03
  case 0x04:  // 0x04
    // TODO: same as BPMEM_DISPLAYCOPYFILTER
    break;

  case BPMEM_IND_MTXA:  // 0x06
  case BPMEM_IND_MTXA + 3:
  case BPMEM_IND_MTXA + 6:
    SetRegName(BPMEM_IND_MTXA);
    // TODO: Description
    break;

  case BPMEM_IND_MTXB:  // 0x07
  case BPMEM_IND_MTXB + 3:
  case BPMEM_IND_MTXB + 6:
    SetRegName(BPMEM_IND_MTXB);
    // TODO: Descriptio
    break;

  case BPMEM_IND_MTXC:  // 0x08
  case BPMEM_IND_MTXC + 3:
  case BPMEM_IND_MTXC + 6:
    SetRegName(BPMEM_IND_MTXC);
    // TODO: Description
    break;

  case BPMEM_IND_IMASK:  // 0x0F
    SetRegName(BPMEM_IND_IMASK);
    // TODO: Description
    break;

  case BPMEM_IND_CMD:  // 0x10
  case BPMEM_IND_CMD + 1:
  case BPMEM_IND_CMD + 2:
  case BPMEM_IND_CMD + 3:
  case BPMEM_IND_CMD + 4:
  case BPMEM_IND_CMD + 5:
  case BPMEM_IND_CMD + 6:
  case BPMEM_IND_CMD + 7:
  case BPMEM_IND_CMD + 8:
  case BPMEM_IND_CMD + 9:
  case BPMEM_IND_CMD + 10:
  case BPMEM_IND_CMD + 11:
  case BPMEM_IND_CMD + 12:
  case BPMEM_IND_CMD + 13:
  case BPMEM_IND_CMD + 14:
  case BPMEM_IND_CMD + 15:
    SetRegName(BPMEM_IND_CMD);
    // TODO: Description
    break;

  case BPMEM_SCISSORTL:  // 0x20
    SetRegName(BPMEM_SCISSORTL);
    // TODO: Description
    break;

  case BPMEM_SCISSORBR:  // 0x21
    SetRegName(BPMEM_SCISSORBR);
    // TODO: Description
    break;

  case BPMEM_LINEPTWIDTH:  // 0x22
    SetRegName(BPMEM_LINEPTWIDTH);
    // TODO: Description
    break;

  case BPMEM_PERF0_TRI:  // 0x23
    SetRegName(BPMEM_PERF0_TRI);
    // TODO: Description
    break;

  case BPMEM_PERF0_QUAD:  // 0x24
    SetRegName(BPMEM_PERF0_QUAD);
    // TODO: Description
    break;

  case BPMEM_RAS1_SS0:  // 0x25
    SetRegName(BPMEM_RAS1_SS0);
    // TODO: Description
    break;

  case BPMEM_RAS1_SS1:  // 0x26
    SetRegName(BPMEM_RAS1_SS1);
    // TODO: Description
    break;

  case BPMEM_IREF:  // 0x27
    SetRegName(BPMEM_IREF);
    // TODO: Description
    break;

  case BPMEM_TREF:  // 0x28
  case BPMEM_TREF + 1:
  case BPMEM_TREF + 2:
  case BPMEM_TREF + 3:
  case BPMEM_TREF + 4:
  case BPMEM_TREF + 5:
  case BPMEM_TREF + 6:
  case BPMEM_TREF + 7:
    SetRegName(BPMEM_TREF);
    // TODO: Description
    break;

  case BPMEM_SU_SSIZE:  // 0x30
  case BPMEM_SU_SSIZE + 2:
  case BPMEM_SU_SSIZE + 4:
  case BPMEM_SU_SSIZE + 6:
  case BPMEM_SU_SSIZE + 8:
  case BPMEM_SU_SSIZE + 10:
  case BPMEM_SU_SSIZE + 12:
  case BPMEM_SU_SSIZE + 14:
    SetRegName(BPMEM_SU_SSIZE);
    // TODO: Description
    break;

  case BPMEM_SU_TSIZE:  // 0x31
  case BPMEM_SU_TSIZE + 2:
  case BPMEM_SU_TSIZE + 4:
  case BPMEM_SU_TSIZE + 6:
  case BPMEM_SU_TSIZE + 8:
  case BPMEM_SU_TSIZE + 10:
  case BPMEM_SU_TSIZE + 12:
  case BPMEM_SU_TSIZE + 14:
    SetRegName(BPMEM_SU_TSIZE);
    // TODO: Description
    break;

  case BPMEM_ZMODE:  // 0x40
    SetRegName(BPMEM_ZMODE);
    // TODO: Description
    break;

  case BPMEM_BLENDMODE:  // 0x41
  {
    SetRegName(BPMEM_BLENDMODE);
    BlendMode mode;
    mode.hex = cmddata;
    const char* dstfactors[] = {"0",         "1",           "src_color", "1-src_color",
                                "src_alpha", "1-src_alpha", "dst_alpha", "1-dst_alpha"};
    const char* srcfactors[] = {"0",         "1",           "dst_color", "1-dst_color",
                                "src_alpha", "1-src_alpha", "dst_alpha", "1-dst_alpha"};
    const char* logicmodes[] = {"0",     "s & d",  "s & ~d",   "s",        "~s & d", "d",
                                "s ^ d", "s | d",  "~(s | d)", "~(s ^ d)", "~d",     "s | ~d",
                                "~s",    "~s | d", "~(s & d)", "1"};
    *desc = StringFromFormat(
        "Enable: %s\n"
        "Logic ops: %s\n"
        "Dither: %s\n"
        "Color write: %s\n"
        "Alpha write: %s\n"
        "Dest factor: %s\n"
        "Source factor: %s\n"
        "Subtract: %s\n"
        "Logic mode: %s\n",
        no_yes[mode.blendenable], no_yes[mode.logicopenable], no_yes[mode.dither],
        no_yes[mode.colorupdate], no_yes[mode.alphaupdate], dstfactors[mode.dstfactor],
        srcfactors[mode.srcfactor], no_yes[mode.subtract], logicmodes[mode.logicmode]);
  }
  break;

  case BPMEM_CONSTANTALPHA:  // 0x42
    SetRegName(BPMEM_CONSTANTALPHA);
    // TODO: Description
    break;

  case BPMEM_ZCOMPARE:  // 0x43
  {
    SetRegName(BPMEM_ZCOMPARE);
    PEControl config;
    config.hex = cmddata;
    const char* pixel_formats[] = {"RGB8_Z24", "RGBA6_Z24", "RGB565_Z16", "Z24",
                                   "Y8",       "U8",        "V8",         "YUV420"};
    const char* zformats[] = {
        "linear",     "compressed (near)",     "compressed (mid)",     "compressed (far)",
        "inv linear", "compressed (inv near)", "compressed (inv mid)", "compressed (inv far)"};
    *desc = StringFromFormat("EFB pixel format: %s\n"
                             "Depth format: %s\n"
                             "Early depth test: %s\n",
                             pixel_formats[config.pixel_format], zformats[config.zformat],
                             no_yes[config.early_ztest]);
  }
  break;

  case BPMEM_FIELDMASK:  // 0x44
    SetRegName(BPMEM_FIELDMASK);
    // TODO: Description
    break;

  case BPMEM_SETDRAWDONE:  // 0x45
    SetRegName(BPMEM_SETDRAWDONE);
    // TODO: Description
    break;

  case BPMEM_BUSCLOCK0:  // 0x46
    SetRegName(BPMEM_BUSCLOCK0);
    // TODO: Description
    break;

  case BPMEM_PE_TOKEN_ID:  // 0x47
    SetRegName(BPMEM_PE_TOKEN_ID);
    // TODO: Description
    break;

  case BPMEM_PE_TOKEN_INT_ID:  // 0x48
    SetRegName(BPMEM_PE_TOKEN_INT_ID);
    // TODO: Description
    break;

  case BPMEM_EFB_TL:  // 0x49
  {
    SetRegName(BPMEM_EFB_TL);
    X10Y10 left_top;
    left_top.hex = cmddata;
    *desc = StringFromFormat("Left: %d\nTop: %d", left_top.x, left_top.y);
  }
  break;

  case BPMEM_EFB_BR:  // 0x4A
  {
    // TODO: Misleading name, should be BPMEM_EFB_WH instead
    SetRegName(BPMEM_EFB_BR);
    X10Y10 width_height;
    width_height.hex = cmddata;
    *desc = StringFromFormat("Width: %d\nHeight: %d", width_height.x + 1, width_height.y + 1);
  }
  break;

  case BPMEM_EFB_ADDR:  // 0x4B
    SetRegName(BPMEM_EFB_ADDR);
    *desc = StringFromFormat("Target address (32 byte aligned): 0x%06X", cmddata << 5);
    break;

  case BPMEM_MIPMAP_STRIDE:  // 0x4D
    SetRegName(BPMEM_MIPMAP_STRIDE);
    // TODO: Description
    break;

  case BPMEM_COPYYSCALE:  // 0x4E
    SetRegName(BPMEM_COPYYSCALE);
    *desc = StringFromFormat("Scaling factor (XFB copy only): 0x%X (%f or inverted %f)", cmddata,
                             (float)cmddata / 256.f, 256.f / (float)cmddata);
    break;

  case BPMEM_CLEAR_AR:  // 0x4F
    SetRegName(BPMEM_CLEAR_AR);
    *desc = StringFromFormat("Alpha: 0x%02X\nRed: 0x%02X", (cmddata & 0xFF00) >> 8, cmddata & 0xFF);
    break;

  case BPMEM_CLEAR_GB:  // 0x50
    SetRegName(BPMEM_CLEAR_GB);
    *desc =
        StringFromFormat("Green: 0x%02X\nBlue: 0x%02X", (cmddata & 0xFF00) >> 8, cmddata & 0xFF);
    break;

  case BPMEM_CLEAR_Z:  // 0x51
    SetRegName(BPMEM_CLEAR_Z);
    *desc = StringFromFormat("Z value: 0x%06X", cmddata);
    break;

  case BPMEM_TRIGGER_EFB_COPY:  // 0x52
  {
    SetRegName(BPMEM_TRIGGER_EFB_COPY);
    UPE_Copy copy;
    copy.Hex = cmddata;
    *desc = StringFromFormat(
        "Clamping: %s\n"
        "Converting from RGB to YUV: %s\n"
        "Target pixel format: 0x%X\n"
        "Gamma correction: %s\n"
        "Mipmap filter: %s\n"
        "Vertical scaling: %s\n"
        "Clear: %s\n"
        "Frame to field: 0x%01X\n"
        "Copy to XFB: %s\n"
        "Intensity format: %s\n"
        "Automatic color conversion: %s",
        (copy.clamp0 && copy.clamp1) ?
            "Top and Bottom" :
            (copy.clamp0) ? "Top only" : (copy.clamp1) ? "Bottom only" : "None",
        no_yes[copy.yuv], copy.tp_realFormat(),
        (copy.gamma == 0) ?
            "1.0" :
            (copy.gamma == 1) ? "1.7" : (copy.gamma == 2) ? "2.2" : "Invalid value 0x3?",
        no_yes[copy.half_scale], no_yes[copy.scale_invert], no_yes[copy.clear],
        (u32)copy.frame_to_field, no_yes[copy.copy_to_xfb], no_yes[copy.intensity_fmt],
        no_yes[copy.auto_conv]);
  }
  break;

  case BPMEM_COPYFILTER0:  // 0x53
    SetRegName(BPMEM_COPYFILTER0);
    // TODO: Description
    break;

  case BPMEM_COPYFILTER1:  // 0x54
    SetRegName(BPMEM_COPYFILTER1);
    // TODO: Description
    break;

  case BPMEM_CLEARBBOX1:  // 0x55
    SetRegName(BPMEM_CLEARBBOX1);
    // TODO: Description
    break;

  case BPMEM_CLEARBBOX2:  // 0x56
    SetRegName(BPMEM_CLEARBBOX2);
    // TODO: Description
    break;

  case BPMEM_CLEAR_PIXEL_PERF:  // 0x57
    SetRegName(BPMEM_CLEAR_PIXEL_PERF);
    // TODO: Description
    break;

  case BPMEM_REVBITS:  // 0x58
    SetRegName(BPMEM_REVBITS);
    // TODO: Description
    break;

  case BPMEM_SCISSOROFFSET:  // 0x59
    SetRegName(BPMEM_SCISSOROFFSET);
    // TODO: Description
    break;

  case BPMEM_PRELOAD_ADDR:  // 0x60
    SetRegName(BPMEM_PRELOAD_ADDR);
    // TODO: Description
    break;

  case BPMEM_PRELOAD_TMEMEVEN:  // 0x61
    SetRegName(BPMEM_PRELOAD_TMEMEVEN);
    // TODO: Description
    break;

  case BPMEM_PRELOAD_TMEMODD:  // 0x62
    SetRegName(BPMEM_PRELOAD_TMEMODD);
    // TODO: Description
    break;

  case BPMEM_PRELOAD_MODE:  // 0x63
    SetRegName(BPMEM_PRELOAD_MODE);
    // TODO: Description
    break;

  case BPMEM_LOADTLUT0:  // 0x64
    SetRegName(BPMEM_LOADTLUT0);
    // TODO: Description
    break;

  case BPMEM_LOADTLUT1:  // 0x65
    SetRegName(BPMEM_LOADTLUT1);
    // TODO: Description
    break;

  case BPMEM_TEXINVALIDATE:  // 0x66
    SetRegName(BPMEM_TEXINVALIDATE);
    // TODO: Description
    break;

  case BPMEM_PERF1:  // 0x67
    SetRegName(BPMEM_PERF1);
    // TODO: Description
    break;

  case BPMEM_FIELDMODE:  // 0x68
    SetRegName(BPMEM_FIELDMODE);
    // TODO: Description
    break;

  case BPMEM_BUSCLOCK1:  // 0x69
    SetRegName(BPMEM_BUSCLOCK1);
    // TODO: Description
    break;

  case BPMEM_TX_SETMODE0:  // 0x80
  case BPMEM_TX_SETMODE0 + 1:
  case BPMEM_TX_SETMODE0 + 2:
  case BPMEM_TX_SETMODE0 + 3:
    SetRegName(BPMEM_TX_SETMODE0);
    // TODO: Description
    break;

  case BPMEM_TX_SETMODE1:  // 0x84
  case BPMEM_TX_SETMODE1 + 1:
  case BPMEM_TX_SETMODE1 + 2:
  case BPMEM_TX_SETMODE1 + 3:
    SetRegName(BPMEM_TX_SETMODE1);
    // TODO: Description
    break;

  case BPMEM_TX_SETIMAGE0:  // 0x88
  case BPMEM_TX_SETIMAGE0 + 1:
  case BPMEM_TX_SETIMAGE0 + 2:
  case BPMEM_TX_SETIMAGE0 + 3:
  case BPMEM_TX_SETIMAGE0_4:  // 0xA8
  case BPMEM_TX_SETIMAGE0_4 + 1:
  case BPMEM_TX_SETIMAGE0_4 + 2:
  case BPMEM_TX_SETIMAGE0_4 + 3:
  {
    SetRegName(BPMEM_TX_SETIMAGE0);
    int texnum =
        (cmd < BPMEM_TX_SETIMAGE0_4) ? cmd - BPMEM_TX_SETIMAGE0 : cmd - BPMEM_TX_SETIMAGE0_4 + 4;
    TexImage0 teximg;
    teximg.hex = cmddata;
    *desc = StringFromFormat("Texture Unit: %i\n"
                             "Width: %i\n"
                             "Height: %i\n"
                             "Format: %x\n",
                             texnum, teximg.width + 1, teximg.height + 1, teximg.format);
  }
  break;

  case BPMEM_TX_SETIMAGE1:  // 0x8C
  case BPMEM_TX_SETIMAGE1 + 1:
  case BPMEM_TX_SETIMAGE1 + 2:
  case BPMEM_TX_SETIMAGE1 + 3:
  case BPMEM_TX_SETIMAGE1_4:  // 0xAC
  case BPMEM_TX_SETIMAGE1_4 + 1:
  case BPMEM_TX_SETIMAGE1_4 + 2:
  case BPMEM_TX_SETIMAGE1_4 + 3:
  {
    SetRegName(BPMEM_TX_SETIMAGE1);
    int texnum =
        (cmd < BPMEM_TX_SETIMAGE1_4) ? cmd - BPMEM_TX_SETIMAGE1 : cmd - BPMEM_TX_SETIMAGE1_4 + 4;
    TexImage1 teximg;
    teximg.hex = cmddata;
    *desc = StringFromFormat("Texture Unit: %i\n"
                             "Even TMEM Offset: %x\n"
                             "Even TMEM Width: %i\n"
                             "Even TMEM Height: %i\n"
                             "Cache is manually managed: %s\n",
                             texnum, teximg.tmem_even, teximg.cache_width, teximg.cache_height,
                             no_yes[teximg.image_type]);
  }
  break;

  case BPMEM_TX_SETIMAGE2:  // 0x90
  case BPMEM_TX_SETIMAGE2 + 1:
  case BPMEM_TX_SETIMAGE2 + 2:
  case BPMEM_TX_SETIMAGE2 + 3:
  case BPMEM_TX_SETIMAGE2_4:  // 0xB0
  case BPMEM_TX_SETIMAGE2_4 + 1:
  case BPMEM_TX_SETIMAGE2_4 + 2:
  case BPMEM_TX_SETIMAGE2_4 + 3:
  {
    SetRegName(BPMEM_TX_SETIMAGE2);
    int texnum =
        (cmd < BPMEM_TX_SETIMAGE2_4) ? cmd - BPMEM_TX_SETIMAGE2 : cmd - BPMEM_TX_SETIMAGE2_4 + 4;
    TexImage2 teximg;
    teximg.hex = cmddata;
    *desc = StringFromFormat("Texture Unit: %i\n"
                             "Odd TMEM Offset: %x\n"
                             "Odd TMEM Width: %i\n"
                             "Odd TMEM Height: %i\n",
                             texnum, teximg.tmem_odd, teximg.cache_width, teximg.cache_height);
  }
  break;

  case BPMEM_TX_SETIMAGE3:  // 0x94
  case BPMEM_TX_SETIMAGE3 + 1:
  case BPMEM_TX_SETIMAGE3 + 2:
  case BPMEM_TX_SETIMAGE3 + 3:
  case BPMEM_TX_SETIMAGE3_4:  // 0xB4
  case BPMEM_TX_SETIMAGE3_4 + 1:
  case BPMEM_TX_SETIMAGE3_4 + 2:
  case BPMEM_TX_SETIMAGE3_4 + 3:
  {
    SetRegName(BPMEM_TX_SETIMAGE3);
    int texnum =
        (cmd < BPMEM_TX_SETIMAGE3_4) ? cmd - BPMEM_TX_SETIMAGE3 : cmd - BPMEM_TX_SETIMAGE3_4 + 4;
    TexImage3 teximg;
    teximg.hex = cmddata;
    *desc = StringFromFormat("Texture %i source address (32 byte aligned): 0x%06X", texnum,
                             teximg.image_base << 5);
  }
  break;

  case BPMEM_TX_SETTLUT:  // 0x98
  case BPMEM_TX_SETTLUT + 1:
  case BPMEM_TX_SETTLUT + 2:
  case BPMEM_TX_SETTLUT + 3:
  case BPMEM_TX_SETTLUT_4:  // 0xB8
  case BPMEM_TX_SETTLUT_4 + 1:
  case BPMEM_TX_SETTLUT_4 + 2:
  case BPMEM_TX_SETTLUT_4 + 3:
    SetRegName(BPMEM_TX_SETTLUT);
    // TODO: Description
    break;

  case BPMEM_TEV_COLOR_ENV:  // 0xC0
  case BPMEM_TEV_COLOR_ENV + 2:
  case BPMEM_TEV_COLOR_ENV + 4:
  case BPMEM_TEV_COLOR_ENV + 8:
  case BPMEM_TEV_COLOR_ENV + 10:
  case BPMEM_TEV_COLOR_ENV + 12:
  case BPMEM_TEV_COLOR_ENV + 14:
  case BPMEM_TEV_COLOR_ENV + 16:
  case BPMEM_TEV_COLOR_ENV + 18:
  case BPMEM_TEV_COLOR_ENV + 20:
  case BPMEM_TEV_COLOR_ENV + 22:
  case BPMEM_TEV_COLOR_ENV + 24:
  case BPMEM_TEV_COLOR_ENV + 26:
  case BPMEM_TEV_COLOR_ENV + 28:
  case BPMEM_TEV_COLOR_ENV + 30:
  {
    SetRegName(BPMEM_TEV_COLOR_ENV);
    TevStageCombiner::ColorCombiner cc;
    cc.hex = cmddata;
    const char* tevin[] = {
        "prev.rgb", "prev.aaa", "c0.rgb",  "c0.aaa",  "c1.rgb", "c1.aaa", "c2.rgb",    "c2.aaa",
        "tex.rgb",  "tex.aaa",  "ras.rgb", "ras.aaa", "ONE",    "HALF",   "konst.rgb", "ZERO",
    };
    const char* tevbias[] = {"0", "+0.5", "-0.5", "compare"};
    const char* tevop[] = {"add", "sub"};
    const char* tevscale[] = {"1", "2", "4", "0.5"};
    const char* tevout[] = {"prev.rgb", "c0.rgb", "c1.rgb", "c2.rgb"};
    *desc = StringFromFormat("Tev stage: %d\n"
                             "a: %s\n"
                             "b: %s\n"
                             "c: %s\n"
                             "d: %s\n"
                             "Bias: %s\n"
                             "Op: %s\n"
                             "Clamp: %s\n"
                             "Scale factor: %s\n"
                             "Dest: %s\n",
                             (data[0] - BPMEM_TEV_COLOR_ENV) / 2, tevin[cc.a], tevin[cc.b],
                             tevin[cc.c], tevin[cc.d], tevbias[cc.bias], tevop[cc.op],
                             no_yes[cc.clamp], tevscale[cc.shift], tevout[cc.dest]);
    break;
  }

  case BPMEM_TEV_ALPHA_ENV:  // 0xC1
  case BPMEM_TEV_ALPHA_ENV + 2:
  case BPMEM_TEV_ALPHA_ENV + 4:
  case BPMEM_TEV_ALPHA_ENV + 6:
  case BPMEM_TEV_ALPHA_ENV + 8:
  case BPMEM_TEV_ALPHA_ENV + 10:
  case BPMEM_TEV_ALPHA_ENV + 12:
  case BPMEM_TEV_ALPHA_ENV + 14:
  case BPMEM_TEV_ALPHA_ENV + 16:
  case BPMEM_TEV_ALPHA_ENV + 18:
  case BPMEM_TEV_ALPHA_ENV + 20:
  case BPMEM_TEV_ALPHA_ENV + 22:
  case BPMEM_TEV_ALPHA_ENV + 24:
  case BPMEM_TEV_ALPHA_ENV + 26:
  case BPMEM_TEV_ALPHA_ENV + 28:
  case BPMEM_TEV_ALPHA_ENV + 30:
  {
    SetRegName(BPMEM_TEV_ALPHA_ENV);
    TevStageCombiner::AlphaCombiner ac;
    ac.hex = cmddata;
    const char* tevin[] = {
        "prev", "c0", "c1", "c2", "tex", "ras", "konst", "ZERO",
    };
    const char* tevbias[] = {"0", "+0.5", "-0.5", "compare"};
    const char* tevop[] = {"add", "sub"};
    const char* tevscale[] = {"1", "2", "4", "0.5"};
    const char* tevout[] = {"prev", "c0", "c1", "c2"};
    *desc =
        StringFromFormat("Tev stage: %d\n"
                         "a: %s\n"
                         "b: %s\n"
                         "c: %s\n"
                         "d: %s\n"
                         "Bias: %s\n"
                         "Op: %s\n"
                         "Clamp: %s\n"
                         "Scale factor: %s\n"
                         "Dest: %s\n"
                         "Ras sel: %d\n"
                         "Tex sel: %d\n",
                         (data[0] - BPMEM_TEV_ALPHA_ENV) / 2, tevin[ac.a], tevin[ac.b], tevin[ac.c],
                         tevin[ac.d], tevbias[ac.bias], tevop[ac.op], no_yes[ac.clamp],
                         tevscale[ac.shift], tevout[ac.dest], ac.rswap, ac.tswap);
    break;
  }

  case BPMEM_TEV_COLOR_RA:      // 0xE0
  case BPMEM_TEV_COLOR_RA + 2:  // 0xE2
  case BPMEM_TEV_COLOR_RA + 4:  // 0xE4
  case BPMEM_TEV_COLOR_RA + 6:  // 0xE6
    SetRegName(BPMEM_TEV_COLOR_RA);
    // TODO: Description
    break;

  case BPMEM_TEV_COLOR_BG:      // 0xE1
  case BPMEM_TEV_COLOR_BG + 2:  // 0xE3
  case BPMEM_TEV_COLOR_BG + 4:  // 0xE5
  case BPMEM_TEV_COLOR_BG + 6:  // 0xE7
    SetRegName(BPMEM_TEV_COLOR_BG);
    // TODO: Description
    break;

  case BPMEM_FOGRANGE:  // 0xE8
  case BPMEM_FOGRANGE + 1:
  case BPMEM_FOGRANGE + 2:
  case BPMEM_FOGRANGE + 3:
  case BPMEM_FOGRANGE + 4:
  case BPMEM_FOGRANGE + 5:
    SetRegName(BPMEM_FOGRANGE);
    // TODO: Description
    break;

  case BPMEM_FOGPARAM0:  // 0xEE
    SetRegName(BPMEM_FOGPARAM0);
    // TODO: Description
    break;

  case BPMEM_FOGBMAGNITUDE:  // 0xEF
    SetRegName(BPMEM_FOGBMAGNITUDE);
    // TODO: Description
    break;

  case BPMEM_FOGBEXPONENT:  // 0xF0
    SetRegName(BPMEM_FOGBEXPONENT);
    // TODO: Description
    break;

  case BPMEM_FOGPARAM3:  // 0xF1
    SetRegName(BPMEM_FOGPARAM3);
    // TODO: Description
    break;

  case BPMEM_FOGCOLOR:  // 0xF2
    SetRegName(BPMEM_FOGCOLOR);
    // TODO: Description
    break;

  case BPMEM_ALPHACOMPARE:  // 0xF3
  {
    SetRegName(BPMEM_ALPHACOMPARE);
    AlphaTest test;
    test.hex = cmddata;
    const char* functions[] = {"NEVER",   "LESS",   "EQUAL",  "LEQUAL",
                               "GREATER", "NEQUAL", "GEQUAL", "ALWAYS"};
    const char* logic[] = {"AND", "OR", "XOR", "XNOR"};
    *desc = StringFromFormat("Test 1: %s (ref: %#02x)\n"
                             "Test 2: %s (ref: %#02x)\n"
                             "Logic: %s\n",
                             functions[test.comp0], (int)test.ref0, functions[test.comp1],
                             (int)test.ref1, logic[test.logic]);
    break;
  }

  case BPMEM_BIAS:  // 0xF4
    SetRegName(BPMEM_BIAS);
    // TODO: Description
    break;

  case BPMEM_ZTEX2:  // 0xF5
    SetRegName(BPMEM_ZTEX2);
    // TODO: Description
    break;

  case BPMEM_TEV_KSEL:  // 0xF6
  case BPMEM_TEV_KSEL + 1:
  case BPMEM_TEV_KSEL + 2:
  case BPMEM_TEV_KSEL + 3:
  case BPMEM_TEV_KSEL + 4:
  case BPMEM_TEV_KSEL + 5:
  case BPMEM_TEV_KSEL + 6:
  case BPMEM_TEV_KSEL + 7:
    SetRegName(BPMEM_TEV_KSEL);
    // TODO: Description
    break;

#undef SetRegName
  }
}

// Called when loading a saved state.
void BPReload()
{
  // restore anything that goes straight to the renderer.
  // let's not risk actually replaying any writes.
  // note that PixelShaderManager is already covered since it has its own DoState.
  SetGenerationMode();
  SetScissor();
  SetDepthMode();
  SetLogicOpMode();
  SetDitherMode();
  SetBlendMode();
  SetColorMask();
  OnPixelFormatChange();
}<|MERGE_RESOLUTION|>--- conflicted
+++ resolved
@@ -300,14 +300,10 @@
                        "fbStride: %u | fbHeight: %u",
                 destAddr, gameSrcRect.left, gameSrcRect.top, gameSrcRect.right, gameSrcRect.bottom,
                 bpmem.copyTexSrcWH.x + 1, destStride, height);
-<<<<<<< HEAD
-      Renderer::RenderToXFB(destAddr, gameSrcRect, destStride, height, s_gammaLUT[PE_copy.gamma]);
+      g_renderer->RenderToXFB(destAddr, gameSrcRect, destStride, height, s_gammaLUT[PE_copy.gamma]);
       g_new_frame_just_rendered = true;
       g_first_pass = g_first_pass_vs_constants = true;
       new_frame_just_rendered = true;
-=======
-      g_renderer->RenderToXFB(destAddr, srcRect, destStride, height, s_gammaLUT[PE_copy.gamma]);
->>>>>>> 587ed321
     }
 
     // Clear the rectangular region after copying it.
