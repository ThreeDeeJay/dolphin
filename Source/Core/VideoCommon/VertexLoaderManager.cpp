--- conflicted
+++ resolved
@@ -145,18 +145,13 @@
 	if (!count)
 		return 0;
 
-<<<<<<< HEAD
 	SCoreStartupParameter &m_LocalCoreStartupParameter = SConfig::GetInstance().m_LocalCoreStartupParameter;
-=======
+
 	VertexLoaderBase* loader = RefreshLoader(vtx_attr_group, is_preprocess);
->>>>>>> 3c475b91
-
-	VertexLoaderBase* loader = RefreshLoader(vtx_attr_group);
 	int size = count * loader->m_VertexSize;
 	if ((int)src.size() < size)
 		return -1;
 
-<<<<<<< HEAD
 	if (skip_objects_count < m_LocalCoreStartupParameter.skip_objects_end)
 	{
 		if (++skip_objects_count >= m_LocalCoreStartupParameter.skip_objects_start)
@@ -166,10 +161,7 @@
 		}
 	}
 
-	if (skip_drawing)
-=======
 	if (skip_drawing || is_preprocess)
->>>>>>> 3c475b91
 		return size;
 
 	// Object Removal Code code
