--- conflicted
+++ resolved
@@ -1405,13 +1405,8 @@
   // Render-target textures are fine through, as they have to be generated in a seperated pass.
   // As non-render-target textures are usually static, this should not matter much.
   auto range = texture_pool.equal_range(config);
-<<<<<<< HEAD
   auto matching_iter = std::find_if(range.first, range.second, [](const std::pair<TCacheEntryConfig, TCacheEntryBase*> & iter) {
-    return iter.second->frameCount != FRAMECOUNT_INVALID;
-=======
-  auto matching_iter = std::find_if(range.first, range.second, [](const auto& iter) {
     return iter.first.rendertarget || iter.second->frameCount != FRAMECOUNT_INVALID;
->>>>>>> 587ed321
   });
   return matching_iter != range.second ? matching_iter : texture_pool.end();
 }
