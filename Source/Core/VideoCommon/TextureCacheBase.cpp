// Copyright 2015 Dolphin Emulator Project
// Licensed under GPLv2
// Refer to the license.txt file included.

#include <algorithm>
#include <string>

#include "Common/FileUtil.h"
#include "Common/MemoryUtil.h"
#include "Common/StringUtil.h"

#include "Core/ConfigManager.h"
#include "Core/HW/Memmap.h"

#include "VideoCommon/Debugger.h"
#include "VideoCommon/FramebufferManagerBase.h"
#include "VideoCommon/HiresTextures.h"
#include "VideoCommon/RenderBase.h"
#include "VideoCommon/Statistics.h"
#include "VideoCommon/TextureCacheBase.h"
#include "VideoCommon/VideoConfig.h"

static const u64 TEXHASH_INVALID = 0;
static const int TEXTURE_KILL_THRESHOLD = 200;
static const int RENDER_TARGET_KILL_THRESHOLD = 3;
static const u64 FRAMECOUNT_INVALID = 0;

TextureCache *g_texture_cache;

GC_ALIGNED16(u8 *TextureCache::temp) = nullptr;
size_t TextureCache::temp_size;

TextureCache::TexCache TextureCache::textures;
// The Wii doesn't really have render targets, it only renders to EFB then copies. These are actually for EFB copies:
TextureCache::RenderTargetPool TextureCache::render_target_pool;

TextureCache::BackupConfig TextureCache::backup_config;

static bool invalidate_texture_cache_requested;

TextureCache::TCacheEntryBase::~TCacheEntryBase()
{
}

void TextureCache::CheckTempSize(size_t required_size)
{
	if (required_size <= temp_size)
		return;

	temp_size = required_size;
	FreeAlignedMemory(temp);
	temp = (u8*)AllocateAlignedMemory(temp_size, 16);
}

TextureCache::TextureCache()
{
	temp_size = 2048 * 2048 * 4;
	if (!temp)
		temp = (u8*)AllocateAlignedMemory(temp_size, 16);

	TexDecoder_SetTexFmtOverlayOptions(g_ActiveConfig.bTexFmtOverlayEnable, g_ActiveConfig.bTexFmtOverlayCenter);

	if (g_ActiveConfig.bHiresTextures && !g_ActiveConfig.bDumpTextures)
		HiresTexture::Init(SConfig::GetInstance().m_LocalCoreStartupParameter.m_strUniqueID);

	SetHash64Function();

	invalidate_texture_cache_requested = false;
}

void TextureCache::RequestInvalidateTextureCache()
{
	invalidate_texture_cache_requested = true;
}

void TextureCache::Invalidate()
{
	for (auto& tex : textures)
	{
		delete tex.second;
	}
	textures.clear();

	for (auto& rt : render_target_pool)
	{
		delete rt;
	}
	render_target_pool.clear();
}

TextureCache::~TextureCache()
{
	Invalidate();
	FreeAlignedMemory(temp);
	temp = nullptr;
}

void TextureCache::OnConfigChanged(VideoConfig& config)
{
	if (g_texture_cache)
	{
		// TODO: Invalidating texcache is really stupid in some of these cases
		if (config.iSafeTextureCache_ColorSamples != backup_config.s_colorsamples ||
			config.bTexFmtOverlayEnable != backup_config.s_texfmt_overlay ||
			config.bTexFmtOverlayCenter != backup_config.s_texfmt_overlay_center ||
			config.bHiresTextures != backup_config.s_hires_textures ||
			invalidate_texture_cache_requested)
		{
			g_texture_cache->Invalidate();

			if (g_ActiveConfig.bHiresTextures)
				HiresTexture::Init(SConfig::GetInstance().m_LocalCoreStartupParameter.m_strUniqueID);

			TexDecoder_SetTexFmtOverlayOptions(g_ActiveConfig.bTexFmtOverlayEnable, g_ActiveConfig.bTexFmtOverlayCenter);

			invalidate_texture_cache_requested = false;
		}

		// TODO: Probably shouldn't clear all render targets here, just mark them dirty or something.
<<<<<<< HEAD
		if (config.bEFBCopyCacheEnable != backup_config.s_copy_cache_enable || // TODO: not sure if this is needed?
			config.bCopyEFBToTexture != backup_config.s_copy_efb_to_texture ||
			config.bCopyEFBScaled != backup_config.s_copy_efb_scaled ||
			config.bEFBCopyEnable != backup_config.s_copy_efb ||
			config.bEFBCopyClearDisable != backup_config.s_copy_efb_clear_disable ||
			config.iEFBScale != backup_config.s_efb_scale)
=======
		if (config.bEFBCopyCacheEnable != backup_config.s_copy_cache_enable) // TODO: not sure if this is needed?
>>>>>>> 9d9ffa5b
		{
			g_texture_cache->ClearRenderTargets();
		}

		if ((config.iStereoMode > 0) != backup_config.s_stereo_3d ||
			config.bStereoEFBMonoDepth != backup_config.s_efb_mono_depth)
		{
			g_texture_cache->DeleteShaders();
			g_texture_cache->CompileShaders();
		}
	}

	backup_config.s_colorsamples = config.iSafeTextureCache_ColorSamples;
<<<<<<< HEAD
	backup_config.s_copy_efb_to_texture = config.bCopyEFBToTexture;
	backup_config.s_copy_efb_scaled = config.bCopyEFBScaled;
	backup_config.s_copy_efb = config.bEFBCopyEnable;
	backup_config.s_copy_efb_clear_disable = config.bEFBCopyClearDisable;
	backup_config.s_efb_scale = config.iEFBScale;
=======
>>>>>>> 9d9ffa5b
	backup_config.s_texfmt_overlay = config.bTexFmtOverlayEnable;
	backup_config.s_texfmt_overlay_center = config.bTexFmtOverlayCenter;
	backup_config.s_hires_textures = config.bHiresTextures;
	backup_config.s_copy_cache_enable = config.bEFBCopyCacheEnable;
	backup_config.s_stereo_3d = config.iStereoMode > 0;
	backup_config.s_efb_mono_depth = config.bStereoEFBMonoDepth;
}

void TextureCache::Cleanup(int _frameCount)
{
	TexCache::iterator iter = textures.begin();
	TexCache::iterator tcend = textures.end();
	while (iter != tcend)
	{
		if(iter->second->frameCount == FRAMECOUNT_INVALID)
		{
			iter->second->frameCount = _frameCount;
		}
		if (_frameCount > TEXTURE_KILL_THRESHOLD + iter->second->frameCount &&
		    // EFB copies living on the host GPU are unrecoverable and thus shouldn't be deleted
		    !iter->second->IsEfbCopy())
		{
			delete iter->second;
			iter = textures.erase(iter);
		}
		else
		{
			++iter;
		}
	}

	for (size_t i = 0; i < render_target_pool.size();)
	{
		auto rt = render_target_pool[i];

		if (_frameCount > RENDER_TARGET_KILL_THRESHOLD + rt->frameCount)
		{
			delete rt;
			render_target_pool[i] = render_target_pool.back();
			render_target_pool.pop_back();
		}
		else
		{
			++i;
		}
	}
}

void TextureCache::InvalidateRange(u32 start_address, u32 size)
{
	TexCache::iterator
		iter = textures.begin(),
		tcend = textures.end();
	while (iter != tcend)
	{
		if (iter->second->OverlapsMemoryRange(start_address, size))
		{
			delete iter->second;
			textures.erase(iter++);
		}
		else
		{
			++iter;
		}
	}
}

void TextureCache::MakeRangeDynamic(u32 start_address, u32 size)
{
	TexCache::iterator
		iter = textures.lower_bound(start_address),
		tcend = textures.upper_bound(start_address + size);

	if (iter != textures.begin())
		--iter;

	for (; iter != tcend; ++iter)
	{
		if (iter->second->OverlapsMemoryRange(start_address, size))
		{
			iter->second->SetHashes(TEXHASH_INVALID);
		}
	}
}

bool TextureCache::Find(u32 start_address, u64 hash)
{
	TexCache::iterator iter = textures.lower_bound(start_address);

	if (iter->second->hash == hash)
		return true;

	return false;
}

bool TextureCache::TCacheEntryBase::OverlapsMemoryRange(u32 range_address, u32 range_size) const
{
	if (addr + size_in_bytes < range_address)
		return false;

	if (addr >= range_address + range_size)
		return false;

	return true;
}

void TextureCache::ClearRenderTargets()
{
	TexCache::iterator
		iter = textures.begin(),
		tcend = textures.end();

	while (iter != tcend)
	{
		if (iter->second->type == TCET_EC_VRAM)
		{
			delete iter->second;
			textures.erase(iter++);
		}
		else
		{
			++iter;
		}
	}
}

void TextureCache::DumpTexture(TCacheEntryBase* entry, std::string basename, unsigned int level)
{
	std::string szDir = File::GetUserPath(D_DUMPTEXTURES_IDX) +
		SConfig::GetInstance().m_LocalCoreStartupParameter.m_strUniqueID;

	// make sure that the directory exists
	if (!File::Exists(szDir) || !File::IsDirectory(szDir))
		File::CreateDir(szDir);

	if (level > 0)
	{
		basename += StringFromFormat("_mip%i", level);
	}
	std::string filename = szDir + "/" + basename + ".png";

	if (!File::Exists(filename))
		entry->Save(filename, level);
}

static u32 CalculateLevelSize(u32 level_0_size, u32 level)
{
	return (level_0_size + ((1 << level) - 1)) >> level;
}

// Used by TextureCache::Load
static TextureCache::TCacheEntryBase* ReturnEntry(unsigned int stage, TextureCache::TCacheEntryBase* entry)
{
	entry->frameCount = FRAMECOUNT_INVALID;
	entry->Bind(stage);

	GFX_DEBUGGER_PAUSE_AT(NEXT_TEXTURE_CHANGE, true);

	return entry;
}

TextureCache::TCacheEntryBase* TextureCache::Load(const u32 stage)
{
	const FourTexUnits &tex = bpmem.tex[stage >> 2];
	const u32 id = stage & 3;
	const u32 address = (tex.texImage3[id].image_base/* & 0x1FFFFF*/) << 5;
	u32 width = tex.texImage0[id].width + 1;
	u32 height = tex.texImage0[id].height + 1;
	const int texformat = tex.texImage0[id].format;
	const u32 tlutaddr = tex.texTlut[id].tmem_offset << 9;
	const u32 tlutfmt = tex.texTlut[id].tlut_format;
	const bool use_mipmaps = (tex.texMode0[id].min_filter & 3) != 0;
	u32 tex_levels = (tex.texMode1[id].max_lod + 0xf) / 0x10 + 1;
	const bool from_tmem = tex.texImage1[id].image_type != 0;

	if (0 == address)
		return nullptr;

	// TexelSizeInNibbles(format) * width * height / 16;
	const unsigned int bsw = TexDecoder_GetBlockWidthInTexels(texformat) - 1;
	const unsigned int bsh = TexDecoder_GetBlockHeightInTexels(texformat) - 1;

	unsigned int expandedWidth  = (width  + bsw) & (~bsw);
	unsigned int expandedHeight = (height + bsh) & (~bsh);
	const unsigned int nativeW = width;
	const unsigned int nativeH = height;

	u32 texID = address;
	// Hash assigned to texcache entry (also used to generate filenames used for texture dumping and custom texture lookup)
	u64 tex_hash = TEXHASH_INVALID;
	u64 tlut_hash = TEXHASH_INVALID;

	u32 full_format = texformat;
	PC_TexFormat pcfmt = PC_TEX_FMT_NONE;

	const bool isPaletteTexture = (texformat == GX_TF_C4 || texformat == GX_TF_C8 || texformat == GX_TF_C14X2);
	if (isPaletteTexture)
		full_format = texformat | (tlutfmt << 16);

	const u32 texture_size = TexDecoder_GetTextureSizeInBytes(expandedWidth, expandedHeight, texformat);

	const u8* src_data;
	if (from_tmem)
		src_data = &texMem[bpmem.tex[stage / 4].texImage1[stage % 4].tmem_even * TMEM_LINE_SIZE];
	else
		src_data = Memory::GetPointer(address);

	// TODO: This doesn't hash GB tiles for preloaded RGBA8 textures (instead, it's hashing more data from the low tmem bank than it should)
	if (src_data == nullptr)
	{
		ERROR_LOG(VIDEO, "TextureCache::Load has an address in Wii memory (%8x) but not in real memory (NULL)!", address);
		return nullptr;
	}
	else
		tex_hash = GetHash64(src_data, texture_size, g_ActiveConfig.iSafeTextureCache_ColorSamples);

	u32 palette_size = 0;
	if (isPaletteTexture)
	{
		palette_size = TexDecoder_GetPaletteSize(texformat);
		tlut_hash = GetHash64(&texMem[tlutaddr], palette_size, g_ActiveConfig.iSafeTextureCache_ColorSamples);

		// NOTE: For non-paletted textures, texID is equal to the texture address.
		//       A paletted texture, however, may have multiple texIDs assigned though depending on the currently used tlut.
		//       This (changing texID depending on the tlut_hash) is a trick to get around
		//       an issue with Metroid Prime's fonts (it has multiple sets of fonts on each other
		//       stored in a single texture and uses the palette to make different characters
		//       visible or invisible. Thus, unless we want to recreate the textures for every drawn character,
		//       we must make sure that a paletted texture gets assigned multiple IDs for each tlut used.
		//
		// TODO: Because texID isn't always the same as the address now, CopyRenderTargetToTexture might be broken now
		texID ^= ((u32)tlut_hash) ^(u32)(tlut_hash >> 32);
		tex_hash ^= tlut_hash;
	}

	// GPUs don't like when the specified mipmap count would require more than one 1x1-sized LOD in the mipmap chain
	// e.g. 64x64 with 7 LODs would have the mipmap chain 64x64,32x32,16x16,8x8,4x4,2x2,1x1,0x0, so we limit the mipmap count to 6 there
	tex_levels = std::min<u32>(IntLog2(std::max(width, height)) + 1, tex_levels);

	TCacheEntryBase *entry = textures[texID];
	if (entry)
	{
		// 1. Calculate reference hash:
		// calculated from RAM texture data for normal textures. Hashes for paletted textures are modified by tlut_hash. 0 for virtual EFB copies.
		if (g_ActiveConfig.bCopyEFBToTexture && entry->IsEfbCopy())
			tex_hash = TEXHASH_INVALID;

		// 2. a) For EFB copies, only the hash and the texture address need to match
		if (entry->IsEfbCopy() && tex_hash == entry->hash && address == entry->addr)
		{
			entry->type = TCET_EC_VRAM;

			// TODO: Print a warning if the format changes! In this case,
			// we could reinterpret the internal texture object data to the new pixel format
			// (similar to what is already being done in Renderer::ReinterpretPixelFormat())
			return ReturnEntry(stage, entry);
		}

		// 2. b) For normal textures, all texture parameters need to match
		if (address == entry->addr && tex_hash == entry->hash && full_format == entry->format &&
			entry->native_levels >= tex_levels && entry->native_width == nativeW && entry->native_height == nativeH)
		{
			return ReturnEntry(stage, entry);
		}

		// 3. If we reach this line, we'll have to upload the new texture data to VRAM.
		//    If we're lucky, the texture parameters didn't change and we can reuse the internal texture object instead of destroying and recreating it.
		//
		// TODO: Don't we need to force texture decoding to RGBA8 for dynamic EFB copies?
		// TODO: Actually, it should be enough if the internal texture format matches...
		if (((entry->type == TCET_NORMAL &&
		     width == entry->config.width &&
		     height == entry->config.height &&
		     full_format == entry->format &&
		     entry->config.levels >= tex_levels) ||
		    (entry->type == TCET_EC_DYNAMIC &&
		     entry->native_width == width &&
		     entry->native_height == height)) &&
		     entry->config.layers == 1)
		{
			// reuse the texture
		}
		else
		{
			// delete the texture and make a new one
			delete entry;
			entry = nullptr;
		}
	}

	std::unique_ptr<HiresTexture> hires_tex;
	if (g_ActiveConfig.bHiresTextures)
	{
		hires_tex.reset(HiresTexture::Search(
			src_data, texture_size,
			&texMem[tlutaddr], palette_size,
			width, height,
			texformat
		));

		if (hires_tex)
		{
			auto& l = hires_tex->m_levels[0];
			if (l.width != width || l.height != height)
			{
				width = l.width;
				height = l.height;

				// If we thought we could reuse the texture before, make sure to pool it now!
				if (entry)
				{
					delete entry;
					entry = nullptr;
				}
			}
			expandedWidth = l.width;
			expandedHeight = l.height;
			CheckTempSize(l.data_size);
			memcpy(temp, l.data, l.data_size);
			pcfmt = PC_TEX_FMT_RGBA32;
		}
	}

	if (!hires_tex)
	{
		if (!(texformat == GX_TF_RGBA8 && from_tmem))
		{
			const u8* tlut = &texMem[tlutaddr];
			pcfmt = TexDecoder_Decode(temp, src_data, expandedWidth, expandedHeight, texformat, tlut, (TlutFormat) tlutfmt);
		}
		else
		{
			u8* src_data_gb = &texMem[bpmem.tex[stage/4].texImage2[stage%4].tmem_odd * TMEM_LINE_SIZE];
			pcfmt = TexDecoder_DecodeRGBA8FromTmem(temp, src_data, src_data_gb, expandedWidth, expandedHeight);
		}
	}

	u32 texLevels = use_mipmaps ? tex_levels : 1;
	const bool using_custom_lods = hires_tex && hires_tex->m_levels.size() >= texLevels;
	// Only load native mips if their dimensions fit to our virtual texture dimensions
	const bool use_native_mips = use_mipmaps && !using_custom_lods && (width == nativeW && height == nativeH);
	texLevels = (use_native_mips || using_custom_lods) ? texLevels : 1; // TODO: Should be forced to 1 for non-pow2 textures (e.g. efb copies with automatically adjusted IR)

	if (entry && entry->config.levels != texLevels)
	{
		// delete the texture and make a new one
		delete entry;
		entry = nullptr;
	}

	// create the entry/texture
	if (nullptr == entry)
	{
		textures[texID] = entry = g_texture_cache->CreateTexture(width, height, texLevels, pcfmt);
		entry->type = TCET_NORMAL;

		GFX_DEBUGGER_PAUSE_AT(NEXT_NEW_TEXTURE, true);
	}

	entry->SetGeneralParameters(address, texture_size, full_format);
	entry->SetDimensions(nativeW, nativeH, tex_levels);
	entry->hash = tex_hash;

	// load texture
	entry->Load(width, height, expandedWidth, 0);

	if (entry->IsEfbCopy() && !g_ActiveConfig.bCopyEFBToTexture)
		entry->type = TCET_EC_DYNAMIC;
	else
		entry->type = TCET_NORMAL;

	std::string basename = "";
	if (g_ActiveConfig.bDumpTextures && !hires_tex)
	{
		basename = HiresTexture::GenBaseName(
			src_data, texture_size,
			&texMem[tlutaddr], palette_size,
			width, height,
			texformat
		);
		DumpTexture(entry, basename, 0);
	}

	u32 level = 1;
	// load mips - TODO: Loading mipmaps from tmem is untested!
	if (pcfmt != PC_TEX_FMT_NONE)
	{
		if (use_native_mips)
		{
			src_data += texture_size;

			const u8* ptr_even = nullptr;
			const u8* ptr_odd = nullptr;
			if (from_tmem)
			{
				ptr_even = &texMem[bpmem.tex[stage/4].texImage1[stage%4].tmem_even * TMEM_LINE_SIZE + texture_size];
				ptr_odd = &texMem[bpmem.tex[stage/4].texImage2[stage%4].tmem_odd * TMEM_LINE_SIZE];
			}

			for (; level != texLevels; ++level)
			{
				const u32 mip_width = CalculateLevelSize(width, level);
				const u32 mip_height = CalculateLevelSize(height, level);
				const u32 expanded_mip_width = (mip_width + bsw) & (~bsw);
				const u32 expanded_mip_height = (mip_height + bsh) & (~bsh);

				const u8*& mip_src_data = from_tmem
					? ((level % 2) ? ptr_odd : ptr_even)
					: src_data;
				const u8* tlut = &texMem[tlutaddr];
				TexDecoder_Decode(temp, mip_src_data, expanded_mip_width, expanded_mip_height, texformat, tlut, (TlutFormat) tlutfmt);
				mip_src_data += TexDecoder_GetTextureSizeInBytes(expanded_mip_width, expanded_mip_height, texformat);

				entry->Load(mip_width, mip_height, expanded_mip_width, level);

				if (g_ActiveConfig.bDumpTextures)
					DumpTexture(entry, basename, level);
			}
		}
		else if (using_custom_lods)
		{
			for (; level != texLevels; ++level)
			{
				auto& l = hires_tex->m_levels[level];
				CheckTempSize(l.data_size);
				memcpy(temp, l.data, l.data_size);
				entry->Load(l.width, l.height, l.width, level);
			}
		}
	}

	INCSTAT(stats.numTexturesCreated);
	SETSTAT(stats.numTexturesAlive, textures.size());

	return ReturnEntry(stage, entry);
}

void TextureCache::CopyRenderTargetToTexture(u32 dstAddr, unsigned int dstFormat, PEControl::PixelFormat srcFormat,
	const EFBRectangle& srcRect, bool isIntensity, bool scaleByHalf)
{
	// Emulation methods:
	//
	// - EFB to RAM:
	//      Encodes the requested EFB data at its native resolution to the emulated RAM using shaders.
	//      Load() decodes the data from there again (using TextureDecoder) if the EFB copy is being used as a texture again.
	//      Advantage: CPU can read data from the EFB copy and we don't lose any important updates to the texture
	//      Disadvantage: Encoding+decoding steps often are redundant because only some games read or modify EFB copies before using them as textures.
	//
	// - EFB to texture:
	//      Copies the requested EFB data to a texture object in VRAM, performing any color conversion using shaders.
	//      Advantage: Works for many games, since in most cases EFB copies aren't read or modified at all before being used as a texture again.
	//                 Since we don't do any further encoding or decoding here, this method is much faster.
	//                 It also allows enhancing the visual quality by doing scaled EFB copies.
	//
	// - Hybrid EFB copies:
	//      1a) Whenever this function gets called, encode the requested EFB data to RAM (like EFB to RAM)
	//      1b) Set type to TCET_EC_DYNAMIC for all texture cache entries in the destination address range.
	//          If EFB copy caching is enabled, further checks will (try to) prevent redundant EFB copies.
	//      2) Check if a texture cache entry for the specified dstAddr already exists (i.e. if an EFB copy was triggered to that address before):
	//      2a) Entry doesn't exist:
	//          - Also copy the requested EFB data to a texture object in VRAM (like EFB to texture)
	//          - Create a texture cache entry for the target (type = TCET_EC_VRAM)
	//          - Store a hash of the encoded RAM data in the texcache entry.
	//      2b) Entry exists AND type is TCET_EC_VRAM:
	//          - Like case 2a, but reuse the old texcache entry instead of creating a new one.
	//      2c) Entry exists AND type is TCET_EC_DYNAMIC:
	//          - Only encode the texture to RAM (like EFB to RAM) and store a hash of the encoded data in the existing texcache entry.
	//          - Do NOT copy the requested EFB data to a VRAM object. Reason: the texture is dynamic, i.e. the CPU is modifying it. Storing a VRAM copy is useless, because we'd always end up deleting it and reloading the data from RAM anyway.
	//      3) If the EFB copy gets used as a texture, compare the source RAM hash with the hash you stored when encoding the EFB data to RAM.
	//      3a) If the two hashes match AND type is TCET_EC_VRAM, reuse the VRAM copy you created
	//      3b) If the two hashes differ AND type is TCET_EC_VRAM, screw your existing VRAM copy. Set type to TCET_EC_DYNAMIC.
	//          Redecode the source RAM data to a VRAM object. The entry basically behaves like a normal texture now.
	//      3c) If type is TCET_EC_DYNAMIC, treat the EFB copy like a normal texture.
	//      Advantage: Non-dynamic EFB copies can be visually enhanced like with EFB to texture.
	//                 Compatibility is as good as EFB to RAM.
	//      Disadvantage: Slower than EFB to texture and often even slower than EFB to RAM.
	//                    EFB copy cache depends on accurate texture hashing being enabled. However, with accurate hashing you end up being as slow as without a copy cache anyway.
	//
	// Disadvantage of all methods: Calling this function requires the GPU to perform a pipeline flush which stalls any further CPU processing.
	//
	// For historical reasons, Dolphin doesn't actually implement "pure" EFB to RAM emulation, but only EFB to texture and hybrid EFB copies.

	float colmat[28] = {0};
	float *const fConstAdd = colmat + 16;
	float *const ColorMask = colmat + 20;
	ColorMask[0] = ColorMask[1] = ColorMask[2] = ColorMask[3] = 255.0f;
	ColorMask[4] = ColorMask[5] = ColorMask[6] = ColorMask[7] = 1.0f / 255.0f;
	unsigned int cbufid = -1;
	bool efbHasAlpha = bpmem.zcontrol.pixel_format == PEControl::RGBA6_Z24;

	if (srcFormat == PEControl::Z24)
	{
		switch (dstFormat)
		{
		case 0: // Z4
			colmat[3] = colmat[7] = colmat[11] = colmat[15] = 1.0f;
			cbufid = 0;
			break;
		case 1: // Z8
		case 8: // Z8
			colmat[0] = colmat[4] = colmat[8] = colmat[12] = 1.0f;
			cbufid = 1;
			break;

		case 3: // Z16
			colmat[1] = colmat[5] = colmat[9] = colmat[12] = 1.0f;
			cbufid = 2;
			break;

		case 11: // Z16 (reverse order)
			colmat[0] = colmat[4] = colmat[8] = colmat[13] = 1.0f;
			cbufid = 3;
			break;

		case 6: // Z24X8
			colmat[0] = colmat[5] = colmat[10] = 1.0f;
			cbufid = 4;
			break;

		case 9: // Z8M
			colmat[1] = colmat[5] = colmat[9] = colmat[13] = 1.0f;
			cbufid = 5;
			break;

		case 10: // Z8L
			colmat[2] = colmat[6] = colmat[10] = colmat[14] = 1.0f;
			cbufid = 6;
			break;

		case 12: // Z16L - copy lower 16 depth bits
			// expected to be used as an IA8 texture (upper 8 bits stored as intensity, lower 8 bits stored as alpha)
			// Used e.g. in Zelda: Skyward Sword
			colmat[1] = colmat[5] = colmat[9] = colmat[14] = 1.0f;
			cbufid = 7;
			break;

		default:
			ERROR_LOG(VIDEO, "Unknown copy zbuf format: 0x%x", dstFormat);
			colmat[2] = colmat[5] = colmat[8] = 1.0f;
			cbufid = 8;
			break;
		}
	}
	else if (isIntensity)
	{
		fConstAdd[0] = fConstAdd[1] = fConstAdd[2] = 16.0f/255.0f;
		switch (dstFormat)
		{
		case 0: // I4
		case 1: // I8
		case 2: // IA4
		case 3: // IA8
		case 8: // I8
			// TODO - verify these coefficients
			colmat[0] = 0.257f; colmat[1] = 0.504f; colmat[2] = 0.098f;
			colmat[4] = 0.257f; colmat[5] = 0.504f; colmat[6] = 0.098f;
			colmat[8] = 0.257f; colmat[9] = 0.504f; colmat[10] = 0.098f;

			if (dstFormat < 2 || dstFormat == 8)
			{
				colmat[12] = 0.257f; colmat[13] = 0.504f; colmat[14] = 0.098f;
				fConstAdd[3] = 16.0f/255.0f;
				if (dstFormat == 0)
				{
					ColorMask[0] = ColorMask[1] = ColorMask[2] = 15.0f;
					ColorMask[4] = ColorMask[5] = ColorMask[6] = 1.0f / 15.0f;
					cbufid = 9;
				}
				else
				{
					cbufid = 10;
				}
			}
			else// alpha
			{
				colmat[15] = 1;
				if (dstFormat == 2)
				{
					ColorMask[0] = ColorMask[1] = ColorMask[2] = ColorMask[3] = 15.0f;
					ColorMask[4] = ColorMask[5] = ColorMask[6] = ColorMask[7] = 1.0f / 15.0f;
					cbufid = 11;
				}
				else
				{
					cbufid = 12;
				}

			}
			break;

		default:
			ERROR_LOG(VIDEO, "Unknown copy intensity format: 0x%x", dstFormat);
			colmat[0] = colmat[5] = colmat[10] = colmat[15] = 1.0f;
			cbufid = 13;
			break;
		}
	}
	else
	{
		switch (dstFormat)
		{
		case 0: // R4
			colmat[0] = colmat[4] = colmat[8] = colmat[12] = 1;
			ColorMask[0] = 15.0f;
			ColorMask[4] = 1.0f / 15.0f;
			cbufid = 14;
			break;
		case 1: // R8
		case 8: // R8
			colmat[0] = colmat[4] = colmat[8] = colmat[12] = 1;
			cbufid = 15;
			break;

		case 2: // RA4
			colmat[0] = colmat[4] = colmat[8] = colmat[15] = 1.0f;
			ColorMask[0] = ColorMask[3] = 15.0f;
			ColorMask[4] = ColorMask[7] = 1.0f / 15.0f;

			cbufid = 16;
			if (!efbHasAlpha)
			{
				ColorMask[3] = 0.0f;
				fConstAdd[3] = 1.0f;
				cbufid = 17;
			}
			break;
		case 3: // RA8
			colmat[0] = colmat[4] = colmat[8] = colmat[15] = 1.0f;

			cbufid = 18;
			if (!efbHasAlpha)
			{
				ColorMask[3] = 0.0f;
				fConstAdd[3] = 1.0f;
				cbufid = 19;
			}
			break;

		case 7: // A8
			colmat[3] = colmat[7] = colmat[11] = colmat[15] = 1.0f;

			cbufid = 20;
			if (!efbHasAlpha)
			{
				ColorMask[3] = 0.0f;
				fConstAdd[0] = 1.0f;
				fConstAdd[1] = 1.0f;
				fConstAdd[2] = 1.0f;
				fConstAdd[3] = 1.0f;
				cbufid = 21;
			}
			break;

		case 9: // G8
			colmat[1] = colmat[5] = colmat[9] = colmat[13] = 1.0f;
			cbufid = 22;
			break;
		case 10: // B8
			colmat[2] = colmat[6] = colmat[10] = colmat[14] = 1.0f;
			cbufid = 23;
			break;

		case 11: // RG8
			colmat[0] = colmat[4] = colmat[8] = colmat[13] = 1.0f;
			cbufid = 24;
			break;

		case 12: // GB8
			colmat[1] = colmat[5] = colmat[9] = colmat[14] = 1.0f;
			cbufid = 25;
			break;

		case 4: // RGB565
			colmat[0] = colmat[5] = colmat[10] = 1.0f;
			ColorMask[0] = ColorMask[2] = 31.0f;
			ColorMask[4] = ColorMask[6] = 1.0f / 31.0f;
			ColorMask[1] = 63.0f;
			ColorMask[5] = 1.0f / 63.0f;
			fConstAdd[3] = 1.0f; // set alpha to 1
			cbufid = 26;
			break;

		case 5: // RGB5A3
			colmat[0] = colmat[5] = colmat[10] = colmat[15] = 1.0f;
			ColorMask[0] = ColorMask[1] = ColorMask[2] = 31.0f;
			ColorMask[4] = ColorMask[5] = ColorMask[6] = 1.0f / 31.0f;
			ColorMask[3] = 7.0f;
			ColorMask[7] = 1.0f / 7.0f;

			cbufid = 27;
			if (!efbHasAlpha)
			{
				ColorMask[3] = 0.0f;
				fConstAdd[3] = 1.0f;
				cbufid = 28;
			}
			break;
		case 6: // RGBA8
			colmat[0] = colmat[5] = colmat[10] = colmat[15] = 1.0f;

			cbufid = 29;
			if (!efbHasAlpha)
			{
				ColorMask[3] = 0.0f;
				fConstAdd[3] = 1.0f;
				cbufid = 30;
			}
			break;

		default:
			ERROR_LOG(VIDEO, "Unknown copy color format: 0x%x", dstFormat);
			colmat[0] = colmat[5] = colmat[10] = colmat[15] = 1.0f;
			cbufid = 31;
			break;
		}
	}

	const unsigned int tex_w = scaleByHalf ? srcRect.GetWidth()/2 : srcRect.GetWidth();
	const unsigned int tex_h = scaleByHalf ? srcRect.GetHeight()/2 : srcRect.GetHeight();

	unsigned int scaled_tex_w = g_ActiveConfig.bCopyEFBScaled ? Renderer::EFBToScaledX(tex_w) : tex_w;
	unsigned int scaled_tex_h = g_ActiveConfig.bCopyEFBScaled ? Renderer::EFBToScaledY(tex_h) : tex_h;

	const unsigned int efb_layers = FramebufferManagerBase::GetEFBLayers();

	TCacheEntryBase *entry = textures[dstAddr];
	if (entry)
	{
		if (entry->type == TCET_EC_DYNAMIC && entry->native_width == tex_w && entry->native_height == tex_h && entry->config.layers == efb_layers)
		{
			scaled_tex_w = tex_w;
			scaled_tex_h = tex_h;
		}
		else if (!(entry->type == TCET_EC_VRAM && entry->config.width == scaled_tex_w && entry->config.height == scaled_tex_h && entry->config.layers == efb_layers))
		{
			if (entry->type == TCET_EC_VRAM)
			{
				// try to re-use this render target later
				FreeRenderTarget(entry);
			}
			else
			{
				// remove it and recreate it as a render target
				delete entry;
			}

			entry = nullptr;
		}
	}

	if (nullptr == entry)
	{
		// create the texture
		textures[dstAddr] = entry = AllocateRenderTarget(scaled_tex_w, scaled_tex_h, FramebufferManagerBase::GetEFBLayers());

		// TODO: Using the wrong dstFormat, dumb...
		entry->SetGeneralParameters(dstAddr, 0, dstFormat);
		entry->SetDimensions(tex_w, tex_h, 1);
		entry->SetHashes(TEXHASH_INVALID);
		entry->type = TCET_EC_VRAM;
	}

	entry->frameCount = FRAMECOUNT_INVALID;

	entry->FromRenderTarget(dstAddr, dstFormat, srcFormat, srcRect, isIntensity, scaleByHalf, cbufid, colmat);
}

TextureCache::TCacheEntryBase* TextureCache::AllocateRenderTarget(unsigned int width, unsigned int height, unsigned int layers)
{
	for (size_t i = 0; i < render_target_pool.size(); ++i)
	{
		auto rt = render_target_pool[i];

		if (rt->config.width != width || rt->config.height != height || rt->config.layers != layers)
			continue;

		render_target_pool[i] = render_target_pool.back();
		render_target_pool.pop_back();

		return rt;
	}

	return g_texture_cache->CreateRenderTargetTexture(width, height, layers);
}

void TextureCache::FreeRenderTarget(TCacheEntryBase* entry)
{
	render_target_pool.push_back(entry);
}<|MERGE_RESOLUTION|>--- conflicted
+++ resolved
@@ -117,16 +117,7 @@
 		}
 
 		// TODO: Probably shouldn't clear all render targets here, just mark them dirty or something.
-<<<<<<< HEAD
-		if (config.bEFBCopyCacheEnable != backup_config.s_copy_cache_enable || // TODO: not sure if this is needed?
-			config.bCopyEFBToTexture != backup_config.s_copy_efb_to_texture ||
-			config.bCopyEFBScaled != backup_config.s_copy_efb_scaled ||
-			config.bEFBCopyEnable != backup_config.s_copy_efb ||
-			config.bEFBCopyClearDisable != backup_config.s_copy_efb_clear_disable ||
-			config.iEFBScale != backup_config.s_efb_scale)
-=======
 		if (config.bEFBCopyCacheEnable != backup_config.s_copy_cache_enable) // TODO: not sure if this is needed?
->>>>>>> 9d9ffa5b
 		{
 			g_texture_cache->ClearRenderTargets();
 		}
@@ -140,14 +131,6 @@
 	}
 
 	backup_config.s_colorsamples = config.iSafeTextureCache_ColorSamples;
-<<<<<<< HEAD
-	backup_config.s_copy_efb_to_texture = config.bCopyEFBToTexture;
-	backup_config.s_copy_efb_scaled = config.bCopyEFBScaled;
-	backup_config.s_copy_efb = config.bEFBCopyEnable;
-	backup_config.s_copy_efb_clear_disable = config.bEFBCopyClearDisable;
-	backup_config.s_efb_scale = config.iEFBScale;
-=======
->>>>>>> 9d9ffa5b
 	backup_config.s_texfmt_overlay = config.bTexFmtOverlayEnable;
 	backup_config.s_texfmt_overlay_center = config.bTexFmtOverlayCenter;
 	backup_config.s_hires_textures = config.bHiresTextures;
