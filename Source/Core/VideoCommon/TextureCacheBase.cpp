--- conflicted
+++ resolved
@@ -45,19 +45,6 @@
 
 std::unique_ptr<TextureCacheBase> g_texture_cache;
 
-<<<<<<< HEAD
-GC_ALIGNED16(u8* TextureCacheBase::temp) = nullptr;
-size_t TextureCacheBase::temp_size;
-
-TextureCacheBase::TexCache TextureCacheBase::textures_by_address;
-TextureCacheBase::TexCache TextureCacheBase::textures_by_hash;
-TextureCacheBase::TexPool TextureCacheBase::texture_pool;
-TextureCacheBase::TCacheEntryBase* TextureCacheBase::bound_textures[8];
-
-TextureCacheBase::BackupConfig TextureCacheBase::backup_config;
-
-=======
->>>>>>> 01c2c50f
 TextureCacheBase::TCacheEntryBase::~TCacheEntryBase()
 {
 }
@@ -846,12 +833,8 @@
       memcpy(temp, level.data, level.data_size);
 #else
       memcpy(temp, level.data.get(), level.data_size);
-<<<<<<< HEAD
 #endif
-      entry->Load(level.width, level.height, level.width, level_index);
-=======
       entry->Load(temp, level.width, level.height, level.width, level_index);
->>>>>>> 01c2c50f
     }
   }
   else
@@ -1288,13 +1271,9 @@
 
   if (copy_to_ram)
   {
-<<<<<<< HEAD
-    g_texture_cache->CopyEFB(dst, dstFormat, tex_w, bytes_per_row, num_blocks_y, dstStride,
-                             srcFormat, gameSrcRect, isIntensity, scaleByHalf);
-=======
-    CopyEFB(dst, dstFormat, tex_w, bytes_per_row, num_blocks_y, dstStride, srcFormat, srcRect,
+    CopyEFB(dst, dstFormat, tex_w, bytes_per_row, num_blocks_y, dstStride, srcFormat, gameSrcRect,
             isIntensity, scaleByHalf);
->>>>>>> 01c2c50f
+    CopyEFB(dst, dstFormat, tex_w, bytes_per_row, num_blocks_y, dstStride, srcFormat, gameSrcRect, isIntensity, scaleByHalf);
   }
   else
   {
