--- conflicted
+++ resolved
@@ -23,7 +23,6 @@
 ARM64Reg arraybase_reg = X10;
 ARM64Reg scale_reg = X9;
 
-<<<<<<< HEAD
 static const float GC_ALIGNED16(scale_factors[]) =
 {
 	1.0 / (1ULL <<  0), 1.0 / (1ULL <<  1), 1.0 / (1ULL <<  2), 1.0 / (1ULL <<  3),
@@ -34,17 +33,6 @@
 	1.0 / (1ULL << 20), 1.0 / (1ULL << 21), 1.0 / (1ULL << 22), 1.0 / (1ULL << 23),
 	1.0 / (1ULL << 24), 1.0 / (1ULL << 25), 1.0 / (1ULL << 26), 1.0 / (1ULL << 27),
 	1.0 / (1ULL << 28), 1.0 / (1ULL << 29), 1.0 / (1ULL << 30), 1.0 / (1ULL << 31),
-=======
-alignas(16) static const float scale_factors[] = {
-    1.0 / (1ULL << 0),  1.0 / (1ULL << 1),  1.0 / (1ULL << 2),  1.0 / (1ULL << 3),
-    1.0 / (1ULL << 4),  1.0 / (1ULL << 5),  1.0 / (1ULL << 6),  1.0 / (1ULL << 7),
-    1.0 / (1ULL << 8),  1.0 / (1ULL << 9),  1.0 / (1ULL << 10), 1.0 / (1ULL << 11),
-    1.0 / (1ULL << 12), 1.0 / (1ULL << 13), 1.0 / (1ULL << 14), 1.0 / (1ULL << 15),
-    1.0 / (1ULL << 16), 1.0 / (1ULL << 17), 1.0 / (1ULL << 18), 1.0 / (1ULL << 19),
-    1.0 / (1ULL << 20), 1.0 / (1ULL << 21), 1.0 / (1ULL << 22), 1.0 / (1ULL << 23),
-    1.0 / (1ULL << 24), 1.0 / (1ULL << 25), 1.0 / (1ULL << 26), 1.0 / (1ULL << 27),
-    1.0 / (1ULL << 28), 1.0 / (1ULL << 29), 1.0 / (1ULL << 30), 1.0 / (1ULL << 31),
->>>>>>> dba9d86b
 };
 
 VertexLoaderARM64::VertexLoaderARM64(const TVtxDesc& vtx_desc, const VAT& vtx_att)
