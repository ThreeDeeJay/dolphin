<<<<<<< HEAD
// Copyright 2014 Dolphin Emulator Project
// Licensed under GPLv2
// Refer to the license.txt file included.

#ifdef _WIN32
#include <windows.h>
#include "VideoCommon/VR920.h"
#endif
#ifdef HAVE_OCULUSSDK
#include "Kernel/OVR_Types.h"
#include "OVR_CAPI.h"
#include "Kernel/OVR_Math.h"
#endif

#include "Common/Common.h"
#include "Common/MathUtil.h"
#include "Core/ConfigManager.h"
#include "VideoCommon/OpcodeDecoding.h"
#include "VideoCommon/VideoConfig.h"
#include "VideoCommon/VR.h"

void ClearDebugProj();

#ifdef HAVE_OCULUSSDK
ovrHmd hmd = nullptr;
ovrHmdDesc hmdDesc;
ovrFovPort g_eye_fov[2];
ovrEyeRenderDesc g_eye_render_desc[2];
ovrFrameTiming g_rift_frame_timing;
ovrPosef g_eye_poses[2], g_front_eye_poses[2];
int g_ovr_frameindex;
#endif

std::mutex g_ovr_lock;

bool g_force_vr = false;
bool g_has_hmd = false, g_has_rift = false, g_has_vr920 = false;
bool g_new_tracking_frame = true;
bool g_new_frame_tracker_for_efb_skip = true;
u32 skip_objects_count = 0;
Matrix44 g_head_tracking_matrix;
float g_head_tracking_position[3];
int g_hmd_window_width = 0, g_hmd_window_height = 0, g_hmd_window_x = 0, g_hmd_window_y = 0;
const char *g_hmd_device_name = nullptr;

std::vector<DataReader> timewarp_log;
std::vector<bool> display_list_log;
std::vector<bool> is_preprocess_log;
std::vector<bool> cached_ram_location;
bool g_opcodereplay_frame = false;
int skipped_opcode_replay_count = 0;

//std::vector<u8*> s_pCurBufferPointer_log;
//std::vector<u8*> s_pBaseBufferPointer_log;
//std::vector<u8*> s_pEndBufferPointer_log;

//std::vector<u32> CPBase_log;
//std::vector<u32> CPEnd_log;
//std::vector<u32> CPHiWatermark_log;
//std::vector<u32> CPLoWatermark_log;
//std::vector<u32> CPReadWriteDistance_log;
//std::vector<u32> CPWritePointer_log;
//std::vector<u32> CPReadPointer_log;
//std::vector<u32> CPBreakpoint_log;

#ifdef _WIN32
static char hmd_device_name[MAX_PATH] = "";
#endif

void NewVRFrame()
{
	g_new_tracking_frame = true;
	g_new_frame_tracker_for_efb_skip = true;
	skip_objects_count = 0;
	ClearDebugProj();
}

void InitVR()
{
	g_has_hmd = false;
	g_hmd_device_name = nullptr;
#ifdef HAVE_OCULUSSDK
	memset(&g_rift_frame_timing, 0, sizeof(g_rift_frame_timing));
	ovr_Initialize();
	hmd = ovrHmd_Create(0);
	if (!hmd)
	{
		WARN_LOG(VR, "Oculus Rift not detected. Oculus Rift support will not be available.");
#endif
#ifdef _WIN32
		LoadVR920();
		if (g_has_vr920)
		{
			g_has_hmd = true;
			g_hmd_window_width = 800;
			g_hmd_window_height = 600;
			// Todo: find vr920
			g_hmd_window_x = 0;
			g_hmd_window_y = 0;
		}
		else
#endif
		{
			g_has_hmd = g_force_vr;
#ifdef HAVE_OCULUSSDK
			if (g_force_vr)
			{
				WARN_LOG(VR, "Forcing VR mode, simulating Oculus Rift DK2.");
				hmd = ovrHmd_CreateDebug(ovrHmd_DK2);
			}
#endif
		}
#ifdef HAVE_OCULUSSDK
	}
	if (hmd)
	{
		// Get more details about the HMD
		//ovrHmd_GetDesc(hmd, &hmdDesc);
		hmdDesc = *hmd;
		ovrHmd_SetEnabledCaps(hmd, ovrHmd_GetEnabledCaps(hmd) | ovrHmdCap_DynamicPrediction | ovrHmdCap_LowPersistence);

		if (ovrHmd_ConfigureTracking(hmd, ovrTrackingCap_Orientation | ovrTrackingCap_Position | ovrTrackingCap_MagYawCorrection,
			0))
		{
			g_has_rift = true;
			g_has_hmd = true;
			g_hmd_window_width = hmdDesc.Resolution.w;
			g_hmd_window_height = hmdDesc.Resolution.h;
			g_eye_fov[0] = hmdDesc.DefaultEyeFov[0];
			g_eye_fov[1] = hmdDesc.DefaultEyeFov[1];
			g_hmd_window_x = hmdDesc.WindowsPos.x;
			g_hmd_window_y = hmdDesc.WindowsPos.y;
#ifdef _WIN32
			g_hmd_device_name = hmdDesc.DisplayDeviceName;
			const char *p;
			if (g_hmd_device_name && (p = strstr(g_hmd_device_name, "\\Monitor")))
			{
				size_t n = p - g_hmd_device_name;
				if (n >= MAX_PATH)
					n = MAX_PATH - 1;
				g_hmd_device_name = strncpy(hmd_device_name, g_hmd_device_name, n);
				hmd_device_name[n] = '\0';
			}
#endif
			NOTICE_LOG(VR, "Oculus Rift head tracker started.");
		}
	}
#endif
	SConfig::GetInstance().m_LocalCoreStartupParameter.strFullscreenResolution = 
		StringFromFormat("%dx%d", g_hmd_window_width, g_hmd_window_height);
	SConfig::GetInstance().m_LocalCoreStartupParameter.iRenderWindowXPos = g_hmd_window_x;
	SConfig::GetInstance().m_LocalCoreStartupParameter.iRenderWindowYPos = g_hmd_window_y;
	SConfig::GetInstance().m_LocalCoreStartupParameter.iRenderWindowWidth = g_hmd_window_width;
	SConfig::GetInstance().m_LocalCoreStartupParameter.iRenderWindowHeight = g_hmd_window_height;
	SConfig::GetInstance().m_special_case = true;
}

void ShutdownVR()
{
#ifdef HAVE_OCULUSSDK
	if (hmd)
	{
		// on my computer, on runtime 0.4.2, the Rift won't switch itself off without this:
		if (!(hmd->HmdCaps & ovrHmdCap_ExtendDesktop))
			ovrHmd_SetEnabledCaps(hmd, ovrHmdCap_DisplayOff);
		ovrHmd_Destroy(hmd);
		g_has_rift = false;
		g_has_hmd = false;
		NOTICE_LOG(VR, "Oculus Rift shut down.");
	}
	ovr_Shutdown();
#endif
}

void ReadHmdOrientation(float *roll, float *pitch, float *yaw, float *x, float *y, float *z)
{
#ifdef HAVE_OCULUSSDK
	if (g_has_rift && hmd)
	{
		// we can only call GetEyePose between BeginFrame and EndFrame
#ifdef OCULUSSDK042
		g_ovr_lock.lock();
		g_eye_poses[ovrEye_Left] = ovrHmd_GetEyePose(hmd, ovrEye_Left);
		g_eye_poses[ovrEye_Right] = ovrHmd_GetEyePose(hmd, ovrEye_Right);
		g_ovr_lock.unlock();
#else
		ovrVector3f useHmdToEyeViewOffset[2] = { g_eye_render_desc[0].HmdToEyeViewOffset, g_eye_render_desc[1].HmdToEyeViewOffset };
		ovrHmd_GetEyePoses(hmd, g_ovr_frameindex, useHmdToEyeViewOffset, g_eye_poses, nullptr);
#endif
		//ovrTrackingState ss = ovrHmd_GetTrackingState(hmd, g_rift_frame_timing.ScanoutMidpointSeconds);
		//if (ss.StatusFlags & (ovrStatus_OrientationTracked | ovrStatus_PositionTracked))
		{
			//OVR::Posef pose = ss.HeadPose.ThePose;
			OVR::Posef pose = g_eye_poses[ovrEye_Left];
			float ya = 0.0f, p = 0.0f, r = 0.0f;
			pose.Rotation.GetEulerAngles<OVR::Axis_Y, OVR::Axis_X, OVR::Axis_Z>(&ya, &p, &r);
			*roll = -RADIANS_TO_DEGREES(r);  // ???
			*pitch = -RADIANS_TO_DEGREES(p); // should be degrees down
			*yaw = -RADIANS_TO_DEGREES(ya);   // should be degrees right
			*x = pose.Translation.x;
			*y = (pose.Translation.y * cos(DEGREES_TO_RADIANS(g_ActiveConfig.fCameraPitch))) - (pose.Translation.z * sin(DEGREES_TO_RADIANS(g_ActiveConfig.fCameraPitch)));
			*z = (pose.Translation.z * cos(DEGREES_TO_RADIANS(g_ActiveConfig.fCameraPitch))) + (pose.Translation.y * sin(DEGREES_TO_RADIANS(g_ActiveConfig.fCameraPitch)));
		}
	}
	else
#endif
#ifdef _WIN32
	if (g_has_vr920 && Vuzix_GetTracking)
#endif
	{
#ifdef _WIN32
		LONG ya = 0, p = 0, r = 0;
		if (Vuzix_GetTracking(&ya, &p, &r) == ERROR_SUCCESS)
		{
			*yaw = -ya * 180.0f / 32767.0f;
			*pitch = p * -180.0f / 32767.0f;
			*roll = r * 180.0f / 32767.0f;
			*x = 0;
			*y = 0;
			*z = 0;
		}
#endif
	}
}

void UpdateHeadTrackingIfNeeded()
{
	if (g_new_tracking_frame)
	{
		float x = 0, y = 0, z = 0, roll = 0, pitch = 0, yaw = 0;
		ReadHmdOrientation(&roll, &pitch, &yaw, &x, &y, &z);
		g_head_tracking_position[0] = -x;
		g_head_tracking_position[1] = -y;
		g_head_tracking_position[2] = 0.06f-z;
		Matrix33 m, yp, ya, p, r;
		Matrix33::LoadIdentity(ya);
		Matrix33::RotateY(ya, DEGREES_TO_RADIANS(yaw));
		Matrix33::LoadIdentity(p);
		Matrix33::RotateX(p, DEGREES_TO_RADIANS(pitch));
		Matrix33::Multiply(p, ya, yp);
		Matrix33::LoadIdentity(r);
		Matrix33::RotateZ(r, DEGREES_TO_RADIANS(roll));
		Matrix33::Multiply(r, yp, m);
		Matrix44::LoadMatrix33(g_head_tracking_matrix, m);
		g_new_tracking_frame = false;
	}
}

void OpcodeReplayBuffer()
{
=======
// Copyright 2014 Dolphin Emulator Project
// Licensed under GPLv2
// Refer to the license.txt file included.

#ifdef _WIN32
#include <windows.h>
#include "VideoCommon/VR920.h"
#endif
#ifdef HAVE_OCULUSSDK
#include "Kernel/OVR_Types.h"
#include "OVR_CAPI.h"
#include "Kernel/OVR_Math.h"
#endif

#include "Common/Common.h"
#include "Common/MathUtil.h"
#include "Core/ConfigManager.h"
#include "VideoCommon/OpcodeDecoding.h"
#include "VideoCommon/VideoConfig.h"
#include "VideoCommon/VR.h"

void ClearDebugProj();

#ifdef HAVE_OCULUSSDK
ovrHmd hmd = nullptr;
ovrHmdDesc hmdDesc;
ovrFovPort g_eye_fov[2];
ovrEyeRenderDesc g_eye_render_desc[2];
ovrFrameTiming g_rift_frame_timing;
ovrPosef g_eye_poses[2], g_front_eye_poses[2];
int g_ovr_frameindex;
#endif

std::mutex g_ovr_lock;

bool g_force_vr = false;
bool g_has_hmd = false, g_has_rift = false, g_has_vr920 = false;
bool g_new_tracking_frame = true;
bool g_new_frame_tracker_for_efb_skip = true;
u32 skip_objects_count = 0;
Matrix44 g_head_tracking_matrix;
float g_head_tracking_position[3];
int g_hmd_window_width = 0, g_hmd_window_height = 0, g_hmd_window_x = 0, g_hmd_window_y = 0;
const char *g_hmd_device_name = nullptr;

std::vector<DataReader> timewarp_log;
std::vector<bool> display_list_log;
std::vector<bool> is_preprocess_log;
std::vector<bool> cached_ram_location;
bool opcode_replay_enabled = false;
bool g_opcodereplay_frame = false;
int skipped_opcode_replay_count = 0;

//std::vector<u8*> s_pCurBufferPointer_log;
//std::vector<u8*> s_pBaseBufferPointer_log;
//std::vector<u8*> s_pEndBufferPointer_log;

//std::vector<u32> CPBase_log;
//std::vector<u32> CPEnd_log;
//std::vector<u32> CPHiWatermark_log;
//std::vector<u32> CPLoWatermark_log;
//std::vector<u32> CPReadWriteDistance_log;
//std::vector<u32> CPWritePointer_log;
//std::vector<u32> CPReadPointer_log;
//std::vector<u32> CPBreakpoint_log;

#ifdef _WIN32
static char hmd_device_name[MAX_PATH] = "";
#endif

void NewVRFrame()
{
	g_new_tracking_frame = true;
	g_new_frame_tracker_for_efb_skip = true;
	skip_objects_count = 0;
	ClearDebugProj();
}

void InitVR()
{
	g_has_hmd = false;
	g_hmd_device_name = nullptr;
#ifdef HAVE_OCULUSSDK
	memset(&g_rift_frame_timing, 0, sizeof(g_rift_frame_timing));
	ovr_Initialize();
	hmd = ovrHmd_Create(0);
	if (!hmd)
	{
		WARN_LOG(VR, "Oculus Rift not detected. Oculus Rift support will not be available.");
#endif
#ifdef _WIN32
		LoadVR920();
		if (g_has_vr920)
		{
			g_has_hmd = true;
			g_hmd_window_width = 800;
			g_hmd_window_height = 600;
			// Todo: find vr920
			g_hmd_window_x = 0;
			g_hmd_window_y = 0;
		}
		else
#endif
		{
			g_has_hmd = g_force_vr;
#ifdef HAVE_OCULUSSDK
			if (g_force_vr)
			{
				WARN_LOG(VR, "Forcing VR mode, simulating Oculus Rift DK2.");
				hmd = ovrHmd_CreateDebug(ovrHmd_DK2);
			}
#endif
		}
#ifdef HAVE_OCULUSSDK
	}
	if (hmd)
	{
		// Get more details about the HMD
		//ovrHmd_GetDesc(hmd, &hmdDesc);
		hmdDesc = *hmd;
		ovrHmd_SetEnabledCaps(hmd, ovrHmd_GetEnabledCaps(hmd) | ovrHmdCap_DynamicPrediction | ovrHmdCap_LowPersistence);

		if (ovrHmd_ConfigureTracking(hmd, ovrTrackingCap_Orientation | ovrTrackingCap_Position | ovrTrackingCap_MagYawCorrection,
			0))
		{
			g_has_rift = true;
			g_has_hmd = true;
			g_hmd_window_width = hmdDesc.Resolution.w;
			g_hmd_window_height = hmdDesc.Resolution.h;
			g_eye_fov[0] = hmdDesc.DefaultEyeFov[0];
			g_eye_fov[1] = hmdDesc.DefaultEyeFov[1];
			g_hmd_window_x = hmdDesc.WindowsPos.x;
			g_hmd_window_y = hmdDesc.WindowsPos.y;
#ifdef _WIN32
			g_hmd_device_name = hmdDesc.DisplayDeviceName;
			const char *p;
			if (g_hmd_device_name && (p = strstr(g_hmd_device_name, "\\Monitor")))
			{
				size_t n = p - g_hmd_device_name;
				if (n >= MAX_PATH)
					n = MAX_PATH - 1;
				g_hmd_device_name = strncpy(hmd_device_name, g_hmd_device_name, n);
				hmd_device_name[n] = '\0';
			}
#endif
			NOTICE_LOG(VR, "Oculus Rift head tracker started.");
		}
	}
#endif
	SConfig::GetInstance().m_LocalCoreStartupParameter.strFullscreenResolution = 
		StringFromFormat("%dx%d", g_hmd_window_width, g_hmd_window_height);
	SConfig::GetInstance().m_LocalCoreStartupParameter.iRenderWindowXPos = g_hmd_window_x;
	SConfig::GetInstance().m_LocalCoreStartupParameter.iRenderWindowYPos = g_hmd_window_y;
	SConfig::GetInstance().m_LocalCoreStartupParameter.iRenderWindowWidth = g_hmd_window_width;
	SConfig::GetInstance().m_LocalCoreStartupParameter.iRenderWindowHeight = g_hmd_window_height;
	SConfig::GetInstance().m_special_case = true;
}

void ShutdownVR()
{
#ifdef HAVE_OCULUSSDK
	if (hmd)
	{
		// on my computer, on runtime 0.4.2, the Rift won't switch itself off without this:
		if (!(hmd->HmdCaps & ovrHmdCap_ExtendDesktop))
			ovrHmd_SetEnabledCaps(hmd, ovrHmdCap_DisplayOff);
		ovrHmd_Destroy(hmd);
		g_has_rift = false;
		g_has_hmd = false;
		NOTICE_LOG(VR, "Oculus Rift shut down.");
	}
	ovr_Shutdown();
#endif
}

void ReadHmdOrientation(float *roll, float *pitch, float *yaw, float *x, float *y, float *z)
{
#ifdef HAVE_OCULUSSDK
	if (g_has_rift && hmd)
	{
		// we can only call GetEyePose between BeginFrame and EndFrame
#ifdef OCULUSSDK042
		g_ovr_lock.lock();
		g_eye_poses[ovrEye_Left] = ovrHmd_GetEyePose(hmd, ovrEye_Left);
		g_eye_poses[ovrEye_Right] = ovrHmd_GetEyePose(hmd, ovrEye_Right);
		g_ovr_lock.unlock();
#else
		ovrVector3f useHmdToEyeViewOffset[2] = { g_eye_render_desc[0].HmdToEyeViewOffset, g_eye_render_desc[1].HmdToEyeViewOffset };
		ovrHmd_GetEyePoses(hmd, g_ovr_frameindex, useHmdToEyeViewOffset, g_eye_poses, nullptr);
#endif
		//ovrTrackingState ss = ovrHmd_GetTrackingState(hmd, g_rift_frame_timing.ScanoutMidpointSeconds);
		//if (ss.StatusFlags & (ovrStatus_OrientationTracked | ovrStatus_PositionTracked))
		{
			//OVR::Posef pose = ss.HeadPose.ThePose;
			OVR::Posef pose = g_eye_poses[ovrEye_Left];
			float ya = 0.0f, p = 0.0f, r = 0.0f;
			pose.Rotation.GetEulerAngles<OVR::Axis_Y, OVR::Axis_X, OVR::Axis_Z>(&ya, &p, &r);
			*roll = -RADIANS_TO_DEGREES(r);  // ???
			*pitch = -RADIANS_TO_DEGREES(p); // should be degrees down
			*yaw = -RADIANS_TO_DEGREES(ya);   // should be degrees right
			*x = pose.Translation.x;
			*y = (pose.Translation.y * cos(DEGREES_TO_RADIANS(g_ActiveConfig.fCameraPitch))) - (pose.Translation.z * sin(DEGREES_TO_RADIANS(g_ActiveConfig.fCameraPitch)));
			*z = (pose.Translation.z * cos(DEGREES_TO_RADIANS(g_ActiveConfig.fCameraPitch))) + (pose.Translation.y * sin(DEGREES_TO_RADIANS(g_ActiveConfig.fCameraPitch)));
		}
	}
	else
#endif
#ifdef _WIN32
	if (g_has_vr920 && Vuzix_GetTracking)
#endif
	{
#ifdef _WIN32
		LONG ya = 0, p = 0, r = 0;
		if (Vuzix_GetTracking(&ya, &p, &r) == ERROR_SUCCESS)
		{
			*yaw = -ya * 180.0f / 32767.0f;
			*pitch = p * -180.0f / 32767.0f;
			*roll = r * 180.0f / 32767.0f;
			*x = 0;
			*y = 0;
			*z = 0;
		}
#endif
	}
}

void UpdateHeadTrackingIfNeeded()
{
	if (g_new_tracking_frame)
	{
		float x = 0, y = 0, z = 0, roll = 0, pitch = 0, yaw = 0;
		ReadHmdOrientation(&roll, &pitch, &yaw, &x, &y, &z);
		g_head_tracking_position[0] = -x;
		g_head_tracking_position[1] = -y;
		g_head_tracking_position[2] = 0.06f-z;
		Matrix33 m, yp, ya, p, r;
		Matrix33::LoadIdentity(ya);
		Matrix33::RotateY(ya, DEGREES_TO_RADIANS(yaw));
		Matrix33::LoadIdentity(p);
		Matrix33::RotateX(p, DEGREES_TO_RADIANS(pitch));
		Matrix33::Multiply(p, ya, yp);
		Matrix33::LoadIdentity(r);
		Matrix33::RotateZ(r, DEGREES_TO_RADIANS(roll));
		Matrix33::Multiply(r, yp, m);
		Matrix44::LoadMatrix33(g_head_tracking_matrix, m);
		g_new_tracking_frame = false;
	}
}

void OpcodeReplayBuffer()
{
>>>>>>> 444c642b
	// Opcode Replay Buffer Code.  This enables the capture of all the Video Opcodes that occur during a frame,
	// and then plays them back with new headtracking information.  Allows ways to easily set headtracking at 75fps
	// for various games.  In Alpha right now, will crash many games/cause corruption.
	static int extra_video_loops_count = 0;
	static int real_frame_count = 0;
	if ((g_ActiveConfig.iExtraVideoLoops || g_ActiveConfig.bPullUp20fps || g_ActiveConfig.bPullUp30fps || g_ActiveConfig.bPullUp60fps) && !(g_ActiveConfig.bPullUp20fpsTimewarp || g_ActiveConfig.bPullUp30fpsTimewarp || g_ActiveConfig.bPullUp60fpsTimewarp))
	{
		opcode_replay_enabled = true;
		if (g_ActiveConfig.bPullUp20fps)
		{
			if (real_frame_count % 4 == 1)
			{
				g_ActiveConfig.iExtraVideoLoops = 2;
				g_ActiveConfig.iExtraVideoLoopsDivider = 0;
			}
			else
			{
				g_ActiveConfig.iExtraVideoLoops = 3;
				g_ActiveConfig.iExtraVideoLoopsDivider = 0;
			}
		}
		else if (g_ActiveConfig.bPullUp30fps)
		{
			if (real_frame_count % 2 == 1)
			{
				g_ActiveConfig.iExtraVideoLoops = 1;
				g_ActiveConfig.iExtraVideoLoopsDivider = 0;
			}
			else
			{
				g_ActiveConfig.iExtraVideoLoops = 2;
				g_ActiveConfig.iExtraVideoLoopsDivider = 0;
			}
		}
		else if (g_ActiveConfig.bPullUp60fps)
		{
			//if (real_frame_count % 4 == 0)
			//{
			//	g_ActiveConfig.iExtraVideoLoops = 1;
			//	g_ActiveConfig.iExtraVideoLoopsDivider = 0;
			//}
			//else
			//{
			//	g_ActiveConfig.iExtraVideoLoops = 0;
			//	g_ActiveConfig.iExtraVideoLoopsDivider = 0;
			//}
			g_ActiveConfig.iExtraVideoLoops = 1;
			g_ActiveConfig.iExtraVideoLoopsDivider = 3;
		}

		if ((g_opcodereplay_frame && (extra_video_loops_count >= (int)g_ActiveConfig.iExtraVideoLoops)))
		{
			g_opcodereplay_frame = false;
			++real_frame_count;
			extra_video_loops_count = 0;
		}
		else
		{
			if (skipped_opcode_replay_count >= (int)g_ActiveConfig.iExtraVideoLoopsDivider)
			{
				g_opcodereplay_frame = true;
				++extra_video_loops_count;
				skipped_opcode_replay_count = 0;

				for (int i = 0; i < timewarp_log.size(); ++i)
				{
					//VertexManager::s_pCurBufferPointer = s_pCurBufferPointer_log.at(i);
					//VertexManager::s_pEndBufferPointer = s_pEndBufferPointer_log.at(i);
					//VertexManager::s_pBaseBufferPointer = s_pBaseBufferPointer_log.at(i);

					//if (i == 0)
					//{
					//SCPFifoStruct &fifo = CommandProcessor::fifo;

					//fifo.CPBase = CPBase_log.at(i);
					//fifo.CPEnd = CPEnd_log.at(i);
					//fifo.CPHiWatermark = CPHiWatermark_log.at(i);
					//fifo.CPLoWatermark = CPLoWatermark_log.at(i);
					//fifo.CPReadWriteDistance = CPReadWriteDistance_log.at(i);
					//fifo.CPWritePointer = CPWritePointer_log.at(i);
					//fifo.CPReadPointer = CPReadPointer_log.at(i);
					//fifo.CPBreakpoint = CPBreakpoint_log.at(i);
					//}

					if (is_preprocess_log.at(i))
					{
						OpcodeDecoder_Run<true>(timewarp_log.at(i), nullptr, display_list_log.at(i));
					}
					else
					{
						OpcodeDecoder_Run<false>(timewarp_log.at(i), nullptr, display_list_log.at(i));
					}
				}
			}
			else
			{
				++skipped_opcode_replay_count;
			}
			//CPBase_log.resize(0);
			//CPEnd_log.resize(0);
			//CPHiWatermark_log.resize(0);
			//CPLoWatermark_log.resize(0);
			//CPReadWriteDistance_log.resize(0);
			//CPWritePointer_log.resize(0);
			//CPReadPointer_log.resize(0);
			//CPBreakpoint_log.resize(0);
			//CPBase_log.clear();
			//CPEnd_log.clear();
			//CPHiWatermark_log.clear();
			//CPLoWatermark_log.clear();
			//CPReadWriteDistance_log.clear();
			//CPWritePointer_log.clear();
			//CPReadPointer_log.clear();
			//CPBreakpoint_log.clear();
			//s_pCurBufferPointer_log.clear();
			//s_pCurBufferPointer_log.resize(0);
			//s_pEndBufferPointer_log.clear();
			//s_pEndBufferPointer_log.resize(0);
			//s_pBaseBufferPointer_log.clear();
			//s_pBaseBufferPointer_log.resize(0);
			is_preprocess_log.clear();
			is_preprocess_log.resize(0);
			timewarp_log.clear();
			timewarp_log.resize(0);
			display_list_log.clear();
			display_list_log.resize(0);
		}
	}
	else
	{
		opcode_replay_enabled = false;
		g_opcodereplay_frame = true; //Don't log frames
	}
}<|MERGE_RESOLUTION|>--- conflicted
+++ resolved
@@ -1,638 +1,385 @@
-<<<<<<< HEAD
-// Copyright 2014 Dolphin Emulator Project
-// Licensed under GPLv2
-// Refer to the license.txt file included.
-
-#ifdef _WIN32
-#include <windows.h>
-#include "VideoCommon/VR920.h"
-#endif
-#ifdef HAVE_OCULUSSDK
-#include "Kernel/OVR_Types.h"
-#include "OVR_CAPI.h"
-#include "Kernel/OVR_Math.h"
-#endif
-
-#include "Common/Common.h"
-#include "Common/MathUtil.h"
-#include "Core/ConfigManager.h"
-#include "VideoCommon/OpcodeDecoding.h"
-#include "VideoCommon/VideoConfig.h"
-#include "VideoCommon/VR.h"
-
-void ClearDebugProj();
-
-#ifdef HAVE_OCULUSSDK
-ovrHmd hmd = nullptr;
-ovrHmdDesc hmdDesc;
-ovrFovPort g_eye_fov[2];
-ovrEyeRenderDesc g_eye_render_desc[2];
-ovrFrameTiming g_rift_frame_timing;
-ovrPosef g_eye_poses[2], g_front_eye_poses[2];
-int g_ovr_frameindex;
-#endif
-
-std::mutex g_ovr_lock;
-
-bool g_force_vr = false;
-bool g_has_hmd = false, g_has_rift = false, g_has_vr920 = false;
-bool g_new_tracking_frame = true;
-bool g_new_frame_tracker_for_efb_skip = true;
-u32 skip_objects_count = 0;
-Matrix44 g_head_tracking_matrix;
-float g_head_tracking_position[3];
-int g_hmd_window_width = 0, g_hmd_window_height = 0, g_hmd_window_x = 0, g_hmd_window_y = 0;
-const char *g_hmd_device_name = nullptr;
-
-std::vector<DataReader> timewarp_log;
-std::vector<bool> display_list_log;
-std::vector<bool> is_preprocess_log;
-std::vector<bool> cached_ram_location;
-bool g_opcodereplay_frame = false;
-int skipped_opcode_replay_count = 0;
-
-//std::vector<u8*> s_pCurBufferPointer_log;
-//std::vector<u8*> s_pBaseBufferPointer_log;
-//std::vector<u8*> s_pEndBufferPointer_log;
-
-//std::vector<u32> CPBase_log;
-//std::vector<u32> CPEnd_log;
-//std::vector<u32> CPHiWatermark_log;
-//std::vector<u32> CPLoWatermark_log;
-//std::vector<u32> CPReadWriteDistance_log;
-//std::vector<u32> CPWritePointer_log;
-//std::vector<u32> CPReadPointer_log;
-//std::vector<u32> CPBreakpoint_log;
-
-#ifdef _WIN32
-static char hmd_device_name[MAX_PATH] = "";
-#endif
-
-void NewVRFrame()
-{
-	g_new_tracking_frame = true;
-	g_new_frame_tracker_for_efb_skip = true;
-	skip_objects_count = 0;
-	ClearDebugProj();
-}
-
-void InitVR()
-{
-	g_has_hmd = false;
-	g_hmd_device_name = nullptr;
-#ifdef HAVE_OCULUSSDK
-	memset(&g_rift_frame_timing, 0, sizeof(g_rift_frame_timing));
-	ovr_Initialize();
-	hmd = ovrHmd_Create(0);
-	if (!hmd)
-	{
-		WARN_LOG(VR, "Oculus Rift not detected. Oculus Rift support will not be available.");
-#endif
-#ifdef _WIN32
-		LoadVR920();
-		if (g_has_vr920)
-		{
-			g_has_hmd = true;
-			g_hmd_window_width = 800;
-			g_hmd_window_height = 600;
-			// Todo: find vr920
-			g_hmd_window_x = 0;
-			g_hmd_window_y = 0;
-		}
-		else
-#endif
-		{
-			g_has_hmd = g_force_vr;
-#ifdef HAVE_OCULUSSDK
-			if (g_force_vr)
-			{
-				WARN_LOG(VR, "Forcing VR mode, simulating Oculus Rift DK2.");
-				hmd = ovrHmd_CreateDebug(ovrHmd_DK2);
-			}
-#endif
-		}
-#ifdef HAVE_OCULUSSDK
-	}
-	if (hmd)
-	{
-		// Get more details about the HMD
-		//ovrHmd_GetDesc(hmd, &hmdDesc);
-		hmdDesc = *hmd;
-		ovrHmd_SetEnabledCaps(hmd, ovrHmd_GetEnabledCaps(hmd) | ovrHmdCap_DynamicPrediction | ovrHmdCap_LowPersistence);
-
-		if (ovrHmd_ConfigureTracking(hmd, ovrTrackingCap_Orientation | ovrTrackingCap_Position | ovrTrackingCap_MagYawCorrection,
-			0))
-		{
-			g_has_rift = true;
-			g_has_hmd = true;
-			g_hmd_window_width = hmdDesc.Resolution.w;
-			g_hmd_window_height = hmdDesc.Resolution.h;
-			g_eye_fov[0] = hmdDesc.DefaultEyeFov[0];
-			g_eye_fov[1] = hmdDesc.DefaultEyeFov[1];
-			g_hmd_window_x = hmdDesc.WindowsPos.x;
-			g_hmd_window_y = hmdDesc.WindowsPos.y;
-#ifdef _WIN32
-			g_hmd_device_name = hmdDesc.DisplayDeviceName;
-			const char *p;
-			if (g_hmd_device_name && (p = strstr(g_hmd_device_name, "\\Monitor")))
-			{
-				size_t n = p - g_hmd_device_name;
-				if (n >= MAX_PATH)
-					n = MAX_PATH - 1;
-				g_hmd_device_name = strncpy(hmd_device_name, g_hmd_device_name, n);
-				hmd_device_name[n] = '\0';
-			}
-#endif
-			NOTICE_LOG(VR, "Oculus Rift head tracker started.");
-		}
-	}
-#endif
-	SConfig::GetInstance().m_LocalCoreStartupParameter.strFullscreenResolution = 
-		StringFromFormat("%dx%d", g_hmd_window_width, g_hmd_window_height);
-	SConfig::GetInstance().m_LocalCoreStartupParameter.iRenderWindowXPos = g_hmd_window_x;
-	SConfig::GetInstance().m_LocalCoreStartupParameter.iRenderWindowYPos = g_hmd_window_y;
-	SConfig::GetInstance().m_LocalCoreStartupParameter.iRenderWindowWidth = g_hmd_window_width;
-	SConfig::GetInstance().m_LocalCoreStartupParameter.iRenderWindowHeight = g_hmd_window_height;
-	SConfig::GetInstance().m_special_case = true;
-}
-
-void ShutdownVR()
-{
-#ifdef HAVE_OCULUSSDK
-	if (hmd)
-	{
-		// on my computer, on runtime 0.4.2, the Rift won't switch itself off without this:
-		if (!(hmd->HmdCaps & ovrHmdCap_ExtendDesktop))
-			ovrHmd_SetEnabledCaps(hmd, ovrHmdCap_DisplayOff);
-		ovrHmd_Destroy(hmd);
-		g_has_rift = false;
-		g_has_hmd = false;
-		NOTICE_LOG(VR, "Oculus Rift shut down.");
-	}
-	ovr_Shutdown();
-#endif
-}
-
-void ReadHmdOrientation(float *roll, float *pitch, float *yaw, float *x, float *y, float *z)
-{
-#ifdef HAVE_OCULUSSDK
-	if (g_has_rift && hmd)
-	{
-		// we can only call GetEyePose between BeginFrame and EndFrame
-#ifdef OCULUSSDK042
-		g_ovr_lock.lock();
-		g_eye_poses[ovrEye_Left] = ovrHmd_GetEyePose(hmd, ovrEye_Left);
-		g_eye_poses[ovrEye_Right] = ovrHmd_GetEyePose(hmd, ovrEye_Right);
-		g_ovr_lock.unlock();
-#else
-		ovrVector3f useHmdToEyeViewOffset[2] = { g_eye_render_desc[0].HmdToEyeViewOffset, g_eye_render_desc[1].HmdToEyeViewOffset };
-		ovrHmd_GetEyePoses(hmd, g_ovr_frameindex, useHmdToEyeViewOffset, g_eye_poses, nullptr);
-#endif
-		//ovrTrackingState ss = ovrHmd_GetTrackingState(hmd, g_rift_frame_timing.ScanoutMidpointSeconds);
-		//if (ss.StatusFlags & (ovrStatus_OrientationTracked | ovrStatus_PositionTracked))
-		{
-			//OVR::Posef pose = ss.HeadPose.ThePose;
-			OVR::Posef pose = g_eye_poses[ovrEye_Left];
-			float ya = 0.0f, p = 0.0f, r = 0.0f;
-			pose.Rotation.GetEulerAngles<OVR::Axis_Y, OVR::Axis_X, OVR::Axis_Z>(&ya, &p, &r);
-			*roll = -RADIANS_TO_DEGREES(r);  // ???
-			*pitch = -RADIANS_TO_DEGREES(p); // should be degrees down
-			*yaw = -RADIANS_TO_DEGREES(ya);   // should be degrees right
-			*x = pose.Translation.x;
-			*y = (pose.Translation.y * cos(DEGREES_TO_RADIANS(g_ActiveConfig.fCameraPitch))) - (pose.Translation.z * sin(DEGREES_TO_RADIANS(g_ActiveConfig.fCameraPitch)));
-			*z = (pose.Translation.z * cos(DEGREES_TO_RADIANS(g_ActiveConfig.fCameraPitch))) + (pose.Translation.y * sin(DEGREES_TO_RADIANS(g_ActiveConfig.fCameraPitch)));
-		}
-	}
-	else
-#endif
-#ifdef _WIN32
-	if (g_has_vr920 && Vuzix_GetTracking)
-#endif
-	{
-#ifdef _WIN32
-		LONG ya = 0, p = 0, r = 0;
-		if (Vuzix_GetTracking(&ya, &p, &r) == ERROR_SUCCESS)
-		{
-			*yaw = -ya * 180.0f / 32767.0f;
-			*pitch = p * -180.0f / 32767.0f;
-			*roll = r * 180.0f / 32767.0f;
-			*x = 0;
-			*y = 0;
-			*z = 0;
-		}
-#endif
-	}
-}
-
-void UpdateHeadTrackingIfNeeded()
-{
-	if (g_new_tracking_frame)
-	{
-		float x = 0, y = 0, z = 0, roll = 0, pitch = 0, yaw = 0;
-		ReadHmdOrientation(&roll, &pitch, &yaw, &x, &y, &z);
-		g_head_tracking_position[0] = -x;
-		g_head_tracking_position[1] = -y;
-		g_head_tracking_position[2] = 0.06f-z;
-		Matrix33 m, yp, ya, p, r;
-		Matrix33::LoadIdentity(ya);
-		Matrix33::RotateY(ya, DEGREES_TO_RADIANS(yaw));
-		Matrix33::LoadIdentity(p);
-		Matrix33::RotateX(p, DEGREES_TO_RADIANS(pitch));
-		Matrix33::Multiply(p, ya, yp);
-		Matrix33::LoadIdentity(r);
-		Matrix33::RotateZ(r, DEGREES_TO_RADIANS(roll));
-		Matrix33::Multiply(r, yp, m);
-		Matrix44::LoadMatrix33(g_head_tracking_matrix, m);
-		g_new_tracking_frame = false;
-	}
-}
-
-void OpcodeReplayBuffer()
-{
-=======
-// Copyright 2014 Dolphin Emulator Project
-// Licensed under GPLv2
-// Refer to the license.txt file included.
-
-#ifdef _WIN32
-#include <windows.h>
-#include "VideoCommon/VR920.h"
-#endif
-#ifdef HAVE_OCULUSSDK
-#include "Kernel/OVR_Types.h"
-#include "OVR_CAPI.h"
-#include "Kernel/OVR_Math.h"
-#endif
-
-#include "Common/Common.h"
-#include "Common/MathUtil.h"
-#include "Core/ConfigManager.h"
-#include "VideoCommon/OpcodeDecoding.h"
-#include "VideoCommon/VideoConfig.h"
-#include "VideoCommon/VR.h"
-
-void ClearDebugProj();
-
-#ifdef HAVE_OCULUSSDK
-ovrHmd hmd = nullptr;
-ovrHmdDesc hmdDesc;
-ovrFovPort g_eye_fov[2];
-ovrEyeRenderDesc g_eye_render_desc[2];
-ovrFrameTiming g_rift_frame_timing;
-ovrPosef g_eye_poses[2], g_front_eye_poses[2];
-int g_ovr_frameindex;
-#endif
-
-std::mutex g_ovr_lock;
-
-bool g_force_vr = false;
-bool g_has_hmd = false, g_has_rift = false, g_has_vr920 = false;
-bool g_new_tracking_frame = true;
-bool g_new_frame_tracker_for_efb_skip = true;
-u32 skip_objects_count = 0;
-Matrix44 g_head_tracking_matrix;
-float g_head_tracking_position[3];
-int g_hmd_window_width = 0, g_hmd_window_height = 0, g_hmd_window_x = 0, g_hmd_window_y = 0;
-const char *g_hmd_device_name = nullptr;
-
-std::vector<DataReader> timewarp_log;
-std::vector<bool> display_list_log;
-std::vector<bool> is_preprocess_log;
-std::vector<bool> cached_ram_location;
+// Copyright 2014 Dolphin Emulator Project
+// Licensed under GPLv2
+// Refer to the license.txt file included.
+
+#ifdef _WIN32
+#include <windows.h>
+#include "VideoCommon/VR920.h"
+#endif
+#ifdef HAVE_OCULUSSDK
+#include "Kernel/OVR_Types.h"
+#include "OVR_CAPI.h"
+#include "Kernel/OVR_Math.h"
+#endif
+
+#include "Common/Common.h"
+#include "Common/MathUtil.h"
+#include "Core/ConfigManager.h"
+#include "VideoCommon/OpcodeDecoding.h"
+#include "VideoCommon/VideoConfig.h"
+#include "VideoCommon/VR.h"
+
+void ClearDebugProj();
+
+#ifdef HAVE_OCULUSSDK
+ovrHmd hmd = nullptr;
+ovrHmdDesc hmdDesc;
+ovrFovPort g_eye_fov[2];
+ovrEyeRenderDesc g_eye_render_desc[2];
+ovrFrameTiming g_rift_frame_timing;
+ovrPosef g_eye_poses[2], g_front_eye_poses[2];
+int g_ovr_frameindex;
+#endif
+
+std::mutex g_ovr_lock;
+
+bool g_force_vr = false;
+bool g_has_hmd = false, g_has_rift = false, g_has_vr920 = false;
+bool g_new_tracking_frame = true;
+bool g_new_frame_tracker_for_efb_skip = true;
+u32 skip_objects_count = 0;
+Matrix44 g_head_tracking_matrix;
+float g_head_tracking_position[3];
+int g_hmd_window_width = 0, g_hmd_window_height = 0, g_hmd_window_x = 0, g_hmd_window_y = 0;
+const char *g_hmd_device_name = nullptr;
+
+std::vector<DataReader> timewarp_log;
+std::vector<bool> display_list_log;
+std::vector<bool> is_preprocess_log;
+std::vector<bool> cached_ram_location;
 bool opcode_replay_enabled = false;
-bool g_opcodereplay_frame = false;
-int skipped_opcode_replay_count = 0;
-
-//std::vector<u8*> s_pCurBufferPointer_log;
-//std::vector<u8*> s_pBaseBufferPointer_log;
-//std::vector<u8*> s_pEndBufferPointer_log;
-
-//std::vector<u32> CPBase_log;
-//std::vector<u32> CPEnd_log;
-//std::vector<u32> CPHiWatermark_log;
-//std::vector<u32> CPLoWatermark_log;
-//std::vector<u32> CPReadWriteDistance_log;
-//std::vector<u32> CPWritePointer_log;
-//std::vector<u32> CPReadPointer_log;
-//std::vector<u32> CPBreakpoint_log;
-
-#ifdef _WIN32
-static char hmd_device_name[MAX_PATH] = "";
-#endif
-
-void NewVRFrame()
-{
-	g_new_tracking_frame = true;
-	g_new_frame_tracker_for_efb_skip = true;
-	skip_objects_count = 0;
-	ClearDebugProj();
-}
-
-void InitVR()
-{
-	g_has_hmd = false;
-	g_hmd_device_name = nullptr;
-#ifdef HAVE_OCULUSSDK
-	memset(&g_rift_frame_timing, 0, sizeof(g_rift_frame_timing));
-	ovr_Initialize();
-	hmd = ovrHmd_Create(0);
-	if (!hmd)
-	{
-		WARN_LOG(VR, "Oculus Rift not detected. Oculus Rift support will not be available.");
-#endif
-#ifdef _WIN32
-		LoadVR920();
-		if (g_has_vr920)
-		{
-			g_has_hmd = true;
-			g_hmd_window_width = 800;
-			g_hmd_window_height = 600;
-			// Todo: find vr920
-			g_hmd_window_x = 0;
-			g_hmd_window_y = 0;
-		}
-		else
-#endif
-		{
-			g_has_hmd = g_force_vr;
-#ifdef HAVE_OCULUSSDK
-			if (g_force_vr)
-			{
-				WARN_LOG(VR, "Forcing VR mode, simulating Oculus Rift DK2.");
-				hmd = ovrHmd_CreateDebug(ovrHmd_DK2);
-			}
-#endif
-		}
-#ifdef HAVE_OCULUSSDK
-	}
-	if (hmd)
-	{
-		// Get more details about the HMD
-		//ovrHmd_GetDesc(hmd, &hmdDesc);
-		hmdDesc = *hmd;
-		ovrHmd_SetEnabledCaps(hmd, ovrHmd_GetEnabledCaps(hmd) | ovrHmdCap_DynamicPrediction | ovrHmdCap_LowPersistence);
-
-		if (ovrHmd_ConfigureTracking(hmd, ovrTrackingCap_Orientation | ovrTrackingCap_Position | ovrTrackingCap_MagYawCorrection,
-			0))
-		{
-			g_has_rift = true;
-			g_has_hmd = true;
-			g_hmd_window_width = hmdDesc.Resolution.w;
-			g_hmd_window_height = hmdDesc.Resolution.h;
-			g_eye_fov[0] = hmdDesc.DefaultEyeFov[0];
-			g_eye_fov[1] = hmdDesc.DefaultEyeFov[1];
-			g_hmd_window_x = hmdDesc.WindowsPos.x;
-			g_hmd_window_y = hmdDesc.WindowsPos.y;
-#ifdef _WIN32
-			g_hmd_device_name = hmdDesc.DisplayDeviceName;
-			const char *p;
-			if (g_hmd_device_name && (p = strstr(g_hmd_device_name, "\\Monitor")))
-			{
-				size_t n = p - g_hmd_device_name;
-				if (n >= MAX_PATH)
-					n = MAX_PATH - 1;
-				g_hmd_device_name = strncpy(hmd_device_name, g_hmd_device_name, n);
-				hmd_device_name[n] = '\0';
-			}
-#endif
-			NOTICE_LOG(VR, "Oculus Rift head tracker started.");
-		}
-	}
-#endif
-	SConfig::GetInstance().m_LocalCoreStartupParameter.strFullscreenResolution = 
-		StringFromFormat("%dx%d", g_hmd_window_width, g_hmd_window_height);
-	SConfig::GetInstance().m_LocalCoreStartupParameter.iRenderWindowXPos = g_hmd_window_x;
-	SConfig::GetInstance().m_LocalCoreStartupParameter.iRenderWindowYPos = g_hmd_window_y;
-	SConfig::GetInstance().m_LocalCoreStartupParameter.iRenderWindowWidth = g_hmd_window_width;
-	SConfig::GetInstance().m_LocalCoreStartupParameter.iRenderWindowHeight = g_hmd_window_height;
-	SConfig::GetInstance().m_special_case = true;
-}
-
-void ShutdownVR()
-{
-#ifdef HAVE_OCULUSSDK
-	if (hmd)
-	{
-		// on my computer, on runtime 0.4.2, the Rift won't switch itself off without this:
-		if (!(hmd->HmdCaps & ovrHmdCap_ExtendDesktop))
-			ovrHmd_SetEnabledCaps(hmd, ovrHmdCap_DisplayOff);
-		ovrHmd_Destroy(hmd);
-		g_has_rift = false;
-		g_has_hmd = false;
-		NOTICE_LOG(VR, "Oculus Rift shut down.");
-	}
-	ovr_Shutdown();
-#endif
-}
-
-void ReadHmdOrientation(float *roll, float *pitch, float *yaw, float *x, float *y, float *z)
-{
-#ifdef HAVE_OCULUSSDK
-	if (g_has_rift && hmd)
-	{
-		// we can only call GetEyePose between BeginFrame and EndFrame
-#ifdef OCULUSSDK042
-		g_ovr_lock.lock();
-		g_eye_poses[ovrEye_Left] = ovrHmd_GetEyePose(hmd, ovrEye_Left);
-		g_eye_poses[ovrEye_Right] = ovrHmd_GetEyePose(hmd, ovrEye_Right);
-		g_ovr_lock.unlock();
-#else
-		ovrVector3f useHmdToEyeViewOffset[2] = { g_eye_render_desc[0].HmdToEyeViewOffset, g_eye_render_desc[1].HmdToEyeViewOffset };
-		ovrHmd_GetEyePoses(hmd, g_ovr_frameindex, useHmdToEyeViewOffset, g_eye_poses, nullptr);
-#endif
-		//ovrTrackingState ss = ovrHmd_GetTrackingState(hmd, g_rift_frame_timing.ScanoutMidpointSeconds);
-		//if (ss.StatusFlags & (ovrStatus_OrientationTracked | ovrStatus_PositionTracked))
-		{
-			//OVR::Posef pose = ss.HeadPose.ThePose;
-			OVR::Posef pose = g_eye_poses[ovrEye_Left];
-			float ya = 0.0f, p = 0.0f, r = 0.0f;
-			pose.Rotation.GetEulerAngles<OVR::Axis_Y, OVR::Axis_X, OVR::Axis_Z>(&ya, &p, &r);
-			*roll = -RADIANS_TO_DEGREES(r);  // ???
-			*pitch = -RADIANS_TO_DEGREES(p); // should be degrees down
-			*yaw = -RADIANS_TO_DEGREES(ya);   // should be degrees right
-			*x = pose.Translation.x;
-			*y = (pose.Translation.y * cos(DEGREES_TO_RADIANS(g_ActiveConfig.fCameraPitch))) - (pose.Translation.z * sin(DEGREES_TO_RADIANS(g_ActiveConfig.fCameraPitch)));
-			*z = (pose.Translation.z * cos(DEGREES_TO_RADIANS(g_ActiveConfig.fCameraPitch))) + (pose.Translation.y * sin(DEGREES_TO_RADIANS(g_ActiveConfig.fCameraPitch)));
-		}
-	}
-	else
-#endif
-#ifdef _WIN32
-	if (g_has_vr920 && Vuzix_GetTracking)
-#endif
-	{
-#ifdef _WIN32
-		LONG ya = 0, p = 0, r = 0;
-		if (Vuzix_GetTracking(&ya, &p, &r) == ERROR_SUCCESS)
-		{
-			*yaw = -ya * 180.0f / 32767.0f;
-			*pitch = p * -180.0f / 32767.0f;
-			*roll = r * 180.0f / 32767.0f;
-			*x = 0;
-			*y = 0;
-			*z = 0;
-		}
-#endif
-	}
-}
-
-void UpdateHeadTrackingIfNeeded()
-{
-	if (g_new_tracking_frame)
-	{
-		float x = 0, y = 0, z = 0, roll = 0, pitch = 0, yaw = 0;
-		ReadHmdOrientation(&roll, &pitch, &yaw, &x, &y, &z);
-		g_head_tracking_position[0] = -x;
-		g_head_tracking_position[1] = -y;
-		g_head_tracking_position[2] = 0.06f-z;
-		Matrix33 m, yp, ya, p, r;
-		Matrix33::LoadIdentity(ya);
-		Matrix33::RotateY(ya, DEGREES_TO_RADIANS(yaw));
-		Matrix33::LoadIdentity(p);
-		Matrix33::RotateX(p, DEGREES_TO_RADIANS(pitch));
-		Matrix33::Multiply(p, ya, yp);
-		Matrix33::LoadIdentity(r);
-		Matrix33::RotateZ(r, DEGREES_TO_RADIANS(roll));
-		Matrix33::Multiply(r, yp, m);
-		Matrix44::LoadMatrix33(g_head_tracking_matrix, m);
-		g_new_tracking_frame = false;
-	}
-}
-
-void OpcodeReplayBuffer()
-{
->>>>>>> 444c642b
-	// Opcode Replay Buffer Code.  This enables the capture of all the Video Opcodes that occur during a frame,
-	// and then plays them back with new headtracking information.  Allows ways to easily set headtracking at 75fps
-	// for various games.  In Alpha right now, will crash many games/cause corruption.
-	static int extra_video_loops_count = 0;
-	static int real_frame_count = 0;
-	if ((g_ActiveConfig.iExtraVideoLoops || g_ActiveConfig.bPullUp20fps || g_ActiveConfig.bPullUp30fps || g_ActiveConfig.bPullUp60fps) && !(g_ActiveConfig.bPullUp20fpsTimewarp || g_ActiveConfig.bPullUp30fpsTimewarp || g_ActiveConfig.bPullUp60fpsTimewarp))
-	{
-		opcode_replay_enabled = true;
-		if (g_ActiveConfig.bPullUp20fps)
-		{
-			if (real_frame_count % 4 == 1)
-			{
-				g_ActiveConfig.iExtraVideoLoops = 2;
-				g_ActiveConfig.iExtraVideoLoopsDivider = 0;
-			}
-			else
-			{
-				g_ActiveConfig.iExtraVideoLoops = 3;
-				g_ActiveConfig.iExtraVideoLoopsDivider = 0;
-			}
-		}
-		else if (g_ActiveConfig.bPullUp30fps)
-		{
-			if (real_frame_count % 2 == 1)
-			{
-				g_ActiveConfig.iExtraVideoLoops = 1;
-				g_ActiveConfig.iExtraVideoLoopsDivider = 0;
-			}
-			else
-			{
-				g_ActiveConfig.iExtraVideoLoops = 2;
-				g_ActiveConfig.iExtraVideoLoopsDivider = 0;
-			}
-		}
-		else if (g_ActiveConfig.bPullUp60fps)
-		{
-			//if (real_frame_count % 4 == 0)
-			//{
-			//	g_ActiveConfig.iExtraVideoLoops = 1;
-			//	g_ActiveConfig.iExtraVideoLoopsDivider = 0;
-			//}
-			//else
-			//{
-			//	g_ActiveConfig.iExtraVideoLoops = 0;
-			//	g_ActiveConfig.iExtraVideoLoopsDivider = 0;
-			//}
-			g_ActiveConfig.iExtraVideoLoops = 1;
-			g_ActiveConfig.iExtraVideoLoopsDivider = 3;
-		}
-
-		if ((g_opcodereplay_frame && (extra_video_loops_count >= (int)g_ActiveConfig.iExtraVideoLoops)))
-		{
-			g_opcodereplay_frame = false;
-			++real_frame_count;
-			extra_video_loops_count = 0;
-		}
-		else
-		{
-			if (skipped_opcode_replay_count >= (int)g_ActiveConfig.iExtraVideoLoopsDivider)
-			{
-				g_opcodereplay_frame = true;
-				++extra_video_loops_count;
-				skipped_opcode_replay_count = 0;
-
-				for (int i = 0; i < timewarp_log.size(); ++i)
-				{
-					//VertexManager::s_pCurBufferPointer = s_pCurBufferPointer_log.at(i);
-					//VertexManager::s_pEndBufferPointer = s_pEndBufferPointer_log.at(i);
-					//VertexManager::s_pBaseBufferPointer = s_pBaseBufferPointer_log.at(i);
-
-					//if (i == 0)
-					//{
-					//SCPFifoStruct &fifo = CommandProcessor::fifo;
-
-					//fifo.CPBase = CPBase_log.at(i);
-					//fifo.CPEnd = CPEnd_log.at(i);
-					//fifo.CPHiWatermark = CPHiWatermark_log.at(i);
-					//fifo.CPLoWatermark = CPLoWatermark_log.at(i);
-					//fifo.CPReadWriteDistance = CPReadWriteDistance_log.at(i);
-					//fifo.CPWritePointer = CPWritePointer_log.at(i);
-					//fifo.CPReadPointer = CPReadPointer_log.at(i);
-					//fifo.CPBreakpoint = CPBreakpoint_log.at(i);
-					//}
-
-					if (is_preprocess_log.at(i))
-					{
-						OpcodeDecoder_Run<true>(timewarp_log.at(i), nullptr, display_list_log.at(i));
-					}
-					else
-					{
-						OpcodeDecoder_Run<false>(timewarp_log.at(i), nullptr, display_list_log.at(i));
-					}
-				}
-			}
-			else
-			{
-				++skipped_opcode_replay_count;
-			}
-			//CPBase_log.resize(0);
-			//CPEnd_log.resize(0);
-			//CPHiWatermark_log.resize(0);
-			//CPLoWatermark_log.resize(0);
-			//CPReadWriteDistance_log.resize(0);
-			//CPWritePointer_log.resize(0);
-			//CPReadPointer_log.resize(0);
-			//CPBreakpoint_log.resize(0);
-			//CPBase_log.clear();
-			//CPEnd_log.clear();
-			//CPHiWatermark_log.clear();
-			//CPLoWatermark_log.clear();
-			//CPReadWriteDistance_log.clear();
-			//CPWritePointer_log.clear();
-			//CPReadPointer_log.clear();
-			//CPBreakpoint_log.clear();
-			//s_pCurBufferPointer_log.clear();
-			//s_pCurBufferPointer_log.resize(0);
-			//s_pEndBufferPointer_log.clear();
-			//s_pEndBufferPointer_log.resize(0);
-			//s_pBaseBufferPointer_log.clear();
-			//s_pBaseBufferPointer_log.resize(0);
-			is_preprocess_log.clear();
-			is_preprocess_log.resize(0);
-			timewarp_log.clear();
-			timewarp_log.resize(0);
-			display_list_log.clear();
-			display_list_log.resize(0);
-		}
-	}
-	else
-	{
-		opcode_replay_enabled = false;
-		g_opcodereplay_frame = true; //Don't log frames
-	}
+bool g_opcodereplay_frame = false;
+int skipped_opcode_replay_count = 0;
+
+//std::vector<u8*> s_pCurBufferPointer_log;
+//std::vector<u8*> s_pBaseBufferPointer_log;
+//std::vector<u8*> s_pEndBufferPointer_log;
+
+//std::vector<u32> CPBase_log;
+//std::vector<u32> CPEnd_log;
+//std::vector<u32> CPHiWatermark_log;
+//std::vector<u32> CPLoWatermark_log;
+//std::vector<u32> CPReadWriteDistance_log;
+//std::vector<u32> CPWritePointer_log;
+//std::vector<u32> CPReadPointer_log;
+//std::vector<u32> CPBreakpoint_log;
+
+#ifdef _WIN32
+static char hmd_device_name[MAX_PATH] = "";
+#endif
+
+void NewVRFrame()
+{
+	g_new_tracking_frame = true;
+	g_new_frame_tracker_for_efb_skip = true;
+	skip_objects_count = 0;
+	ClearDebugProj();
+}
+
+void InitVR()
+{
+	g_has_hmd = false;
+	g_hmd_device_name = nullptr;
+#ifdef HAVE_OCULUSSDK
+	memset(&g_rift_frame_timing, 0, sizeof(g_rift_frame_timing));
+	ovr_Initialize();
+	hmd = ovrHmd_Create(0);
+	if (!hmd)
+	{
+		WARN_LOG(VR, "Oculus Rift not detected. Oculus Rift support will not be available.");
+#endif
+#ifdef _WIN32
+		LoadVR920();
+		if (g_has_vr920)
+		{
+			g_has_hmd = true;
+			g_hmd_window_width = 800;
+			g_hmd_window_height = 600;
+			// Todo: find vr920
+			g_hmd_window_x = 0;
+			g_hmd_window_y = 0;
+		}
+		else
+#endif
+		{
+			g_has_hmd = g_force_vr;
+#ifdef HAVE_OCULUSSDK
+			if (g_force_vr)
+			{
+				WARN_LOG(VR, "Forcing VR mode, simulating Oculus Rift DK2.");
+				hmd = ovrHmd_CreateDebug(ovrHmd_DK2);
+			}
+#endif
+		}
+#ifdef HAVE_OCULUSSDK
+	}
+	if (hmd)
+	{
+		// Get more details about the HMD
+		//ovrHmd_GetDesc(hmd, &hmdDesc);
+		hmdDesc = *hmd;
+		ovrHmd_SetEnabledCaps(hmd, ovrHmd_GetEnabledCaps(hmd) | ovrHmdCap_DynamicPrediction | ovrHmdCap_LowPersistence);
+
+		if (ovrHmd_ConfigureTracking(hmd, ovrTrackingCap_Orientation | ovrTrackingCap_Position | ovrTrackingCap_MagYawCorrection,
+			0))
+		{
+			g_has_rift = true;
+			g_has_hmd = true;
+			g_hmd_window_width = hmdDesc.Resolution.w;
+			g_hmd_window_height = hmdDesc.Resolution.h;
+			g_eye_fov[0] = hmdDesc.DefaultEyeFov[0];
+			g_eye_fov[1] = hmdDesc.DefaultEyeFov[1];
+			g_hmd_window_x = hmdDesc.WindowsPos.x;
+			g_hmd_window_y = hmdDesc.WindowsPos.y;
+#ifdef _WIN32
+			g_hmd_device_name = hmdDesc.DisplayDeviceName;
+			const char *p;
+			if (g_hmd_device_name && (p = strstr(g_hmd_device_name, "\\Monitor")))
+			{
+				size_t n = p - g_hmd_device_name;
+				if (n >= MAX_PATH)
+					n = MAX_PATH - 1;
+				g_hmd_device_name = strncpy(hmd_device_name, g_hmd_device_name, n);
+				hmd_device_name[n] = '\0';
+			}
+#endif
+			NOTICE_LOG(VR, "Oculus Rift head tracker started.");
+		}
+	}
+#endif
+	SConfig::GetInstance().m_LocalCoreStartupParameter.strFullscreenResolution = 
+		StringFromFormat("%dx%d", g_hmd_window_width, g_hmd_window_height);
+	SConfig::GetInstance().m_LocalCoreStartupParameter.iRenderWindowXPos = g_hmd_window_x;
+	SConfig::GetInstance().m_LocalCoreStartupParameter.iRenderWindowYPos = g_hmd_window_y;
+	SConfig::GetInstance().m_LocalCoreStartupParameter.iRenderWindowWidth = g_hmd_window_width;
+	SConfig::GetInstance().m_LocalCoreStartupParameter.iRenderWindowHeight = g_hmd_window_height;
+	SConfig::GetInstance().m_special_case = true;
+}
+
+void ShutdownVR()
+{
+#ifdef HAVE_OCULUSSDK
+	if (hmd)
+	{
+		// on my computer, on runtime 0.4.2, the Rift won't switch itself off without this:
+		if (!(hmd->HmdCaps & ovrHmdCap_ExtendDesktop))
+			ovrHmd_SetEnabledCaps(hmd, ovrHmdCap_DisplayOff);
+		ovrHmd_Destroy(hmd);
+		g_has_rift = false;
+		g_has_hmd = false;
+		NOTICE_LOG(VR, "Oculus Rift shut down.");
+	}
+	ovr_Shutdown();
+#endif
+}
+
+void ReadHmdOrientation(float *roll, float *pitch, float *yaw, float *x, float *y, float *z)
+{
+#ifdef HAVE_OCULUSSDK
+	if (g_has_rift && hmd)
+	{
+		// we can only call GetEyePose between BeginFrame and EndFrame
+#ifdef OCULUSSDK042
+		g_ovr_lock.lock();
+		g_eye_poses[ovrEye_Left] = ovrHmd_GetEyePose(hmd, ovrEye_Left);
+		g_eye_poses[ovrEye_Right] = ovrHmd_GetEyePose(hmd, ovrEye_Right);
+		g_ovr_lock.unlock();
+#else
+		ovrVector3f useHmdToEyeViewOffset[2] = { g_eye_render_desc[0].HmdToEyeViewOffset, g_eye_render_desc[1].HmdToEyeViewOffset };
+		ovrHmd_GetEyePoses(hmd, g_ovr_frameindex, useHmdToEyeViewOffset, g_eye_poses, nullptr);
+#endif
+		//ovrTrackingState ss = ovrHmd_GetTrackingState(hmd, g_rift_frame_timing.ScanoutMidpointSeconds);
+		//if (ss.StatusFlags & (ovrStatus_OrientationTracked | ovrStatus_PositionTracked))
+		{
+			//OVR::Posef pose = ss.HeadPose.ThePose;
+			OVR::Posef pose = g_eye_poses[ovrEye_Left];
+			float ya = 0.0f, p = 0.0f, r = 0.0f;
+			pose.Rotation.GetEulerAngles<OVR::Axis_Y, OVR::Axis_X, OVR::Axis_Z>(&ya, &p, &r);
+			*roll = -RADIANS_TO_DEGREES(r);  // ???
+			*pitch = -RADIANS_TO_DEGREES(p); // should be degrees down
+			*yaw = -RADIANS_TO_DEGREES(ya);   // should be degrees right
+			*x = pose.Translation.x;
+			*y = (pose.Translation.y * cos(DEGREES_TO_RADIANS(g_ActiveConfig.fCameraPitch))) - (pose.Translation.z * sin(DEGREES_TO_RADIANS(g_ActiveConfig.fCameraPitch)));
+			*z = (pose.Translation.z * cos(DEGREES_TO_RADIANS(g_ActiveConfig.fCameraPitch))) + (pose.Translation.y * sin(DEGREES_TO_RADIANS(g_ActiveConfig.fCameraPitch)));
+		}
+	}
+	else
+#endif
+#ifdef _WIN32
+	if (g_has_vr920 && Vuzix_GetTracking)
+#endif
+	{
+#ifdef _WIN32
+		LONG ya = 0, p = 0, r = 0;
+		if (Vuzix_GetTracking(&ya, &p, &r) == ERROR_SUCCESS)
+		{
+			*yaw = -ya * 180.0f / 32767.0f;
+			*pitch = p * -180.0f / 32767.0f;
+			*roll = r * 180.0f / 32767.0f;
+			*x = 0;
+			*y = 0;
+			*z = 0;
+		}
+#endif
+	}
+}
+
+void UpdateHeadTrackingIfNeeded()
+{
+	if (g_new_tracking_frame)
+	{
+		float x = 0, y = 0, z = 0, roll = 0, pitch = 0, yaw = 0;
+		ReadHmdOrientation(&roll, &pitch, &yaw, &x, &y, &z);
+		g_head_tracking_position[0] = -x;
+		g_head_tracking_position[1] = -y;
+		g_head_tracking_position[2] = 0.06f-z;
+		Matrix33 m, yp, ya, p, r;
+		Matrix33::LoadIdentity(ya);
+		Matrix33::RotateY(ya, DEGREES_TO_RADIANS(yaw));
+		Matrix33::LoadIdentity(p);
+		Matrix33::RotateX(p, DEGREES_TO_RADIANS(pitch));
+		Matrix33::Multiply(p, ya, yp);
+		Matrix33::LoadIdentity(r);
+		Matrix33::RotateZ(r, DEGREES_TO_RADIANS(roll));
+		Matrix33::Multiply(r, yp, m);
+		Matrix44::LoadMatrix33(g_head_tracking_matrix, m);
+		g_new_tracking_frame = false;
+	}
+}
+
+void OpcodeReplayBuffer()
+{
+	// Opcode Replay Buffer Code.  This enables the capture of all the Video Opcodes that occur during a frame,
+	// and then plays them back with new headtracking information.  Allows ways to easily set headtracking at 75fps
+	// for various games.  In Alpha right now, will crash many games/cause corruption.
+	static int extra_video_loops_count = 0;
+	static int real_frame_count = 0;
+	if ((g_ActiveConfig.iExtraVideoLoops || g_ActiveConfig.bPullUp20fps || g_ActiveConfig.bPullUp30fps || g_ActiveConfig.bPullUp60fps) && !(g_ActiveConfig.bPullUp20fpsTimewarp || g_ActiveConfig.bPullUp30fpsTimewarp || g_ActiveConfig.bPullUp60fpsTimewarp))
+	{
+		opcode_replay_enabled = true;
+		if (g_ActiveConfig.bPullUp20fps)
+		{
+			if (real_frame_count % 4 == 1)
+			{
+				g_ActiveConfig.iExtraVideoLoops = 2;
+				g_ActiveConfig.iExtraVideoLoopsDivider = 0;
+			}
+			else
+			{
+				g_ActiveConfig.iExtraVideoLoops = 3;
+				g_ActiveConfig.iExtraVideoLoopsDivider = 0;
+			}
+		}
+		else if (g_ActiveConfig.bPullUp30fps)
+		{
+			if (real_frame_count % 2 == 1)
+			{
+				g_ActiveConfig.iExtraVideoLoops = 1;
+				g_ActiveConfig.iExtraVideoLoopsDivider = 0;
+			}
+			else
+			{
+				g_ActiveConfig.iExtraVideoLoops = 2;
+				g_ActiveConfig.iExtraVideoLoopsDivider = 0;
+			}
+		}
+		else if (g_ActiveConfig.bPullUp60fps)
+		{
+			//if (real_frame_count % 4 == 0)
+			//{
+			//	g_ActiveConfig.iExtraVideoLoops = 1;
+			//	g_ActiveConfig.iExtraVideoLoopsDivider = 0;
+			//}
+			//else
+			//{
+			//	g_ActiveConfig.iExtraVideoLoops = 0;
+			//	g_ActiveConfig.iExtraVideoLoopsDivider = 0;
+			//}
+			g_ActiveConfig.iExtraVideoLoops = 1;
+			g_ActiveConfig.iExtraVideoLoopsDivider = 3;
+		}
+
+		if ((g_opcodereplay_frame && (extra_video_loops_count >= (int)g_ActiveConfig.iExtraVideoLoops)))
+		{
+			g_opcodereplay_frame = false;
+			++real_frame_count;
+			extra_video_loops_count = 0;
+		}
+		else
+		{
+			if (skipped_opcode_replay_count >= (int)g_ActiveConfig.iExtraVideoLoopsDivider)
+			{
+				g_opcodereplay_frame = true;
+				++extra_video_loops_count;
+				skipped_opcode_replay_count = 0;
+
+				for (int i = 0; i < timewarp_log.size(); ++i)
+				{
+					//VertexManager::s_pCurBufferPointer = s_pCurBufferPointer_log.at(i);
+					//VertexManager::s_pEndBufferPointer = s_pEndBufferPointer_log.at(i);
+					//VertexManager::s_pBaseBufferPointer = s_pBaseBufferPointer_log.at(i);
+
+					//if (i == 0)
+					//{
+					//SCPFifoStruct &fifo = CommandProcessor::fifo;
+
+					//fifo.CPBase = CPBase_log.at(i);
+					//fifo.CPEnd = CPEnd_log.at(i);
+					//fifo.CPHiWatermark = CPHiWatermark_log.at(i);
+					//fifo.CPLoWatermark = CPLoWatermark_log.at(i);
+					//fifo.CPReadWriteDistance = CPReadWriteDistance_log.at(i);
+					//fifo.CPWritePointer = CPWritePointer_log.at(i);
+					//fifo.CPReadPointer = CPReadPointer_log.at(i);
+					//fifo.CPBreakpoint = CPBreakpoint_log.at(i);
+					//}
+
+					if (is_preprocess_log.at(i))
+					{
+						OpcodeDecoder_Run<true>(timewarp_log.at(i), nullptr, display_list_log.at(i));
+					}
+					else
+					{
+						OpcodeDecoder_Run<false>(timewarp_log.at(i), nullptr, display_list_log.at(i));
+					}
+				}
+			}
+			else
+			{
+				++skipped_opcode_replay_count;
+			}
+			//CPBase_log.resize(0);
+			//CPEnd_log.resize(0);
+			//CPHiWatermark_log.resize(0);
+			//CPLoWatermark_log.resize(0);
+			//CPReadWriteDistance_log.resize(0);
+			//CPWritePointer_log.resize(0);
+			//CPReadPointer_log.resize(0);
+			//CPBreakpoint_log.resize(0);
+			//CPBase_log.clear();
+			//CPEnd_log.clear();
+			//CPHiWatermark_log.clear();
+			//CPLoWatermark_log.clear();
+			//CPReadWriteDistance_log.clear();
+			//CPWritePointer_log.clear();
+			//CPReadPointer_log.clear();
+			//CPBreakpoint_log.clear();
+			//s_pCurBufferPointer_log.clear();
+			//s_pCurBufferPointer_log.resize(0);
+			//s_pEndBufferPointer_log.clear();
+			//s_pEndBufferPointer_log.resize(0);
+			//s_pBaseBufferPointer_log.clear();
+			//s_pBaseBufferPointer_log.resize(0);
+			is_preprocess_log.clear();
+			is_preprocess_log.resize(0);
+			timewarp_log.clear();
+			timewarp_log.resize(0);
+			display_list_log.clear();
+			display_list_log.resize(0);
+		}
+	}
+	else
+	{
+		opcode_replay_enabled = false;
+		g_opcodereplay_frame = true; //Don't log frames
+	}
 }