// Copyright 2014 Dolphin Emulator Project
// Licensed under GPLv2
// Refer to the license.txt file included.

#include <cfloat>
#include <cmath>
#include <sstream>

#ifdef HAVE_OCULUSSDK
#include "Kernel/OVR_Types.h"
#include "OVR_CAPI.h"
#include "Kernel/OVR_Math.h"
#endif

#include "Common/BitSet.h"
#include "Common/CommonTypes.h"
#include "Common/MathUtil.h"
#include "VideoCommon/BPMemory.h"
#include "VideoCommon/CPMemory.h"
#include "VideoCommon/MetroidVR.h"
#include "VideoCommon/RenderBase.h"
#include "VideoCommon/Statistics.h"
#include "VideoCommon/VertexManagerBase.h"
#include "VideoCommon/VertexShaderGen.h"
#include "VideoCommon/VertexShaderManager.h"
#include "VideoCommon/VideoCommon.h"
#include "VideoCommon/VideoConfig.h"
#include "VideoCommon/VR.h"
#include "VideoCommon/XFMemory.h"

static float GC_ALIGNED16(g_fProjectionMatrix[16]);

// TODO: remove
//VR Global variable shared from core. True if the Wii is set to Widescreen (so the game thinks it is rendering to 16:9)
//   or false if it isn't (so the game thinks it is rendering to 4:3). Which is different from how Dolphin will actually render it.
extern bool g_aspect_wide;

// track changes
static bool bTexMatricesChanged[2], bPosNormalMatrixChanged, bProjectionChanged, bViewportChanged, bFreeLookChanged;
static BitSet32 nMaterialsChanged;
static int nTransformMatricesChanged[2]; // min,max
static int nNormalMatricesChanged[2]; // min,max
static int nPostTransformMatricesChanged[2]; // min,max
static int nLightsChanged[2]; // min,max

static Matrix44 s_viewportCorrection;
static Matrix33 s_viewRotationMatrix;
static Matrix33 s_viewInvRotationMatrix;
static float s_fViewTranslationVector[3];
static float s_fViewRotation[2];

VertexShaderConstants VertexShaderManager::constants;
float4 VertexShaderManager::constants_eye_projection[2][4];
bool VertexShaderManager::m_layer_on_top;

bool VertexShaderManager::dirty;

//VR Virtual Reality debugging variables
int vr_render_eye = -1;
int debug_viewportNum = 0;
Viewport debug_vpList[64] = { 0 };
int debug_projNum = 0;
float debug_projList[64][7] = { 0 };
bool debug_newScene = true, debug_nextScene = false;
int vr_widest_3d_projNum = -1;
float vr_widest_3d_HFOV = 0;
float vr_widest_3d_VFOV = 0;
float vr_widest_3d_zNear = 0;
float vr_widest_3d_zFar = 0;
EFBRectangle g_final_screen_region = EFBRectangle(0, 0, 640, 528);
enum ViewportType {
	VIEW_FULLSCREEN = 0,
	VIEW_LETTERBOXED,
	VIEW_HUD_ELEMENT,
	VIEW_SKYBOX,
	VIEW_PLAYER_1,
	VIEW_PLAYER_2,
	VIEW_PLAYER_3,
	VIEW_PLAYER_4,
	VIEW_OFFSCREEN,
};
enum ViewportType g_viewport_type = VIEW_FULLSCREEN, g_old_viewport_type = VIEW_FULLSCREEN;
enum SplitScreenType {
	SS_FULLSCREEN = 0,
	SS_2_PLAYER_SIDE_BY_SIDE,
	SS_2_PLAYER_OVER_UNDER,
	SS_QUADRANTS,
	SS_3_PLAYER_TOP,
	SS_3_PLAYER_LEFT,
	SS_3_PLAYER_RIGHT,
	SS_3_PLAYER_BOTTOM,
	SS_3_PLAYER_COLUMNS,
	SS_CUSTOM
};
enum SplitScreenType g_splitscreen_type = SS_FULLSCREEN, g_old_splitscreen_type = SS_FULLSCREEN;
bool g_is_skybox = false;

const char *GetViewportTypeName(ViewportType v)
{
	if (g_is_skybox)
		return "Skybox";
	switch (v)
	{
	case VIEW_FULLSCREEN:
		return "Fullscreen";
	case VIEW_LETTERBOXED:
		return "Letterboxed";
	case VIEW_HUD_ELEMENT:
		return "HUD element";
	case VIEW_OFFSCREEN:
		return "Offscreen";
	case VIEW_PLAYER_1:
		return "Player 1";
	case VIEW_PLAYER_2:
		return "Player 2";
	case VIEW_PLAYER_3:
		return "Player 3";
	case VIEW_PLAYER_4:
		return "Player 4";
	case VIEW_SKYBOX:
		return "Skybox";
	default:
		return "Error";
	}
}

//#pragma optimize("", off)

void ClearDebugProj() { //VR
	debug_newScene = debug_nextScene;
	if (debug_newScene)
	{
		NOTICE_LOG(VR, "***** New scene *****");
		// General VR hacks
		vr_widest_3d_projNum = -1;
		vr_widest_3d_HFOV = 0;
		vr_widest_3d_VFOV = 0;
		vr_widest_3d_zNear = 0;
		vr_widest_3d_zFar = 0;
	}
	debug_nextScene = false;
	debug_projNum = 0;
	debug_viewportNum = 0;
	// Metroid Prime hacks
	NewMetroidFrame();
}

void SetViewportType(Viewport &v)
{
	// VR
	g_old_viewport_type = g_viewport_type;
	float left, top, width, height;
	left = v.xOrig - v.wd - 342;
	top = v.yOrig + v.ht - 342;
	width  =  2 * v.wd;
	height = -2 * v.ht;
	float screen_width = (float)g_final_screen_region.GetWidth();
	float screen_height = (float)g_final_screen_region.GetHeight();
	float min_screen_width = 0.90f * screen_width;
	float min_screen_height = 0.90f * screen_height;
	float max_top = screen_height - min_screen_height;
	float max_left = screen_width - min_screen_width;

	if (width >= min_screen_width)
	{
		if (left <= max_left)
		{
			if (height >= min_screen_height)
			{
				if (top <= max_top)
				{
					if (width == screen_width && height == screen_height)
						g_viewport_type = VIEW_FULLSCREEN;
					else
						g_viewport_type = VIEW_LETTERBOXED;
				}
				else
				{
					g_viewport_type = VIEW_OFFSCREEN;
				}
			}
			else if (height >= min_screen_height / 2 && height <= screen_height / 2)
			{
				if (top <= max_top)
				{
					// 2 Player Split Screen, top half
					g_viewport_type = VIEW_PLAYER_1;
					if (g_splitscreen_type != SS_3_PLAYER_TOP)
						g_splitscreen_type = SS_2_PLAYER_SIDE_BY_SIDE;
				}
				else if (top >= height && top <= height + max_top)
				{
					// 2 Player Split Screen, bottom half
					if (g_splitscreen_type != SS_3_PLAYER_BOTTOM)
					{
						g_splitscreen_type = SS_2_PLAYER_OVER_UNDER;
						g_viewport_type = VIEW_PLAYER_2;
					}
					else
					{
						// 3 Player Split Screen, bottom half
						g_viewport_type = VIEW_PLAYER_3;
					}
				}
				else
				{
					// band across middle of screen
					g_viewport_type = VIEW_HUD_ELEMENT;
				}
			}
			else
			{
				// band across middle of screen
				g_viewport_type = VIEW_HUD_ELEMENT;
			}
		}
		else
		{
			g_viewport_type = VIEW_OFFSCREEN;
		}
	}
	else if (height >= min_screen_height)
	{
		if (top <= max_top)
		{
			if (width >= min_screen_width / 2)
			{
				if (left <= max_left)
				{
					// 2 Player Split Screen, left half
					g_viewport_type = VIEW_PLAYER_1;
					if (g_splitscreen_type != SS_3_PLAYER_LEFT)
						g_splitscreen_type = SS_2_PLAYER_SIDE_BY_SIDE;
				}
				else if (left >= width)
				{
					if (g_splitscreen_type != SS_3_PLAYER_RIGHT)
					{
						// 2 Player Split Screen, right half
						g_viewport_type = VIEW_PLAYER_2;
						g_splitscreen_type = SS_2_PLAYER_SIDE_BY_SIDE;
					}
					else
					{
						// 3 Player Split Screen, right half
						g_viewport_type = VIEW_PLAYER_3;
					}
				}
				else
				{
					// column down middle of screen
					g_viewport_type = VIEW_HUD_ELEMENT;
				}
			}
			else
			{
				// column down middle of screen
				g_viewport_type = VIEW_HUD_ELEMENT;
			}
		}
		else
		{
			g_viewport_type = VIEW_OFFSCREEN;
		}
	}
	// Quadrants
	else if (width >= (min_screen_width / 2) && height >= (min_screen_height / 2)
	          && width <= (screen_width / 2) && height <= (screen_height / 2))
	{
		// top left
		if (left <= max_left && top <= max_top)
		{
			g_viewport_type = VIEW_PLAYER_1;
			if (g_splitscreen_type != SS_3_PLAYER_RIGHT && g_splitscreen_type != SS_3_PLAYER_BOTTOM)
			{
				g_splitscreen_type = SS_QUADRANTS;
			}
		}
		// top right
		else if (left >= width && top <= max_top)
		{
			g_viewport_type = VIEW_PLAYER_2;
			if (g_splitscreen_type != SS_3_PLAYER_LEFT && g_splitscreen_type != SS_3_PLAYER_BOTTOM)
			{
				g_splitscreen_type = SS_QUADRANTS;
			}
		}
		// bottom left
		else if (left <= max_left && top >= height)
		{
			if (g_splitscreen_type == SS_3_PLAYER_RIGHT || g_splitscreen_type == SS_3_PLAYER_TOP)
			{
				g_viewport_type = VIEW_PLAYER_2;
			}
			else
			{
				g_viewport_type = VIEW_PLAYER_3;
				g_splitscreen_type = SS_QUADRANTS;
			}
		}
		// bottom right
		else if (left >= width && top >= height)
		{
			if (g_splitscreen_type == SS_3_PLAYER_LEFT || g_splitscreen_type == SS_3_PLAYER_TOP)
			{
				g_viewport_type = VIEW_PLAYER_3;
			}
			else
			{
				g_viewport_type = VIEW_PLAYER_4;
				g_splitscreen_type = SS_QUADRANTS;
			}
		}
		else
		{
			g_viewport_type = VIEW_HUD_ELEMENT;
		}
	}
	else if (left >= g_final_screen_region.right || top >= g_final_screen_region.bottom || left+width <= g_final_screen_region.left || top+height <= g_final_screen_region.top)
	{
		g_viewport_type = VIEW_OFFSCREEN;
	}
	else
	{
		g_viewport_type = VIEW_HUD_ELEMENT;
	}
	if (g_viewport_type == VIEW_FULLSCREEN || g_viewport_type == VIEW_LETTERBOXED || (g_viewport_type >= VIEW_PLAYER_1 && g_viewport_type <= VIEW_PLAYER_4))
	{
		// check if it is a skybox
		float znear = (v.farZ - v.zRange) / 16777216.0f;
		float zfar = v.farZ / 16777216.0f;
		
		if (znear >= 0.99f && zfar >= 0.999f)
			g_is_skybox = true;
		else
			g_is_skybox = false;
	}
	else
	{
		g_is_skybox = false;
	}
}

void DoLogViewport(int j, Viewport &v)
{
	//VR
	NOTICE_LOG(VR, "  Viewport %d: %s (%g,%g) %gx%g; near=%g (%g), far=%g (%g)", j, GetViewportTypeName(g_viewport_type), v.xOrig - v.wd - 342, v.yOrig + v.ht - 342, 2 * v.wd, -2 * v.ht, (v.farZ - v.zRange) / 16777216.0f, v.farZ - v.zRange, v.farZ / 16777216.0f, v.farZ);
	NOTICE_LOG(VR, "      copyTexSrc (%d,%d) %dx%d", g_final_screen_region.left, g_final_screen_region.top, g_final_screen_region.GetWidth(), g_final_screen_region.GetHeight());
}

void DoLogProj(int j, float p[], const char *s) { //VR
	if (j == g_ActiveConfig.iSelectedLayer)
		NOTICE_LOG(VR, "** SELECTED LAYER:");
	if (p[6] != 0) { // orthographic projection
		//float right = p[0]-(p[0]*p[1]);
		//float left = right - 2/p[0];

		float left = -(p[1] + 1) / p[0];
		float right = left + 2 / p[0];
		float bottom = -(p[3] + 1) / p[2];
		float top = bottom + 2 / p[2];
		float zfar = p[5] / p[4];
		float znear = (1 + p[4] * zfar) / p[4];
		NOTICE_LOG(VR, "%d: 2D: %s (%g, %g) to (%g, %g); z: %g to %g  [%g, %g]", j, s, left, top, right, bottom, znear, zfar, p[4], p[5]);
	}
	else if (p[0] != 0 || p[2] != 0) { // perspective projection
		float f = p[5] / p[4];
		float n = f*p[4] / (p[4] - 1);
		if (p[1] != 0.0f || p[3] != 0.0f) {
			NOTICE_LOG(VR, "%d: %s OFF-AXIS Perspective: 2n/w=%.2f A=%.2f; 2n/h=%.2f B=%.2f; n=%.2f f=%.2f", j, s, p[0], p[1], p[2], p[3], p[4], p[5]);
			NOTICE_LOG(VR, "	HFOV: %.2f    VFOV: %.2f   Aspect Ratio: 16:%.1f", 2 * atan(1.0f / p[0])*180.0f / 3.1415926535f, 2 * atan(1.0f / p[2])*180.0f / 3.1415926535f, 16 / (2 / p[0])*(2 / p[2]));
		}
		else {
			NOTICE_LOG(VR, "%d: %s HFOV: %.2fdeg; VFOV: %.2fdeg; Aspect Ratio: 16:%.1f; near:%f, far:%f", j, s, 2 * atan(1.0f / p[0])*180.0f / 3.1415926535f, 2 * atan(1.0f / p[2])*180.0f / 3.1415926535f, 16 / (2 / p[0])*(2 / p[2]), n, f);
		}
	}
	else { // invalid
		NOTICE_LOG(VR, "%d: %s ZERO", j, s);
	}
}

void LogProj(float p[]) { //VR
	if (p[6] == 0) { // perspective projection
		// don't change this formula!
		// metroid layer detection depends on exact values
		float vfov = (2 * atan(1.0f / p[2])*180.0f / 3.1415926535f);
		float hfov = (2 * atan(1.0f / p[0])*180.0f / 3.1415926535f);
		float f = p[5] / p[4];
		float n = f*p[4] / (p[4] - 1);
		switch (g_ActiveConfig.iMetroidPrime)
		{
		case 1:
			g_metroid_layer = GetMetroidPrime1GCLayer(debug_projNum, hfov, vfov, n, f);
			break;
		case 2:
			g_metroid_layer = GetMetroidPrime2GCLayer(debug_projNum, hfov, vfov, n, f);
			break;
		case 113:
			g_metroid_layer = GetZeldaTPGCLayer(debug_projNum, hfov, vfov, n, f);
			break;
		case 0:
		default:
			g_metroid_layer = METROID_UNKNOWN;
			break;
		}

		if (debug_newScene && fabs(hfov) > vr_widest_3d_HFOV && fabs(hfov) <= 125 && (fabs(p[2]) != fabs(p[0]))) {
			WARN_LOG(VR, "***** New Widest 3D *****");

			vr_widest_3d_projNum = debug_projNum;
			vr_widest_3d_HFOV = fabs(hfov);
			vr_widest_3d_VFOV = fabs(vfov);
			vr_widest_3d_zNear = fabs(n);
			vr_widest_3d_zFar = fabs(f);
			WARN_LOG(VR, "%d: %g x %g deg, n=%g f=%g, p4=%g p5=%g; xs=%g ys=%g", vr_widest_3d_projNum, vr_widest_3d_HFOV, vr_widest_3d_VFOV, vr_widest_3d_zNear, vr_widest_3d_zFar, p[4], p[5], p[0], p[2]);
		}
	}
	else
	{
		float left = -(p[1] + 1) / p[0];
		float right = left + 2 / p[0];
		float bottom = -(p[3] + 1) / p[2];
		float top = bottom + 2 / p[2];
		float zfar = p[5] / p[4];
		float znear = (1 + p[4] * zfar) / p[4];
		switch (g_ActiveConfig.iMetroidPrime)
		{
		case 1:
			g_metroid_layer = GetMetroidPrime1GCLayer2D(debug_projNum, left, right, top, bottom, znear, zfar);
			break;
		case 2:
			g_metroid_layer = GetMetroidPrime2GCLayer2D(debug_projNum, left, right, top, bottom, znear, zfar);
			break;
		case 113:
			g_metroid_layer = GetZeldaTPGCLayer2D(debug_projNum, left, right, top, bottom, znear, zfar);
			break;
		case 0:
		default:
			g_metroid_layer = METROID_UNKNOWN_2D;
			break;
		}
	}

	if (debug_projNum >= 64)
		return;
	if (!debug_newScene) {
		for (int i = 0; i<7; i++) {
			if (debug_projList[debug_projNum][i] != p[i]) {
				debug_nextScene = true;
				debug_projList[debug_projNum][i] = p[i];
			}
		}
		// wait until next frame
		//if (debug_newScene) {
		//	INFO_LOG(VIDEO,"***** New scene *****");
		//	for (int j=0; j<debug_projNum; j++) {
		//		DoLogProj(j, debug_projList[j]);
		//	}
		//}
	}
	else
	{
		debug_nextScene = false;
		INFO_LOG(VR, "%f Units Per Metre", g_ActiveConfig.fUnitsPerMetre);
		INFO_LOG(VR, "HUD is %.1fm away and %.1fm thick", g_ActiveConfig.fHudDistance, g_ActiveConfig.fHudThickness);
		DoLogProj(debug_projNum, debug_projList[debug_projNum], MetroidLayerName(g_metroid_layer));
	}
	debug_projNum++;
}

void LogViewport(Viewport &v) { //VR
	if (debug_viewportNum >= 64)
		return;
	if (!debug_newScene) {
		if (debug_vpList[debug_viewportNum].farZ != v.farZ ||
			debug_vpList[debug_viewportNum].ht != v.ht ||
			debug_vpList[debug_viewportNum].wd != v.wd ||
			debug_vpList[debug_viewportNum].xOrig != v.xOrig ||
			debug_vpList[debug_viewportNum].yOrig != v.yOrig ||
			debug_vpList[debug_viewportNum].zRange != v.zRange) {
			debug_nextScene = true;
			debug_vpList[debug_viewportNum] = v;
		}
	}
	else {
		debug_nextScene = false;
		DoLogViewport(debug_viewportNum, debug_vpList[debug_viewportNum]);
	}
	debug_viewportNum++;
}
//#pragma optimize("", on)


struct ProjectionHack
{
	float sign;
	float value;
	ProjectionHack() { }
	ProjectionHack(float new_sign, float new_value)
		: sign(new_sign), value(new_value) {}
};

namespace
{
// Control Variables
static ProjectionHack g_ProjHack1;
static ProjectionHack g_ProjHack2;
} // Namespace

static float PHackValue(std::string sValue)
{
	float f = 0;
	bool fp = false;
	const char *cStr = sValue.c_str();
	char *c = new char[strlen(cStr)+1];
	std::istringstream sTof("");

	for (unsigned int i=0; i<=strlen(cStr); ++i)
	{
		if (i == 20)
		{
			c[i] = '\0';
			break;
		}

		c[i] = (cStr[i] == ',') ? '.' : *(cStr+i);
		if (c[i] == '.')
			fp = true;
	}

	cStr = c;
	sTof.str(cStr);
	sTof >> f;

	if (!fp)
		f /= 0xF4240;

	delete [] c;
	return f;
}

void UpdateProjectionHack(int iPhackvalue[], std::string sPhackvalue[])
{
	float fhackvalue1 = 0, fhackvalue2 = 0;
	float fhacksign1 = 1.0, fhacksign2 = 1.0;
	const char *sTemp[2];

	if (iPhackvalue[0] == 1)
	{
		NOTICE_LOG(VIDEO, "\t\t--- Orthographic Projection Hack ON ---");

		fhacksign1 *= (iPhackvalue[1] == 1) ? -1.0f : fhacksign1;
		sTemp[0] = (iPhackvalue[1] == 1) ? " * (-1)" : "";
		fhacksign2 *= (iPhackvalue[2] == 1) ? -1.0f : fhacksign2;
		sTemp[1] = (iPhackvalue[2] == 1) ? " * (-1)" : "";

		fhackvalue1 = PHackValue(sPhackvalue[0]);
		NOTICE_LOG(VIDEO, "- zNear Correction = (%f + zNear)%s", fhackvalue1, sTemp[0]);

		fhackvalue2 = PHackValue(sPhackvalue[1]);
		NOTICE_LOG(VIDEO, "- zFar Correction =  (%f + zFar)%s", fhackvalue2, sTemp[1]);

	}

	// Set the projections hacks
	g_ProjHack1 = ProjectionHack(fhacksign1, fhackvalue1);
	g_ProjHack2 = ProjectionHack(fhacksign2, fhackvalue2);
}


// Viewport correction:
// In D3D, the viewport rectangle must fit within the render target.
// Say you want a viewport at (ix, iy) with size (iw, ih),
// but your viewport must be clamped at (ax, ay) with size (aw, ah).
// Just multiply the projection matrix with the following to get the same
// effect:
// [   (iw/aw)         0     0    ((iw - 2*(ax-ix)) / aw - 1)   ]
// [         0   (ih/ah)     0   ((-ih + 2*(ay-iy)) / ah + 1)   ]
// [         0         0     1                              0   ]
// [         0         0     0                              1   ]
static void ViewportCorrectionMatrix(Matrix44& result)
{
	int scissorXOff = bpmem.scissorOffset.x * 2;
	int scissorYOff = bpmem.scissorOffset.y * 2;

	// TODO: ceil, floor or just cast to int?
	// TODO: Directly use the floats instead of rounding them?
	float intendedX = xfmem.viewport.xOrig - xfmem.viewport.wd - scissorXOff;
	float intendedY = xfmem.viewport.yOrig + xfmem.viewport.ht - scissorYOff;
	float intendedWd = 2.0f * xfmem.viewport.wd;
	float intendedHt = -2.0f * xfmem.viewport.ht;

	if (intendedWd < 0.f)
	{
		intendedX += intendedWd;
		intendedWd = -intendedWd;
	}
	if (intendedHt < 0.f)
	{
		intendedY += intendedHt;
		intendedHt = -intendedHt;
	}

	// fit to EFB size
	float X = (intendedX >= 0.f) ? intendedX : 0.f;
	float Y = (intendedY >= 0.f) ? intendedY : 0.f;
	float Wd = (X + intendedWd <= EFB_WIDTH) ? intendedWd : (EFB_WIDTH - X);
	float Ht = (Y + intendedHt <= EFB_HEIGHT) ? intendedHt : (EFB_HEIGHT - Y);

	Matrix44::LoadIdentity(result);
	if (Wd == 0 || Ht == 0)
		return;

	result.data[4*0+0] = intendedWd / Wd;
	result.data[4*0+3] = (intendedWd - 2.f * (X - intendedX)) / Wd - 1.f;
	result.data[4*1+1] = intendedHt / Ht;
	result.data[4*1+3] = (-intendedHt + 2.f * (Y - intendedY)) / Ht + 1.f;
}

void VertexShaderManager::Init()
{
	Dirty();

	m_layer_on_top = false;

	memset(&xfmem, 0, sizeof(xfmem));
	memset(&constants, 0 , sizeof(constants));
	ResetView();

	// TODO: should these go inside ResetView()?
	Matrix44::LoadIdentity(s_viewportCorrection);
	memset(g_fProjectionMatrix, 0, sizeof(g_fProjectionMatrix));
	for (int i = 0; i < 4; ++i)
		g_fProjectionMatrix[i*5] = 1.0f;
	g_viewport_type = VIEW_FULLSCREEN;
	g_old_viewport_type = VIEW_FULLSCREEN;
	g_splitscreen_type = SS_FULLSCREEN;
	g_old_splitscreen_type = SS_FULLSCREEN;
}

void VertexShaderManager::Shutdown()
{
}

void VertexShaderManager::Dirty()
{
	nTransformMatricesChanged[0] = 0;
	nTransformMatricesChanged[1] = 256;

	nNormalMatricesChanged[0] = 0;
	nNormalMatricesChanged[1] = 96;

	nPostTransformMatricesChanged[0] = 0;
	nPostTransformMatricesChanged[1] = 256;

	nLightsChanged[0] = 0;
	nLightsChanged[1] = 0x80;

	bPosNormalMatrixChanged = true;
	bTexMatricesChanged[0] = true;
	bTexMatricesChanged[1] = true;

	bProjectionChanged = true;

	nMaterialsChanged = BitSet32::AllTrue(4);

	dirty = true;
}

// Syncs the shader constant buffers with xfmem
// TODO: A cleaner way to control the matrices without making a mess in the parameters field
void VertexShaderManager::SetConstants()
{
	if (nTransformMatricesChanged[0] >= 0)
	{
		int startn = nTransformMatricesChanged[0] / 4;
		int endn = (nTransformMatricesChanged[1] + 3) / 4;
		memcpy(constants.transformmatrices[startn], &xfmem.posMatrices[startn * 4], (endn - startn) * 16);
		dirty = true;
		nTransformMatricesChanged[0] = nTransformMatricesChanged[1] = -1;
	}

	if (nNormalMatricesChanged[0] >= 0)
	{
		int startn = nNormalMatricesChanged[0] / 3;
		int endn = (nNormalMatricesChanged[1] + 2) / 3;
		for (int i=startn; i<endn; i++)
		{
			memcpy(constants.normalmatrices[i], &xfmem.normalMatrices[3*i], 12);
		}
		dirty = true;
		nNormalMatricesChanged[0] = nNormalMatricesChanged[1] = -1;
	}

	if (nPostTransformMatricesChanged[0] >= 0)
	{
		int startn = nPostTransformMatricesChanged[0] / 4;
		int endn = (nPostTransformMatricesChanged[1] + 3 ) / 4;
		memcpy(constants.posttransformmatrices[startn], &xfmem.postMatrices[startn * 4], (endn - startn) * 16);
		dirty = true;
		nPostTransformMatricesChanged[0] = nPostTransformMatricesChanged[1] = -1;
	}

	if (nLightsChanged[0] >= 0)
	{
		// TODO: Outdated comment
		// lights don't have a 1 to 1 mapping, the color component needs to be converted to 4 floats
		int istart = nLightsChanged[0] / 0x10;
		int iend = (nLightsChanged[1] + 15) / 0x10;

		for (int i = istart; i < iend; ++i)
		{
			const Light& light = xfmem.lights[i];
			VertexShaderConstants::Light& dstlight = constants.lights[i];

			// xfmem.light.color is packed as abgr in u8[4], so we have to swap the order
			dstlight.color[0] = light.color[3];
			dstlight.color[1] = light.color[2];
			dstlight.color[2] = light.color[1];
			dstlight.color[3] = light.color[0];

			dstlight.cosatt[0] = light.cosatt[0];
			dstlight.cosatt[1] = light.cosatt[1];
			dstlight.cosatt[2] = light.cosatt[2];

			if (fabs(light.distatt[0]) < 0.00001f &&
			    fabs(light.distatt[1]) < 0.00001f &&
			    fabs(light.distatt[2]) < 0.00001f)
			{
				// dist attenuation, make sure not equal to 0!!!
				dstlight.distatt[0] = .00001f;
			}
			else
			{
				dstlight.distatt[0] = light.distatt[0];
			}
			dstlight.distatt[1] = light.distatt[1];
			dstlight.distatt[2] = light.distatt[2];

			dstlight.pos[0] = light.dpos[0];
			dstlight.pos[1] = light.dpos[1];
			dstlight.pos[2] = light.dpos[2];

			double norm = double(light.ddir[0]) * double(light.ddir[0]) +
			              double(light.ddir[1]) * double(light.ddir[1]) +
			              double(light.ddir[2]) * double(light.ddir[2]);
			norm = 1.0 / sqrt(norm);
			float norm_float = static_cast<float>(norm);
			dstlight.dir[0] = light.ddir[0] * norm_float;
			dstlight.dir[1] = light.ddir[1] * norm_float;
			dstlight.dir[2] = light.ddir[2] * norm_float;
		}
		dirty = true;

		nLightsChanged[0] = nLightsChanged[1] = -1;
	}

	for (int i : nMaterialsChanged)
	{
		u32 data = i >= 2 ? xfmem.matColor[i - 2] : xfmem.ambColor[i];
				constants.materials[i][0] = (data >> 24) & 0xFF;
				constants.materials[i][1] = (data >> 16) & 0xFF;
				constants.materials[i][2] = (data >>  8) & 0xFF;
				constants.materials[i][3] =  data        & 0xFF;
		dirty = true;
	}
	nMaterialsChanged = BitSet32(0);

	if (bPosNormalMatrixChanged)
	{
		bPosNormalMatrixChanged = false;

		const float *pos = (const float *)xfmem.posMatrices + g_main_cp_state.matrix_index_a.PosNormalMtxIdx * 4;
		const float *norm = (const float *)xfmem.normalMatrices + 3 * (g_main_cp_state.matrix_index_a.PosNormalMtxIdx & 31);

		memcpy(constants.posnormalmatrix, pos, 3*16);
		memcpy(constants.posnormalmatrix[3], norm, 12);
		memcpy(constants.posnormalmatrix[4], norm+3, 12);
		memcpy(constants.posnormalmatrix[5], norm+6, 12);
		dirty = true;
	}

	if (bTexMatricesChanged[0])
	{
		bTexMatricesChanged[0] = false;
		const float *fptrs[] =
		{
			(const float *)&xfmem.posMatrices[g_main_cp_state.matrix_index_a.Tex0MtxIdx * 4],
			(const float *)&xfmem.posMatrices[g_main_cp_state.matrix_index_a.Tex1MtxIdx * 4],
			(const float *)&xfmem.posMatrices[g_main_cp_state.matrix_index_a.Tex2MtxIdx * 4],
			(const float *)&xfmem.posMatrices[g_main_cp_state.matrix_index_a.Tex3MtxIdx * 4]
		};

		for (int i = 0; i < 4; ++i)
		{
			memcpy(constants.texmatrices[3*i], fptrs[i], 3*16);
		}
		dirty = true;
	}

	if (bTexMatricesChanged[1])
	{
		bTexMatricesChanged[1] = false;
		const float *fptrs[] = {
			(const float *)&xfmem.posMatrices[g_main_cp_state.matrix_index_b.Tex4MtxIdx * 4],
			(const float *)&xfmem.posMatrices[g_main_cp_state.matrix_index_b.Tex5MtxIdx * 4],
			(const float *)&xfmem.posMatrices[g_main_cp_state.matrix_index_b.Tex6MtxIdx * 4],
			(const float *)&xfmem.posMatrices[g_main_cp_state.matrix_index_b.Tex7MtxIdx * 4]
		};

		for (int i = 0; i < 4; ++i)
		{
			memcpy(constants.texmatrices[3*i+12], fptrs[i], 3*16);
		}
		dirty = true;
	}

	if (bViewportChanged)
	{
		bViewportChanged = false;
		// VR, Check whether it is a skybox, fullscreen, letterboxed, splitscreen multiplayer, hud element, or offscreen
		SetViewportType(xfmem.viewport);
		LogViewport(xfmem.viewport);

		// The console GPU places the pixel center at 7/12 unless antialiasing
		// is enabled, while D3D and OpenGL place it at 0.5. See the comment
		// in VertexShaderGen.cpp for details.
		// NOTE: If we ever emulate antialiasing, the sample locations set by
		// BP registers 0x01-0x04 need to be considered here.
		const float pixel_center_correction = 7.0f / 12.0f - 0.5f;
		const float pixel_size_x = 2.f / Renderer::EFBToScaledXf(2.f * xfmem.viewport.wd);
		const float pixel_size_y = 2.f / Renderer::EFBToScaledXf(2.f * xfmem.viewport.ht);
		constants.pixelcentercorrection[0] = pixel_center_correction * pixel_size_x;
		constants.pixelcentercorrection[1] = pixel_center_correction * pixel_size_y;
		dirty = true;
		// This is so implementation-dependent that we can't have it here.
		g_renderer->SetViewport();
		// VR adjust the projection matrix for the new kind of viewport
		if (g_viewport_type != g_old_viewport_type && !bProjectionChanged)
			SetProjectionConstants();

		// Update projection if the viewport isn't 1:1 useable
		if (!g_ActiveConfig.backend_info.bSupportsOversizedViewports)
		{
			ViewportCorrectionMatrix(s_viewportCorrection);
			if (!bProjectionChanged)
				SetProjectionConstants();
		}
	}

	if (bProjectionChanged)
	{
		bProjectionChanged = false;
		LogProj(xfmem.projection.rawProjection);
		SetProjectionConstants();
	}
}

//#pragma optimize("", off)

void VertexShaderManager::SetProjectionConstants()
{
	float *rawProjection = xfmem.projection.rawProjection;

	m_layer_on_top = false;
	bool bFullscreenLayer = g_ActiveConfig.bHudFullscreen && xfmem.projection.type != GX_PERSPECTIVE;
	bool bFlashing = (debug_projNum - 1) == g_ActiveConfig.iSelectedLayer;
	bool bStuckToHead = false, bHide = false;
	int flipped_x = 1, flipped_y = 1;
	float fScaleHack = 1, fWidthHack = 1, fHeightHack = 1, fUpHack = 0, fRightHack = 0;

	if (g_ActiveConfig.iMetroidPrime)
	{
		GetMetroidPrimeValues(&bStuckToHead, &bFullscreenLayer, &bHide, &bFlashing, 
			&fScaleHack, &fWidthHack, &fHeightHack, &fUpHack, &fRightHack);
	}

	// VR: in split-screen, only draw VR player TODO: fix offscreen to render to a separate texture in VR 
	bHide = bHide || (g_has_hmd && (g_viewport_type == VIEW_OFFSCREEN || (g_viewport_type >= VIEW_PLAYER_1 && g_viewport_type <= VIEW_PLAYER_4 && g_ActiveConfig.iVRPlayer!=g_viewport_type-VIEW_PLAYER_1)));
	// flash selected layer for debugging
	bHide = bHide || (bFlashing && g_ActiveConfig.iFlashState > 5);

	// Split WidthHack and HeightHack into left and right versions for telescopes
	float fLeftWidthHack = fWidthHack, fRightWidthHack = fWidthHack;
	float fLeftHeightHack = fHeightHack, fRightHeightHack = fHeightHack;
	bool bHideLeft = bHide, bHideRight = bHide, bTelescopeHUD = false, bNoForward = false;
	if (g_ActiveConfig.iTelescopeEye && vr_widest_3d_VFOV <= g_ActiveConfig.fTelescopeMaxFOV && vr_widest_3d_VFOV > 1 )
	{
		bNoForward = true;
		// Calculate telescope scale
		float hmd_halftan, telescope_scale;
#ifdef HAVE_OCULUSSDK
		if (g_has_rift)
		{
			hmd_halftan = fabs(g_eye_fov[0].LeftTan);
			if (fabs(g_eye_fov[0].RightTan) > hmd_halftan)
				hmd_halftan = fabs(g_eye_fov[0].RightTan);
			if (fabs(g_eye_fov[0].UpTan) > hmd_halftan)
				hmd_halftan = fabs(g_eye_fov[0].UpTan);
			if (fabs(g_eye_fov[0].DownTan) > hmd_halftan)
				hmd_halftan = fabs(g_eye_fov[0].DownTan);
			//hmd_halftan;
		}
		else
#endif
		{
			hmd_halftan = tan(DEGREES_TO_RADIANS(32.0f / 2))*3.0f / 4.0f;
		}
		telescope_scale = fabs(hmd_halftan / tan(DEGREES_TO_RADIANS(vr_widest_3d_VFOV) / 2));
		if (xfmem.projection.type != GX_PERSPECTIVE)
		{
			bHideLeft = true; 
			bHideRight = true;
			bStuckToHead = true;
			bTelescopeHUD = true;
		}
		if (g_ActiveConfig.iTelescopeEye & 1)
		{
			fLeftWidthHack *= telescope_scale;
			fLeftHeightHack *= telescope_scale;
			bHideLeft = false;
		}
		if (g_ActiveConfig.iTelescopeEye & 2)
		{
			fRightWidthHack *= telescope_scale;
			fRightHeightHack *= telescope_scale;
			bHideRight = false;
		}
	}

	switch (xfmem.projection.type)
	{
	case GX_PERSPECTIVE:

		g_fProjectionMatrix[0] = rawProjection[0] * g_ActiveConfig.fAspectRatioHackW;
		g_fProjectionMatrix[1] = 0.0f;
		g_fProjectionMatrix[2] = rawProjection[1];
		g_fProjectionMatrix[3] = 0.0f;

		g_fProjectionMatrix[4] = 0.0f;
		g_fProjectionMatrix[5] = rawProjection[2] * g_ActiveConfig.fAspectRatioHackH;
		g_fProjectionMatrix[6] = rawProjection[3];
		g_fProjectionMatrix[7] = 0.0f;

		g_fProjectionMatrix[8] = 0.0f;
		g_fProjectionMatrix[9] = 0.0f;
		g_fProjectionMatrix[10] = rawProjection[4];
		g_fProjectionMatrix[11] = rawProjection[5];

		g_fProjectionMatrix[12] = 0.0f;
		g_fProjectionMatrix[13] = 0.0f;
		// donkopunchstania suggested the GC GPU might round differently
		// He had thus changed this to -(1 + epsilon) to fix clipping issues.
		// I (neobrain) don't think his conjecture is true and thus reverted his change.
		g_fProjectionMatrix[14] = -1.0f;
		g_fProjectionMatrix[15] = 0.0f;

		SETSTAT_FT(stats.gproj_0, g_fProjectionMatrix[0]);
		SETSTAT_FT(stats.gproj_1, g_fProjectionMatrix[1]);
		SETSTAT_FT(stats.gproj_2, g_fProjectionMatrix[2]);
		SETSTAT_FT(stats.gproj_3, g_fProjectionMatrix[3]);
		SETSTAT_FT(stats.gproj_4, g_fProjectionMatrix[4]);
		SETSTAT_FT(stats.gproj_5, g_fProjectionMatrix[5]);
		SETSTAT_FT(stats.gproj_6, g_fProjectionMatrix[6]);
		SETSTAT_FT(stats.gproj_7, g_fProjectionMatrix[7]);
		SETSTAT_FT(stats.gproj_8, g_fProjectionMatrix[8]);
		SETSTAT_FT(stats.gproj_9, g_fProjectionMatrix[9]);
		SETSTAT_FT(stats.gproj_10, g_fProjectionMatrix[10]);
		SETSTAT_FT(stats.gproj_11, g_fProjectionMatrix[11]);
		SETSTAT_FT(stats.gproj_12, g_fProjectionMatrix[12]);
		SETSTAT_FT(stats.gproj_13, g_fProjectionMatrix[13]);
		SETSTAT_FT(stats.gproj_14, g_fProjectionMatrix[14]);
		SETSTAT_FT(stats.gproj_15, g_fProjectionMatrix[15]);
		break;

	case GX_ORTHOGRAPHIC:
		g_fProjectionMatrix[0] = rawProjection[0];
		g_fProjectionMatrix[1] = 0.0f;
		g_fProjectionMatrix[2] = 0.0f;
		g_fProjectionMatrix[3] = rawProjection[1];

		g_fProjectionMatrix[4] = 0.0f;
		g_fProjectionMatrix[5] = rawProjection[2];
		g_fProjectionMatrix[6] = 0.0f;
		g_fProjectionMatrix[7] = rawProjection[3];

		g_fProjectionMatrix[8] = 0.0f;
		g_fProjectionMatrix[9] = 0.0f;
		g_fProjectionMatrix[10] = (g_ProjHack1.value + rawProjection[4]) * ((g_ProjHack1.sign == 0) ? 1.0f : g_ProjHack1.sign);
		g_fProjectionMatrix[11] = (g_ProjHack2.value + rawProjection[5]) * ((g_ProjHack2.sign == 0) ? 1.0f : g_ProjHack2.sign);

		g_fProjectionMatrix[12] = 0.0f;
		g_fProjectionMatrix[13] = 0.0f;

		g_fProjectionMatrix[14] = 0.0f;
		g_fProjectionMatrix[15] = 1.0f;

		SETSTAT_FT(stats.g2proj_0, g_fProjectionMatrix[0]);
		SETSTAT_FT(stats.g2proj_1, g_fProjectionMatrix[1]);
		SETSTAT_FT(stats.g2proj_2, g_fProjectionMatrix[2]);
		SETSTAT_FT(stats.g2proj_3, g_fProjectionMatrix[3]);
		SETSTAT_FT(stats.g2proj_4, g_fProjectionMatrix[4]);
		SETSTAT_FT(stats.g2proj_5, g_fProjectionMatrix[5]);
		SETSTAT_FT(stats.g2proj_6, g_fProjectionMatrix[6]);
		SETSTAT_FT(stats.g2proj_7, g_fProjectionMatrix[7]);
		SETSTAT_FT(stats.g2proj_8, g_fProjectionMatrix[8]);
		SETSTAT_FT(stats.g2proj_9, g_fProjectionMatrix[9]);
		SETSTAT_FT(stats.g2proj_10, g_fProjectionMatrix[10]);
		SETSTAT_FT(stats.g2proj_11, g_fProjectionMatrix[11]);
		SETSTAT_FT(stats.g2proj_12, g_fProjectionMatrix[12]);
		SETSTAT_FT(stats.g2proj_13, g_fProjectionMatrix[13]);
		SETSTAT_FT(stats.g2proj_14, g_fProjectionMatrix[14]);
		SETSTAT_FT(stats.g2proj_15, g_fProjectionMatrix[15]);

		SETSTAT_FT(stats.proj_0, rawProjection[0]);
		SETSTAT_FT(stats.proj_1, rawProjection[1]);
		SETSTAT_FT(stats.proj_2, rawProjection[2]);
		SETSTAT_FT(stats.proj_3, rawProjection[3]);
		SETSTAT_FT(stats.proj_4, rawProjection[4]);
		SETSTAT_FT(stats.proj_5, rawProjection[5]);
		break;

	default:
		ERROR_LOG(VIDEO, "Unknown projection type: %d", xfmem.projection.type);
	}

	PRIM_LOG("Projection: %f %f %f %f %f %f\n", rawProjection[0], rawProjection[1], rawProjection[2], rawProjection[3], rawProjection[4], rawProjection[5]);

	float UnitsPerMetre = g_ActiveConfig.fUnitsPerMetre * fScaleHack / g_ActiveConfig.fScale;

	// VR Oculus Rift 3D projection matrix, needs to include head-tracking
	if (g_has_hmd && g_ActiveConfig.bEnableVR && !bFullscreenLayer)
	{
		float *p = rawProjection;
		// near clipping plane in game units
		float zfar, znear, zNear3D, hfov, vfov;

		// Real 3D scene
		if (xfmem.projection.type == GX_PERSPECTIVE && g_viewport_type != VIEW_HUD_ELEMENT && g_viewport_type != VIEW_OFFSCREEN)
		{
			zfar = p[5] / p[4];
			znear = (1 + p[5]) / p[4];
			float zn2 = p[5] / (p[4] - 1);
			float zf2 = p[5] / (p[4] + 1);
			hfov = 2 * atan(1.0f / p[0])*180.0f / 3.1415926535f;
			vfov = 2 * atan(1.0f / p[2])*180.0f / 3.1415926535f;
			if (debug_newScene)
				INFO_LOG(VR, "Real 3D scene: hfov=%8.4f    vfov=%8.4f      znear=%8.4f or %8.4f   zfar=%8.4f or %8.4f", hfov, vfov, znear, zn2, zfar, zf2);
			// prevent near z-clipping by moving near clipping plane closer (may cause z-fighting though)
			// needed for Animal Crossing on GameCube
			// znear *= 0.3f;
		}
		// 2D layer we will turn into a 3D scene
		// or 3D HUD element that we will treat like a part of the 2D HUD 
		else
		{
			if (vr_widest_3d_HFOV > 0) {
				m_layer_on_top = g_ActiveConfig.bHudOnTop;
				znear = vr_widest_3d_zNear;
				zfar = vr_widest_3d_zFar;
				hfov = vr_widest_3d_HFOV;
				vfov = vr_widest_3d_VFOV;
				if (debug_newScene)
					INFO_LOG(VR, "2D to fit 3D world: hfov=%8.4f    vfov=%8.4f      znear=%8.4f   zfar=%8.4f", hfov, vfov, znear, zfar);
			}
			else { // default, if no 3D in scene
				znear = 0.2f*UnitsPerMetre * 20; // 50cm
				zfar = 40 *UnitsPerMetre; // 40m
				hfov = 70; // 70 degrees
				if (g_aspect_wide)
					vfov = 180.0f / 3.14159f * 2 * atanf(tanf((hfov*3.14159f / 180.0f) / 2)* 9.0f / 16.0f); // 2D screen is meant to be 16:9 aspect ratio
				else
					vfov = 180.0f / 3.14159f * 2 * atanf(tanf((hfov*3.14159f / 180.0f) / 2)* 3.0f / 4.0f); //  2D screen is meant to be 4:3 aspect ratio, make it the same width but taller
				// TODO: fix aspect ratio in virtual console games
				if (debug_newScene)
					ERROR_LOG(VR, "Only 2D Projecting: %g x %g, n=%fm f=%fm", hfov, vfov, znear, zfar);
			}
			zNear3D = znear;
			znear /= 40.0f;
			if (debug_newScene)
				WARN_LOG(VR, "2D: zNear3D = %f, znear = %f, zFar = %f", zNear3D, znear, zfar);
			g_fProjectionMatrix[0] = 1.0f;
			g_fProjectionMatrix[1] = 0.0f;
			g_fProjectionMatrix[2] = 0.0f;
			g_fProjectionMatrix[3] = 0.0f;

			g_fProjectionMatrix[4] = 0.0f;
			g_fProjectionMatrix[5] = 1.0f;
			g_fProjectionMatrix[6] = 0.0f;
			g_fProjectionMatrix[7] = 0.0f;

			g_fProjectionMatrix[8] = 0.0f;
			g_fProjectionMatrix[9] = 0.0f;
			g_fProjectionMatrix[10] = -znear / (zfar - znear);
			g_fProjectionMatrix[11] = -zfar*znear / (zfar - znear);
			if (debug_newScene)
			{
				if (xfmem.projection.type == GX_PERSPECTIVE)
					WARN_LOG(VR, "3D HUD: m[2][2]=%f m[2][3]=%f ", g_fProjectionMatrix[10], g_fProjectionMatrix[11]);
				else
					WARN_LOG(VR, "2D: m[2][2]=%f m[2][3]=%f ", g_fProjectionMatrix[10], g_fProjectionMatrix[11]);
			}

			g_fProjectionMatrix[12] = 0.0f;
			g_fProjectionMatrix[13] = 0.0f;
			// donkopunchstania suggested the GC GPU might round differently
			// He had thus changed this to -(1 + epsilon) to fix clipping issues.
			// I (neobrain) don't think his conjecture is true and thus reverted his change.
			g_fProjectionMatrix[14] = -1.0f;
			g_fProjectionMatrix[15] = 0.0f;

		}

		Matrix44 proj_left, proj_right;
		Matrix44::Set(proj_left, g_fProjectionMatrix);
		Matrix44::Set(proj_right, g_fProjectionMatrix);
		if (g_has_vr920)
		{
			// 32 degrees HFOV, 4:3 aspect ratio
			proj_left.data[0 * 4 + 0] = 1.0f / tan(32.0f / 2.0f * 3.1415926535f / 180.0f);
			proj_left.data[1 * 4 + 1] = 4.0f / 3.0f * proj_left.data[0 * 4 + 0];
			proj_right.data[0 * 4 + 0] = 1.0f / tan(32.0f / 2.0f * 3.1415926535f / 180.0f);
			proj_right.data[1 * 4 + 1] = 4.0f / 3.0f * proj_right.data[0 * 4 + 0];
			if (debug_newScene)
				NOTICE_LOG(VR, "Using VR920 FOV");
		}
#ifdef HAVE_OCULUSSDK
		else if (g_has_rift)
		{
			if (debug_newScene)
				INFO_LOG(VR, "g_has_rift");
			ovrMatrix4f rift_left = ovrMatrix4f_Projection(g_eye_fov[0], znear, zfar, true);
			ovrMatrix4f rift_right = ovrMatrix4f_Projection(g_eye_fov[1], znear, zfar, true);
			if (xfmem.projection.type != GX_PERSPECTIVE)
			{
				//proj_left.data[2 * 4 + 2] = rift_left.M[2][2];
				//proj_left.data[2 * 4 + 3] = rift_left.M[2][3];
				//proj_right.data[2 * 4 + 2] = rift_right.M[2][2];
				//proj_right.data[2 * 4 + 3] = rift_right.M[2][3];
			}

			float hfov2 = 2 * atan(1.0f / rift_left.M[0][0])*180.0f / 3.1415926535f;
			float vfov2 = 2 * atan(1.0f / rift_left.M[1][1])*180.0f / 3.1415926535f;
			float zfar2 = rift_left.M[2][3] / rift_left.M[2][2];
			float znear2 = (1 + rift_left.M[2][2] * zfar) / rift_left.M[2][2];
			if (debug_newScene)
			{
				// yellow = Oculus's suggestion
				WARN_LOG(VR, "hfov=%8.4f    vfov=%8.4f      znear=%8.4f   zfar=%8.4f", hfov2, vfov2, znear2, zfar2);
				WARN_LOG(VR, "[%8.4f %8.4f %8.4f   %8.4f]", rift_left.M[0][0], rift_left.M[0][1], rift_left.M[0][2], rift_left.M[0][3]);
				WARN_LOG(VR, "[%8.4f %8.4f %8.4f   %8.4f]", rift_left.M[1][0], rift_left.M[1][1], rift_left.M[1][2], rift_left.M[1][3]);
				WARN_LOG(VR, "[%8.4f %8.4f %8.4f   %8.4f]", rift_left.M[2][0], rift_left.M[2][1], rift_left.M[2][2], rift_left.M[2][3]);
				WARN_LOG(VR, "{%8.4f %8.4f %8.4f   %8.4f}", rift_left.M[3][0], rift_left.M[3][1], rift_left.M[3][2], rift_left.M[3][3]);
				// green = Game's suggestion
				NOTICE_LOG(VR, "[%8.4f %8.4f %8.4f   %8.4f]", proj_left.data[0 * 4 + 0], proj_left.data[0 * 4 + 1], proj_left.data[0 * 4 + 2], proj_left.data[0 * 4 + 3]);
				NOTICE_LOG(VR, "[%8.4f %8.4f %8.4f   %8.4f]", proj_left.data[1 * 4 + 0], proj_left.data[1 * 4 + 1], proj_left.data[1 * 4 + 2], proj_left.data[1 * 4 + 3]);
				NOTICE_LOG(VR, "[%8.4f %8.4f %8.4f   %8.4f]", proj_left.data[2 * 4 + 0], proj_left.data[2 * 4 + 1], proj_left.data[2 * 4 + 2], proj_left.data[2 * 4 + 3]);
				NOTICE_LOG(VR, "{%8.4f %8.4f %8.4f   %8.4f}", proj_left.data[3 * 4 + 0], proj_left.data[3 * 4 + 1], proj_left.data[3 * 4 + 2], proj_left.data[3 * 4 + 3]);
			}
			// red = my combination
			proj_left.data[0 * 4 + 0] = rift_left.M[0][0] * SignOf(proj_left.data[0 * 4 + 0]) * fLeftWidthHack; // h fov
			proj_left.data[1 * 4 + 1] = rift_left.M[1][1] * SignOf(proj_left.data[1 * 4 + 1]) * fLeftHeightHack; // v fov
			proj_left.data[0 * 4 + 2] = rift_left.M[0][2] * SignOf(proj_left.data[0 * 4 + 0]) - fRightHack; // h off-axis
			proj_left.data[1 * 4 + 2] = rift_left.M[1][2] * SignOf(proj_left.data[1 * 4 + 1]) - fUpHack; // v off-axis
			proj_right.data[0 * 4 + 0] = rift_right.M[0][0] * SignOf(proj_right.data[0 * 4 + 0]) * fRightWidthHack;
			proj_right.data[1 * 4 + 1] = rift_right.M[1][1] * SignOf(proj_right.data[1 * 4 + 1]) * fRightHeightHack;
			proj_right.data[0 * 4 + 2] = rift_right.M[0][2] * SignOf(proj_right.data[0 * 4 + 0]) - fRightHack;
			proj_right.data[1 * 4 + 2] = rift_right.M[1][2] * SignOf(proj_right.data[1 * 4 + 1]) - fUpHack;
			if (debug_newScene)
			{
				ERROR_LOG(VR, "[%8.4f %8.4f %8.4f   %8.4f]", proj_left.data[0 * 4 + 0], proj_left.data[0 * 4 + 1], proj_left.data[0 * 4 + 2], proj_left.data[0 * 4 + 3]);
				ERROR_LOG(VR, "[%8.4f %8.4f %8.4f   %8.4f]", proj_left.data[1 * 4 + 0], proj_left.data[1 * 4 + 1], proj_left.data[1 * 4 + 2], proj_left.data[1 * 4 + 3]);
				ERROR_LOG(VR, "[%8.4f %8.4f %8.4f   %8.4f]", proj_left.data[2 * 4 + 0], proj_left.data[2 * 4 + 1], proj_left.data[2 * 4 + 2], proj_left.data[2 * 4 + 3]);
				ERROR_LOG(VR, "{%8.4f %8.4f %8.4f   %8.4f}", proj_left.data[3 * 4 + 0], proj_left.data[3 * 4 + 1], proj_left.data[3 * 4 + 2], proj_left.data[3 * 4 + 3]);
			}
		}
#endif
		//VR Headtracking
		Matrix44 rotation_matrix;
		if (bStuckToHead)
		{
			Matrix44::LoadIdentity(rotation_matrix);
		}
		else
		{
			UpdateHeadTrackingIfNeeded();
			float extra_pitch;
			if (xfmem.projection.type == GX_PERSPECTIVE || vr_widest_3d_HFOV > 0)
				extra_pitch = g_ActiveConfig.fCameraPitch;
			else
				extra_pitch = g_ActiveConfig.fScreenPitch;
			extra_pitch -= g_ActiveConfig.fLeanBackAngle;
			Matrix33 pitch_matrix33;
			Matrix33::RotateX(pitch_matrix33, -DEGREES_TO_RADIANS(extra_pitch));
			Matrix44 pitch_matrix;
			Matrix44::LoadMatrix33(pitch_matrix, pitch_matrix33);
			if (g_ActiveConfig.bOrientationTracking)
				Matrix44::Multiply(g_head_tracking_matrix, pitch_matrix, rotation_matrix);
			else
				Matrix44::Set(rotation_matrix, pitch_matrix.data);
		}
		//VR sometimes yaw needs to be inverted for games that use a flipped x axis
		// (ActionGirlz even uses flipped matrices and non-flipped matrices in the same frame)
		if (xfmem.projection.type == GX_PERSPECTIVE)
		{
			if (rawProjection[0]<0)
			{
				if (debug_newScene)
					INFO_LOG(VR, "flipped X");
				// flip all the x axis values, except x squared (data[0])
				//Needed for Action Girlz Racing, Backyard Baseball
				//rotation_matrix.data[1] *= -1;
				//rotation_matrix.data[2] *= -1;
				//rotation_matrix.data[3] *= -1;
				//rotation_matrix.data[4] *= -1;
				//rotation_matrix.data[8] *= -1;
				//rotation_matrix.data[12] *= -1;
				flipped_x = -1;
			}
			if (rawProjection[2]<0)
			{
				if (debug_newScene)
					INFO_LOG(VR, "flipped Y");
				// flip all the y axis values, except y squared (data[5])
				// Needed for ABBA
				//rotation_matrix.data[1] *= -1;
				//rotation_matrix.data[4] *= -1;
				//rotation_matrix.data[6] *= -1;
				//rotation_matrix.data[7] *= -1;
				//rotation_matrix.data[9] *= -1;
				//rotation_matrix.data[13] *= -1;
				flipped_y = -1;
			}
		}

		Matrix44 walk_matrix, look_matrix;
		if (bStuckToHead || g_is_skybox)
		{
			Matrix44::LoadIdentity(walk_matrix);
		}
		else
		{
			float pos[3];
			if (g_ActiveConfig.bPositionTracking)
			{
				float head[3];
				for (int i = 0; i < 3; ++i)
					head[i] = g_head_tracking_position[i] * UnitsPerMetre;
				pos[0] = head[0];
				pos[1] = head[1] * cos(DEGREES_TO_RADIANS(g_ActiveConfig.fLeanBackAngle)) + head[2] * sin(DEGREES_TO_RADIANS(g_ActiveConfig.fLeanBackAngle));
				pos[2] = head[2] * cos(DEGREES_TO_RADIANS(g_ActiveConfig.fLeanBackAngle)) - head[1] * sin(DEGREES_TO_RADIANS(g_ActiveConfig.fLeanBackAngle));
			}
			else
			{
				pos[0] = 0;
				pos[1] = 0;
				pos[2] = 0;
			}
			for (int i = 0; i < 3; ++i)
				pos[i] += s_fViewTranslationVector[i] * UnitsPerMetre;
			if (!bNoForward)
				pos[2] += g_ActiveConfig.fCameraForward * UnitsPerMetre;
			//static int x = 0;
			//x++;
			Matrix44::Translate(walk_matrix, pos);
			//if (x>100)
			//{
			//	x = 0;
			//	//			NOTICE_LOG(VR, "walk pos = %f, %f, %f", s_fViewTranslationVector[0], s_fViewTranslationVector[1], s_fViewTranslationVector[2]);
			//	INFO_LOG(VR, "head pos = %5.0fcm, %5.0fcm, %5.0fcm, walk %5.1f, %5.1f, %5.1f", 100 * g_head_tracking_position[0], 100 * g_head_tracking_position[1], 100 * g_head_tracking_position[2], s_fViewTranslationVector[0], s_fViewTranslationVector[1], s_fViewTranslationVector[2]);
			//}
		}

		if (xfmem.projection.type == GX_PERSPECTIVE && g_viewport_type != VIEW_HUD_ELEMENT && g_viewport_type != VIEW_OFFSCREEN)
		{
			if (debug_newScene)
				INFO_LOG(VR, "3D: do normally");
			Matrix44::Multiply(rotation_matrix, walk_matrix, look_matrix);
		}
		else
		if (xfmem.projection.type != GX_PERSPECTIVE || g_viewport_type == VIEW_HUD_ELEMENT || g_viewport_type == VIEW_OFFSCREEN)
		{
			if (debug_newScene)
				INFO_LOG(VR, "2D: hacky test");

			float HudWidth, HudHeight, HudThickness, HudDistance, HudUp, CameraForward, AimDistance;

<<<<<<< HEAD
			// 2D Screen
			if (vr_widest_3d_HFOV <= 0)
			{
				HudThickness = g_ActiveConfig.fScreenThickness * UnitsPerMetre;
				HudDistance = g_ActiveConfig.fScreenDistance * UnitsPerMetre;
				HudHeight = g_ActiveConfig.fScreenHeight * UnitsPerMetre;
				HudHeight = g_ActiveConfig.fScreenHeight * UnitsPerMetre;
				if (g_aspect_wide)
					HudWidth = HudHeight * (float)16 / 9;
				else
					HudWidth = HudHeight * (float)4 / 3;
				CameraForward = 0;
				HudUp = g_ActiveConfig.fScreenUp * UnitsPerMetre;
				AimDistance = HudDistance;
			}
			else
			// HUD over 3D world
			{
				// Give the 2D layer a 3D effect if different parts of the 2D layer are rendered at different z coordinates
				HudThickness = g_ActiveConfig.fHudThickness * UnitsPerMetre;  // the 2D layer is actually a 3D box this many game units thick
				HudDistance = g_ActiveConfig.fHudDistance * UnitsPerMetre;   // depth 0 on the HUD should be this far away
				HudUp = 0;
				if (bNoForward)
					CameraForward = 0;
				else
					CameraForward = g_ActiveConfig.fCameraForward * UnitsPerMetre;
				// When moving the camera forward, correct the size of the HUD so that aiming is correct at AimDistance
				AimDistance = g_ActiveConfig.fAimDistance * UnitsPerMetre;
				if (AimDistance <= 0)
					AimDistance = HudDistance;
				// Now that we know how far away the box is, and what FOV it should fill, we can work out the width and height in game units
				// Note: the HUD won't line up exactly (except at AimDistance) if CameraForward is non-zero 
				//float HudWidth = 2.0f * tanf(hfov / 2.0f * 3.14159f / 180.0f) * (HudDistance) * Correction;
				//float HudHeight = 2.0f * tanf(vfov / 2.0f * 3.14159f / 180.0f) * (HudDistance) * Correction;
				HudWidth = 2.0f * tanf(DEGREES_TO_RADIANS(hfov / 2.0f)) * HudDistance * (AimDistance + CameraForward) / AimDistance;
				HudHeight = 2.0f * tanf(DEGREES_TO_RADIANS(vfov / 2.0f)) * HudDistance * (AimDistance + CameraForward) / AimDistance;
			}
=======
			g_fProjectionMatrix[14] = 0.0f;
			g_fProjectionMatrix[15] = 1.0f + FLT_EPSILON; // hack to fix depth clipping precision issues (such as Sonic Unleashed UI)

			SETSTAT_FT(stats.g2proj_0, g_fProjectionMatrix[0]);
			SETSTAT_FT(stats.g2proj_1, g_fProjectionMatrix[1]);
			SETSTAT_FT(stats.g2proj_2, g_fProjectionMatrix[2]);
			SETSTAT_FT(stats.g2proj_3, g_fProjectionMatrix[3]);
			SETSTAT_FT(stats.g2proj_4, g_fProjectionMatrix[4]);
			SETSTAT_FT(stats.g2proj_5, g_fProjectionMatrix[5]);
			SETSTAT_FT(stats.g2proj_6, g_fProjectionMatrix[6]);
			SETSTAT_FT(stats.g2proj_7, g_fProjectionMatrix[7]);
			SETSTAT_FT(stats.g2proj_8, g_fProjectionMatrix[8]);
			SETSTAT_FT(stats.g2proj_9, g_fProjectionMatrix[9]);
			SETSTAT_FT(stats.g2proj_10, g_fProjectionMatrix[10]);
			SETSTAT_FT(stats.g2proj_11, g_fProjectionMatrix[11]);
			SETSTAT_FT(stats.g2proj_12, g_fProjectionMatrix[12]);
			SETSTAT_FT(stats.g2proj_13, g_fProjectionMatrix[13]);
			SETSTAT_FT(stats.g2proj_14, g_fProjectionMatrix[14]);
			SETSTAT_FT(stats.g2proj_15, g_fProjectionMatrix[15]);
			SETSTAT_FT(stats.proj_0, rawProjection[0]);
			SETSTAT_FT(stats.proj_1, rawProjection[1]);
			SETSTAT_FT(stats.proj_2, rawProjection[2]);
			SETSTAT_FT(stats.proj_3, rawProjection[3]);
			SETSTAT_FT(stats.proj_4, rawProjection[4]);
			SETSTAT_FT(stats.proj_5, rawProjection[5]);
			break;
>>>>>>> 799b557e

			float scale[3]; // width, height, and depth of box in game units divided by 2D width, height, and depth 
			float position[3]; // position of front of box relative to the camera, in game units 

			float viewport_scale[2];
			float viewport_offset[2]; // offset as a fraction of the viewport's width
			if (g_viewport_type != VIEW_HUD_ELEMENT && g_viewport_type != VIEW_OFFSCREEN)
			{
				viewport_scale[0] = 1.0f;
				viewport_scale[1] = 1.0f;
				viewport_offset[0] = 0.0f;
				viewport_offset[1] = 0.0f;
			}
			else
			{
				Viewport &v = xfmem.viewport;
				float left, top, width, height;
				left = v.xOrig - v.wd - 342;
				top = v.yOrig + v.ht - 342;
				width = 2 * v.wd;
				height = -2 * v.ht;
				float screen_width = (float)g_final_screen_region.GetWidth();
				float screen_height = (float)g_final_screen_region.GetHeight();
				viewport_scale[0] = width / screen_width;
				viewport_scale[1] = height / screen_height;
				viewport_offset[0] = ((left + (width / 2)) - (0 + (screen_width / 2))) / screen_width;
				viewport_offset[1] = -((top + (height / 2)) - (0 + (screen_height / 2))) / screen_height;
			}

			// 3D HUD elements (may be part of 2D screen or HUD)
			if (xfmem.projection.type == GX_PERSPECTIVE)
			{
				// these are the edges of the near clipping plane in game coordinates
				float left2D = -(rawProjection[1] + 1) / rawProjection[0];
				float right2D = left2D + 2 / rawProjection[0];
				float bottom2D = -(rawProjection[3] + 1) / rawProjection[2];
				float top2D = bottom2D + 2 / rawProjection[2];
				float zFar2D = rawProjection[5] / rawProjection[4];
				float zNear2D = zFar2D*rawProjection[4] / (rawProjection[4] - 1);
				float zObj = zNear2D + (zFar2D-zNear2D) * g_ActiveConfig.fHud3DCloser;

				left2D *= zObj;
				right2D *= zObj;
				bottom2D *= zObj;
				top2D *= zObj;

				// Scale the width and height to fit the HUD in metres
				if (rawProjection[0] == 0 || right2D == left2D) {
					scale[0] = 0;
				}
				else {
					scale[0] = viewport_scale[0] * HudWidth / (right2D - left2D);
				}
				if (rawProjection[2] == 0 || top2D == bottom2D) {
					scale[1] = 0;
				}
				else {
					scale[1] = viewport_scale[1] * HudHeight / (top2D - bottom2D); // note that positive means up in 3D
				}
				// Keep depth the same scale as width, so it looks like a real object
				if (rawProjection[4] == 0 || zFar2D == zNear2D) {
					scale[2] = scale[0];
				}
				else {
					scale[2] = scale[0];
				}
				// Adjust the position for off-axis projection matrices, and shifting the 2D screen
				position[0] = scale[0] * (-(right2D + left2D) / 2.0f) + viewport_offset[0] * HudWidth; // shift it right into the centre of the view
				position[1] = scale[1] * (-(top2D + bottom2D) / 2.0f) + viewport_offset[1] * HudHeight + HudUp; // shift it up into the centre of the view;
				// Shift it from the old near clipping plane to the HUD distance, and shift the camera forward
				if (vr_widest_3d_HFOV <= 0)
					position[2] = scale[2] * zObj - HudDistance;
				else
					position[2] = scale[2] * zObj - HudDistance - CameraForward;



			}
			// 2D layer, or 2D viewport (may be part of 2D screen or HUD)
			else
			{
				float left2D = -(rawProjection[1] + 1) / rawProjection[0];
				float right2D = left2D + 2 / rawProjection[0];
				float bottom2D = -(rawProjection[3] + 1) / rawProjection[2];
				float top2D = bottom2D + 2 / rawProjection[2];
				float zFar2D, zNear2D;
				zFar2D = rawProjection[5] / rawProjection[4];
				zNear2D = (1 + rawProjection[4] * zFar2D) / rawProjection[4];

				// for 2D, work out the fraction of the HUD we should fill, and multiply the scale by that
				// also work out what fraction of the height we should shift it up, and what fraction of the width we should shift it left
				// only multiply by the extra scale after adjusting the position?

				if (rawProjection[0] == 0 || right2D == left2D) {
					scale[0] = 0;
				}
				else {
					scale[0] = viewport_scale[0] * HudWidth / (right2D - left2D);
				}
				if (rawProjection[2] == 0 || top2D == bottom2D) {
					scale[1] = 0;
				}
				else {
					scale[1] = viewport_scale[1] * HudHeight / (top2D - bottom2D); // note that positive means up in 3D
				}
				if (rawProjection[4] == 0 || zFar2D == zNear2D) {
					scale[2] = 0; // The 2D layer was flat, so we make it flat instead of a box to avoid dividing by zero
				}
				else {
					scale[2] = HudThickness / (zFar2D - zNear2D); // Scale 2D z values into 3D game units so it is the right thickness
				}
				position[0] = scale[0] * (-(right2D + left2D) / 2.0f) + viewport_offset[0] * HudWidth; // shift it right into the centre of the view
				position[1] = scale[1] * (-(top2D + bottom2D) / 2.0f) + viewport_offset[1] * HudHeight + HudUp; // shift it up into the centre of the view;
				// Shift it from the zero plane to the HUD distance, and shift the camera forward
				if (vr_widest_3d_HFOV <= 0)
					position[2] = -HudDistance;
				else
					position[2] = -HudDistance - CameraForward;
			}

			Matrix44 scale_matrix, position_matrix, box_matrix, temp_matrix;
			Matrix44::Scale(scale_matrix, scale);
			Matrix44::Translate(position_matrix, position);

			// order: scale, walk, rotate
			Matrix44::Multiply(rotation_matrix, walk_matrix, temp_matrix);
			Matrix44::Multiply(position_matrix, scale_matrix, box_matrix);
			Matrix44::Multiply(temp_matrix, box_matrix, look_matrix);
		}

		Matrix44 eye_pos_matrix_left, eye_pos_matrix_right;
		float posLeft[3] = { 0, 0, 0 };
		float posRight[3] = { 0, 0, 0 };
#ifdef HAVE_OCULUSSDK
		if (g_has_rift && !bTelescopeHUD && !g_is_skybox && !(g_ActiveConfig.iStereoMode>0))
		{
#ifdef OCULUSSDK042
			posLeft[0] = g_eye_render_desc[0].ViewAdjust.x * UnitsPerMetre;
			posLeft[1] = g_eye_render_desc[0].ViewAdjust.y * UnitsPerMetre;
			posLeft[2] = g_eye_render_desc[0].ViewAdjust.z * UnitsPerMetre;
			posRight[0] = g_eye_render_desc[1].ViewAdjust.x * UnitsPerMetre;
			posRight[1] = g_eye_render_desc[1].ViewAdjust.y * UnitsPerMetre;
			posRight[2] = g_eye_render_desc[1].ViewAdjust.z * UnitsPerMetre;
#else
			posLeft[0] = g_eye_render_desc[0].HmdToEyeViewOffset.x * UnitsPerMetre;
			posLeft[1] = g_eye_render_desc[0].HmdToEyeViewOffset.y * UnitsPerMetre;
			posLeft[2] = g_eye_render_desc[0].HmdToEyeViewOffset.z * UnitsPerMetre;
			posRight[0] = g_eye_render_desc[1].HmdToEyeViewOffset.x * UnitsPerMetre;
			posRight[1] = g_eye_render_desc[1].HmdToEyeViewOffset.y * UnitsPerMetre;
			posRight[2] = g_eye_render_desc[1].HmdToEyeViewOffset.z * UnitsPerMetre;
#endif
		}
#endif
		Matrix44::Translate(eye_pos_matrix_left, posLeft);
		Matrix44::Translate(eye_pos_matrix_right, posRight);

		Matrix44 view_matrix_left, view_matrix_right;
		Matrix44::Multiply(eye_pos_matrix_left, look_matrix, view_matrix_left);
		Matrix44::Multiply(eye_pos_matrix_right, look_matrix, view_matrix_right);

		Matrix44 final_matrix_left, final_matrix_right;
		Matrix44::Multiply(proj_left, view_matrix_left, final_matrix_left);
		Matrix44::Multiply(proj_right, view_matrix_right, final_matrix_right);
		if (flipped_x < 0)
		if (g_ActiveConfig.bFreeLook && xfmem.projection.type == GX_PERSPECTIVE)
		{
			// flip all the x axis values, except x squared (data[0])
			//Needed for Action Girlz Racing, Backyard Baseball
			final_matrix_left.data[1] *= -1;
			final_matrix_left.data[2] *= -1;
			final_matrix_left.data[3] *= -1;
			final_matrix_left.data[4] *= -1;
			final_matrix_left.data[8] *= -1;
			final_matrix_left.data[12] *= -1;
			final_matrix_right.data[1] *= -1;
			final_matrix_right.data[2] *= -1;
			final_matrix_right.data[3] *= -1;
			final_matrix_right.data[4] *= -1;
			final_matrix_right.data[8] *= -1;
			final_matrix_right.data[12] *= -1;
		}
		if (flipped_y < 0)
		{
			final_matrix_left.data[1] *= -1;
			final_matrix_left.data[4] *= -1;
			final_matrix_left.data[6] *= -1;
			final_matrix_left.data[7] *= -1;
			final_matrix_left.data[9] *= -1;
			final_matrix_left.data[13] *= -1;
			final_matrix_right.data[1] *= -1;
			final_matrix_right.data[4] *= -1;
			final_matrix_right.data[6] *= -1;
			final_matrix_right.data[7] *= -1;
			final_matrix_right.data[9] *= -1;
			final_matrix_right.data[13] *= -1;
		}

		// If we are supposed to hide the layer, zero out the projection matrix
		if (bHideLeft && (bHideRight || !(g_ActiveConfig.iStereoMode>0))) {
			memset(final_matrix_left.data, 0, 16 * sizeof(final_matrix_left.data[0]));
		}
		if (bHideRight)
		{
			memset(final_matrix_right.data, 0, 16 * sizeof(final_matrix_right.data[0]));
		}

		memcpy(constants.projection, final_matrix_left.data, 4 * 16);
		memcpy(constants_eye_projection[0], final_matrix_left.data, 4 * 16);
		memcpy(constants_eye_projection[1], final_matrix_right.data, 4 * 16);
		if (g_ActiveConfig.iStereoMode > 0)
		{
			float offset = (g_ActiveConfig.iStereoSeparation / 1000.0f) * (g_ActiveConfig.iStereoSeparationPercent / 100.0f);
			constants.stereoparams[0] = (g_ActiveConfig.bStereoSwapEyes) ? offset : -offset;
			constants.stereoparams[1] = (g_ActiveConfig.bStereoSwapEyes) ? -offset : offset;
			constants.stereoparams[2] = (g_ActiveConfig.iStereoConvergence / 10.0f) * (g_ActiveConfig.iStereoConvergencePercent / 100.0f);
		}
		else
		{
			constants.stereoparams[0] = constants.stereoparams[1] = 0;
		}

	}
	else if (bFreeLookChanged && xfmem.projection.type == GX_PERSPECTIVE)
	{
		Matrix44 mtxA;
		Matrix44 mtxB;
		Matrix44 viewMtx;

		Matrix44::Translate(mtxA, s_fViewTranslationVector);
		Matrix44::LoadMatrix33(mtxB, s_viewRotationMatrix);
		Matrix44::Multiply(mtxB, mtxA, viewMtx); // view = rotation x translation
		Matrix44::Set(mtxB, g_fProjectionMatrix);
		Matrix44::Multiply(mtxB, viewMtx, mtxA); // mtxA = projection x view
		Matrix44::Multiply(s_viewportCorrection, mtxA, mtxB); // mtxB = viewportCorrection x mtxA

		// If we are supposed to hide the layer, zero out the projection matrix
		if (bHide) {
			memset(mtxB.data, 0, 16 * sizeof(mtxB.data[0]));
		}
		memcpy(constants.projection, mtxB.data, 4 * 16);
		memcpy(constants_eye_projection[0], mtxB.data, 4 * 16);
		memcpy(constants_eye_projection[1], mtxB.data, 4 * 16);

		if (g_ActiveConfig.iStereoMode > 0 && xfmem.projection.type == GX_PERSPECTIVE)
		{
			float offset = (g_ActiveConfig.iStereoSeparation / 1000.0f) * (g_ActiveConfig.iStereoSeparationPercent / 100.0f);
			constants.stereoparams[0] = (g_ActiveConfig.bStereoSwapEyes) ? offset : -offset;
			constants.stereoparams[1] = (g_ActiveConfig.bStereoSwapEyes) ? -offset : offset;
			constants.stereoparams[2] = (g_ActiveConfig.iStereoConvergence / 10.0f) * (g_ActiveConfig.iStereoConvergencePercent / 100.0f);
		}
		else
		{
			constants.stereoparams[0] = constants.stereoparams[1] = 0;
		}

		dirty = true;
	}
	else
	{
		Matrix44 projMtx;
		Matrix44::Set(projMtx, g_fProjectionMatrix);

		Matrix44 correctedMtx;
		Matrix44::Multiply(s_viewportCorrection, projMtx, correctedMtx);
		// If we are supposed to hide the layer, zero out the projection matrix
		if (bHide) {
			memset(correctedMtx.data, 0, 16 * sizeof(correctedMtx.data[0]));
		}
		memcpy(constants.projection, correctedMtx.data, 4 * 16);
		memcpy(constants_eye_projection[0], correctedMtx.data, 4 * 16);
		memcpy(constants_eye_projection[1], correctedMtx.data, 4 * 16);
	}
	dirty = true;
}
//#pragma optimize("", on)


void VertexShaderManager::InvalidateXFRange(int start, int end)
{
	if (((u32)start >= (u32)g_main_cp_state.matrix_index_a.PosNormalMtxIdx * 4 &&
		 (u32)start <  (u32)g_main_cp_state.matrix_index_a.PosNormalMtxIdx * 4 + 12) ||
		((u32)start >= XFMEM_NORMALMATRICES + ((u32)g_main_cp_state.matrix_index_a.PosNormalMtxIdx & 31) * 3 &&
		 (u32)start <  XFMEM_NORMALMATRICES + ((u32)g_main_cp_state.matrix_index_a.PosNormalMtxIdx & 31) * 3 + 9))
	{
		bPosNormalMatrixChanged = true;
	}

	if (((u32)start >= (u32)g_main_cp_state.matrix_index_a.Tex0MtxIdx*4 && (u32)start < (u32)g_main_cp_state.matrix_index_a.Tex0MtxIdx*4+12) ||
		((u32)start >= (u32)g_main_cp_state.matrix_index_a.Tex1MtxIdx*4 && (u32)start < (u32)g_main_cp_state.matrix_index_a.Tex1MtxIdx*4+12) ||
		((u32)start >= (u32)g_main_cp_state.matrix_index_a.Tex2MtxIdx*4 && (u32)start < (u32)g_main_cp_state.matrix_index_a.Tex2MtxIdx*4+12) ||
		((u32)start >= (u32)g_main_cp_state.matrix_index_a.Tex3MtxIdx*4 && (u32)start < (u32)g_main_cp_state.matrix_index_a.Tex3MtxIdx*4+12))
	{
		bTexMatricesChanged[0] = true;
	}

	if (((u32)start >= (u32)g_main_cp_state.matrix_index_b.Tex4MtxIdx*4 && (u32)start < (u32)g_main_cp_state.matrix_index_b.Tex4MtxIdx*4+12) ||
		((u32)start >= (u32)g_main_cp_state.matrix_index_b.Tex5MtxIdx*4 && (u32)start < (u32)g_main_cp_state.matrix_index_b.Tex5MtxIdx*4+12) ||
		((u32)start >= (u32)g_main_cp_state.matrix_index_b.Tex6MtxIdx*4 && (u32)start < (u32)g_main_cp_state.matrix_index_b.Tex6MtxIdx*4+12) ||
		((u32)start >= (u32)g_main_cp_state.matrix_index_b.Tex7MtxIdx*4 && (u32)start < (u32)g_main_cp_state.matrix_index_b.Tex7MtxIdx*4+12))
	{
		bTexMatricesChanged[1] = true;
	}

	if (start < XFMEM_POSMATRICES_END)
	{
		if (nTransformMatricesChanged[0] == -1)
		{
			nTransformMatricesChanged[0] = start;
			nTransformMatricesChanged[1] = end>XFMEM_POSMATRICES_END?XFMEM_POSMATRICES_END:end;
		}
		else
		{
			if (nTransformMatricesChanged[0] > start) nTransformMatricesChanged[0] = start;
			if (nTransformMatricesChanged[1] < end) nTransformMatricesChanged[1] = end>XFMEM_POSMATRICES_END?XFMEM_POSMATRICES_END:end;
		}
	}

	if (start < XFMEM_NORMALMATRICES_END && end > XFMEM_NORMALMATRICES)
	{
		int _start = start < XFMEM_NORMALMATRICES ? 0 : start-XFMEM_NORMALMATRICES;
		int _end = end < XFMEM_NORMALMATRICES_END ? end-XFMEM_NORMALMATRICES : XFMEM_NORMALMATRICES_END-XFMEM_NORMALMATRICES;

		if (nNormalMatricesChanged[0] == -1)
		{
			nNormalMatricesChanged[0] = _start;
			nNormalMatricesChanged[1] = _end;
		}
		else
		{
			if (nNormalMatricesChanged[0] > _start) nNormalMatricesChanged[0] = _start;
			if (nNormalMatricesChanged[1] < _end) nNormalMatricesChanged[1] = _end;
		}
	}

	if (start < XFMEM_POSTMATRICES_END && end > XFMEM_POSTMATRICES)
	{
		int _start = start < XFMEM_POSTMATRICES ? XFMEM_POSTMATRICES : start-XFMEM_POSTMATRICES;
		int _end = end < XFMEM_POSTMATRICES_END ? end-XFMEM_POSTMATRICES : XFMEM_POSTMATRICES_END-XFMEM_POSTMATRICES;

		if (nPostTransformMatricesChanged[0] == -1)
		{
			nPostTransformMatricesChanged[0] = _start;
			nPostTransformMatricesChanged[1] = _end;
		}
		else
		{
			if (nPostTransformMatricesChanged[0] > _start) nPostTransformMatricesChanged[0] = _start;
			if (nPostTransformMatricesChanged[1] < _end) nPostTransformMatricesChanged[1] = _end;
		}
	}

	if (start < XFMEM_LIGHTS_END && end > XFMEM_LIGHTS)
	{
		int _start = start < XFMEM_LIGHTS ? XFMEM_LIGHTS : start-XFMEM_LIGHTS;
		int _end = end < XFMEM_LIGHTS_END ? end-XFMEM_LIGHTS : XFMEM_LIGHTS_END-XFMEM_LIGHTS;

		if (nLightsChanged[0] == -1 )
		{
			nLightsChanged[0] = _start;
			nLightsChanged[1] = _end;
		}
		else
		{
			if (nLightsChanged[0] > _start) nLightsChanged[0] = _start;
			if (nLightsChanged[1] < _end)   nLightsChanged[1] = _end;
		}
	}
}

void VertexShaderManager::SetTexMatrixChangedA(u32 Value)
{
	if (g_main_cp_state.matrix_index_a.Hex != Value)
	{
		VertexManager::Flush();
		if (g_main_cp_state.matrix_index_a.PosNormalMtxIdx != (Value&0x3f))
			bPosNormalMatrixChanged = true;
		bTexMatricesChanged[0] = true;
		g_main_cp_state.matrix_index_a.Hex = Value;
	}
}

void VertexShaderManager::SetTexMatrixChangedB(u32 Value)
{
	if (g_main_cp_state.matrix_index_b.Hex != Value)
	{
		VertexManager::Flush();
		bTexMatricesChanged[1] = true;
		g_main_cp_state.matrix_index_b.Hex = Value;
	}
}

void VertexShaderManager::SetViewportChanged()
{
	bViewportChanged = true;
}

void VertexShaderManager::SetProjectionChanged()
{
	bProjectionChanged = true;
}

void VertexShaderManager::SetMaterialColorChanged(int index, u32 color)
{
	nMaterialsChanged[index] = true;
}

void VertexShaderManager::ScaleView(float scale)
{
	for (int i = 0; i < 3; i++)
		s_fViewTranslationVector[i] *= scale;

	if (s_fViewTranslationVector[0] || s_fViewTranslationVector[1] || s_fViewTranslationVector[2])
		bFreeLookChanged = true;
	else
		bFreeLookChanged = false;

	bProjectionChanged = true;
}

void VertexShaderManager::TranslateView(float x, float y, float z)
{
	float result[3];
	float vector[3] = { x,z,y };

	Matrix33::Multiply(s_viewInvRotationMatrix, vector, result);

	for (int i = 0; i < 3; i++)
		s_fViewTranslationVector[i] += result[i];

	if (s_fViewTranslationVector[0] || s_fViewTranslationVector[1] || s_fViewTranslationVector[2])
		bFreeLookChanged = true;
	else
		bFreeLookChanged = false;

	bProjectionChanged = true;
}

void VertexShaderManager::RotateView(float x, float y)
{
	s_fViewRotation[0] += x;
	s_fViewRotation[1] += y;

	Matrix33 mx;
	Matrix33 my;
	Matrix33::RotateX(mx, s_fViewRotation[1]);
	Matrix33::RotateY(my, s_fViewRotation[0]);
	Matrix33::Multiply(mx, my, s_viewRotationMatrix);

	// reverse rotation
	Matrix33::RotateX(mx, -s_fViewRotation[1]);
	Matrix33::RotateY(my, -s_fViewRotation[0]);
	Matrix33::Multiply(my, mx, s_viewInvRotationMatrix);

	if (s_fViewRotation[0] || s_fViewRotation[1])
		bFreeLookChanged = true;
	else
		bFreeLookChanged = false;

	bProjectionChanged = true;
}

void VertexShaderManager::ResetView()
{
	memset(s_fViewTranslationVector, 0, sizeof(s_fViewTranslationVector));
	Matrix33::LoadIdentity(s_viewRotationMatrix);
	Matrix33::LoadIdentity(s_viewInvRotationMatrix);
	s_fViewRotation[0] = s_fViewRotation[1] = 0.0f;

	bFreeLookChanged = false;
	bProjectionChanged = true;
}

void VertexShaderManager::DoState(PointerWrap &p)
{
	p.Do(g_fProjectionMatrix);
	p.Do(s_viewportCorrection);
	p.Do(s_viewRotationMatrix);
	p.Do(s_viewInvRotationMatrix);
	p.Do(s_fViewTranslationVector);
	p.Do(s_fViewRotation);
	p.Do(constants);
	p.Do(dirty);

	if (p.GetMode() == PointerWrap::MODE_READ)
	{
		Dirty();
	}
}<|MERGE_RESOLUTION|>--- conflicted
+++ resolved
@@ -1285,7 +1285,8 @@
 
 			float HudWidth, HudHeight, HudThickness, HudDistance, HudUp, CameraForward, AimDistance;
 
-<<<<<<< HEAD
+			g_fProjectionMatrix[14] = 0.0f;
+			g_fProjectionMatrix[15] = 1.0f + FLT_EPSILON; // hack to fix depth clipping precision issues (such as Sonic Unleashed UI)
 			// 2D Screen
 			if (vr_widest_3d_HFOV <= 0)
 			{
@@ -1323,34 +1324,6 @@
 				HudWidth = 2.0f * tanf(DEGREES_TO_RADIANS(hfov / 2.0f)) * HudDistance * (AimDistance + CameraForward) / AimDistance;
 				HudHeight = 2.0f * tanf(DEGREES_TO_RADIANS(vfov / 2.0f)) * HudDistance * (AimDistance + CameraForward) / AimDistance;
 			}
-=======
-			g_fProjectionMatrix[14] = 0.0f;
-			g_fProjectionMatrix[15] = 1.0f + FLT_EPSILON; // hack to fix depth clipping precision issues (such as Sonic Unleashed UI)
-
-			SETSTAT_FT(stats.g2proj_0, g_fProjectionMatrix[0]);
-			SETSTAT_FT(stats.g2proj_1, g_fProjectionMatrix[1]);
-			SETSTAT_FT(stats.g2proj_2, g_fProjectionMatrix[2]);
-			SETSTAT_FT(stats.g2proj_3, g_fProjectionMatrix[3]);
-			SETSTAT_FT(stats.g2proj_4, g_fProjectionMatrix[4]);
-			SETSTAT_FT(stats.g2proj_5, g_fProjectionMatrix[5]);
-			SETSTAT_FT(stats.g2proj_6, g_fProjectionMatrix[6]);
-			SETSTAT_FT(stats.g2proj_7, g_fProjectionMatrix[7]);
-			SETSTAT_FT(stats.g2proj_8, g_fProjectionMatrix[8]);
-			SETSTAT_FT(stats.g2proj_9, g_fProjectionMatrix[9]);
-			SETSTAT_FT(stats.g2proj_10, g_fProjectionMatrix[10]);
-			SETSTAT_FT(stats.g2proj_11, g_fProjectionMatrix[11]);
-			SETSTAT_FT(stats.g2proj_12, g_fProjectionMatrix[12]);
-			SETSTAT_FT(stats.g2proj_13, g_fProjectionMatrix[13]);
-			SETSTAT_FT(stats.g2proj_14, g_fProjectionMatrix[14]);
-			SETSTAT_FT(stats.g2proj_15, g_fProjectionMatrix[15]);
-			SETSTAT_FT(stats.proj_0, rawProjection[0]);
-			SETSTAT_FT(stats.proj_1, rawProjection[1]);
-			SETSTAT_FT(stats.proj_2, rawProjection[2]);
-			SETSTAT_FT(stats.proj_3, rawProjection[3]);
-			SETSTAT_FT(stats.proj_4, rawProjection[4]);
-			SETSTAT_FT(stats.proj_5, rawProjection[5]);
-			break;
->>>>>>> 799b557e
 
 			float scale[3]; // width, height, and depth of box in game units divided by 2D width, height, and depth 
 			float position[3]; // position of front of box relative to the camera, in game units 
