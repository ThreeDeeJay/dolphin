// Copyright 2013 Dolphin Emulator Project
// Licensed under GPLv2
// Refer to the license.txt file included.

#include <cassert>
#include <cmath>
#include <cstdio>

#include "VideoCommon/BoundingBox.h"
#include "VideoCommon/BPMemory.h"
#include "VideoCommon/ConstantManager.h"
#include "VideoCommon/DriverDetails.h"
#include "VideoCommon/LightingShaderGen.h"
#include "VideoCommon/NativeVertexFormat.h"
#include "VideoCommon/PixelShaderGen.h"
#include "VideoCommon/VertexShaderGen.h"
#include "VideoCommon/VideoConfig.h"
#include "VideoCommon/XFMemory.h"  // for texture projection mode


static const char *tevKSelTableC[] =
{
	"255,255,255",  // 1   = 0x00
	"223,223,223",  // 7_8 = 0x01
	"191,191,191",  // 3_4 = 0x02
	"159,159,159",  // 5_8 = 0x03
	"128,128,128",  // 1_2 = 0x04
	"96,96,96",     // 3_8 = 0x05
	"64,64,64",     // 1_4 = 0x06
	"32,32,32",     // 1_8 = 0x07
	"0,0,0",        // INVALID = 0x08
	"0,0,0",        // INVALID = 0x09
	"0,0,0",        // INVALID = 0x0a
	"0,0,0",        // INVALID = 0x0b
	I_KCOLORS"[0].rgb", // K0 = 0x0C
	I_KCOLORS"[1].rgb", // K1 = 0x0D
	I_KCOLORS"[2].rgb", // K2 = 0x0E
	I_KCOLORS"[3].rgb", // K3 = 0x0F
	I_KCOLORS"[0].rrr", // K0_R = 0x10
	I_KCOLORS"[1].rrr", // K1_R = 0x11
	I_KCOLORS"[2].rrr", // K2_R = 0x12
	I_KCOLORS"[3].rrr", // K3_R = 0x13
	I_KCOLORS"[0].ggg", // K0_G = 0x14
	I_KCOLORS"[1].ggg", // K1_G = 0x15
	I_KCOLORS"[2].ggg", // K2_G = 0x16
	I_KCOLORS"[3].ggg", // K3_G = 0x17
	I_KCOLORS"[0].bbb", // K0_B = 0x18
	I_KCOLORS"[1].bbb", // K1_B = 0x19
	I_KCOLORS"[2].bbb", // K2_B = 0x1A
	I_KCOLORS"[3].bbb", // K3_B = 0x1B
	I_KCOLORS"[0].aaa", // K0_A = 0x1C
	I_KCOLORS"[1].aaa", // K1_A = 0x1D
	I_KCOLORS"[2].aaa", // K2_A = 0x1E
	I_KCOLORS"[3].aaa", // K3_A = 0x1F
};

static const char *tevKSelTableA[] =
{
	"255",  // 1   = 0x00
	"223",  // 7_8 = 0x01
	"191",  // 3_4 = 0x02
	"159",  // 5_8 = 0x03
	"128",  // 1_2 = 0x04
	"96",   // 3_8 = 0x05
	"64",   // 1_4 = 0x06
	"32",   // 1_8 = 0x07
	"0",    // INVALID = 0x08
	"0",    // INVALID = 0x09
	"0",    // INVALID = 0x0a
	"0",    // INVALID = 0x0b
	"0",    // INVALID = 0x0c
	"0",    // INVALID = 0x0d
	"0",    // INVALID = 0x0e
	"0",    // INVALID = 0x0f
	I_KCOLORS"[0].r", // K0_R = 0x10
	I_KCOLORS"[1].r", // K1_R = 0x11
	I_KCOLORS"[2].r", // K2_R = 0x12
	I_KCOLORS"[3].r", // K3_R = 0x13
	I_KCOLORS"[0].g", // K0_G = 0x14
	I_KCOLORS"[1].g", // K1_G = 0x15
	I_KCOLORS"[2].g", // K2_G = 0x16
	I_KCOLORS"[3].g", // K3_G = 0x17
	I_KCOLORS"[0].b", // K0_B = 0x18
	I_KCOLORS"[1].b", // K1_B = 0x19
	I_KCOLORS"[2].b", // K2_B = 0x1A
	I_KCOLORS"[3].b", // K3_B = 0x1B
	I_KCOLORS"[0].a", // K0_A = 0x1C
	I_KCOLORS"[1].a", // K1_A = 0x1D
	I_KCOLORS"[2].a", // K2_A = 0x1E
	I_KCOLORS"[3].a", // K3_A = 0x1F
};

static const char *tevCInputTable[] =
{
	"prev.rgb",          // CPREV,
	"prev.aaa",          // APREV,
	"c0.rgb",            // C0,
	"c0.aaa",            // A0,
	"c1.rgb",            // C1,
	"c1.aaa",            // A1,
	"c2.rgb",            // C2,
	"c2.aaa",            // A2,
	"textemp.rgb",       // TEXC,
	"textemp.aaa",       // TEXA,
	"rastemp.rgb",       // RASC,
	"rastemp.aaa",       // RASA,
	"int3(255,255,255)", // ONE
	"int3(128,128,128)", // HALF
	"konsttemp.rgb",     // KONST
	"int3(0,0,0)",       // ZERO
};

static const char *tevAInputTable[] =
{
	"prev.a",        // APREV,
	"c0.a",          // A0,
	"c1.a",          // A1,
	"c2.a",          // A2,
	"textemp.a",     // TEXA,
	"rastemp.a",     // RASA,
	"konsttemp.a",   // KONST,  (hw1 had quarter)
	"0",             // ZERO
};

static const char *tevRasTable[] =
{
	"iround(col0 * 255.0)",
	"iround(col1 * 255.0)",
	"ERROR13", //2
	"ERROR14", //3
	"ERROR15", //4
	"(int4(1, 1, 1, 1) * alphabump)", // bump alpha (0..248)
	"(int4(1, 1, 1, 1) * (alphabump | (alphabump >> 5)))", // normalized bump alpha (0..255)
	"int4(0, 0, 0, 0)", // zero
};

static const char *tevCOutputTable[]  = { "prev.rgb", "c0.rgb", "c1.rgb", "c2.rgb" };
static const char *tevAOutputTable[]  = { "prev.a", "c0.a", "c1.a", "c2.a" };

static char text[16384];

template<class T> static inline void WriteStage(T& out, pixel_shader_uid_data* uid_data, int n, API_TYPE ApiType, const char swapModeTable[4][5]);
template<class T> static inline void WriteTevRegular(T& out, const char* components, int bias, int op, int clamp, int shift);
template<class T> static inline void SampleTexture(T& out, const char *texcoords, const char *texswap, int texmap, API_TYPE ApiType);
template<class T> static inline void WriteAlphaTest(T& out, pixel_shader_uid_data* uid_data, API_TYPE ApiType,DSTALPHA_MODE dstAlphaMode, bool per_pixel_depth);
template<class T> static inline void WriteFog(T& out, pixel_shader_uid_data* uid_data);
template<class T> static inline void WritePerPixelDepth(T& out, pixel_shader_uid_data* uid_data, API_TYPE ApiType);

template<class T>
static inline void GeneratePixelShader(T& out, DSTALPHA_MODE dstAlphaMode, API_TYPE ApiType, u32 components)
{
	// Non-uid template parameters will write to the dummy data (=> gets optimized out)
	pixel_shader_uid_data dummy_data;
	pixel_shader_uid_data* uid_data = out.template GetUidData<pixel_shader_uid_data>();
	if (uid_data == nullptr)
		uid_data = &dummy_data;

	out.SetBuffer(text);
	const bool is_writing_shadercode = (out.GetBuffer() != nullptr);

	if (is_writing_shadercode)
		text[sizeof(text) - 1] = 0x7C;  // canary

	unsigned int numStages = bpmem.genMode.numtevstages + 1;
	unsigned int numTexgen = bpmem.genMode.numtexgens;

	out.Write("//Pixel Shader for TEV stages\n");
	out.Write("//%i TEV stages, %i texgens, %i IND stages\n",
		numStages, numTexgen, bpmem.genMode.numindstages);

	uid_data->dstAlphaMode = dstAlphaMode;
	uid_data->genMode_numindstages = bpmem.genMode.numindstages;
	uid_data->genMode_numtevstages = bpmem.genMode.numtevstages;
	uid_data->genMode_numtexgens = bpmem.genMode.numtexgens;

	// dot product for integer vectors
	out.Write("int idot(int3 x, int3 y)\n"
	          "{\n"
	          "\tint3 tmp = x * y;\n"
	          "\treturn tmp.x + tmp.y + tmp.z;\n"
	          "}\n");

	out.Write("int idot(int4 x, int4 y)\n"
	          "{\n"
	          "\tint4 tmp = x * y;\n"
	          "\treturn tmp.x + tmp.y + tmp.z + tmp.w;\n"
	          "}\n\n");

	// rounding + casting to integer at once in a single function
	out.Write("int  iround(float  x) { return int (round(x)); }\n"
	          "int2 iround(float2 x) { return int2(round(x)); }\n"
	          "int3 iround(float3 x) { return int3(round(x)); }\n"
	          "int4 iround(float4 x) { return int4(round(x)); }\n\n");

	if (ApiType == API_OPENGL)
	{
		// Declare samplers
		for (int i = 0; i < 8; ++i)
			out.Write("SAMPLER_BINDING(%d) uniform sampler2DArray samp%d;\n", i, i);
	}
	else // D3D
	{
		// Declare samplers
		for (int i = 0; i < 8; ++i)
			out.Write("sampler samp%d : register(s%d);\n", i, i);

		out.Write("\n");
		for (int i = 0; i < 8; ++i)
			out.Write("Texture2DArray Tex%d : register(t%d);\n", i, i);
	}
	out.Write("\n");

	if (ApiType == API_OPENGL)
	{
		out.Write("layout(std140%s) uniform PSBlock {\n", g_ActiveConfig.backend_info.bSupportsBindingLayout ? ", binding = 1" : "");
	}
	else
	{
		out.Write("cbuffer PSBlock : register(b0) {\n");
	}
	out.Write(
		"\tint4 " I_COLORS"[4];\n"
		"\tint4 " I_KCOLORS"[4];\n"
		"\tint4 " I_ALPHA";\n"
		"\tfloat4 " I_TEXDIMS"[8];\n"
		"\tint4 " I_ZBIAS"[2];\n"
		"\tint4 " I_INDTEXSCALE"[2];\n"
		"\tint4 " I_INDTEXMTX"[6];\n"
		"\tint4 " I_FOGCOLOR";\n"
		"\tint4 " I_FOGI";\n"
		"\tfloat4 " I_FOGF"[2];\n"
		"\tfloat4 " I_ZSLOPE";\n"
		"\tfloat4 " I_EFBSCALE";\n"
		"};\n");

	if (g_ActiveConfig.bEnablePixelLighting)
	{
		out.Write("%s", s_lighting_struct);

		if (ApiType == API_OPENGL)
		{
			out.Write("layout(std140%s) uniform VSBlock {\n", g_ActiveConfig.backend_info.bSupportsBindingLayout ? ", binding = 2" : "");
		}
		else
		{
			out.Write("cbuffer VSBlock : register(b1) {\n");
		}
		out.Write(s_shader_uniforms);
		out.Write("};\n");
	}

	if (g_ActiveConfig.backend_info.bSupportsBBox)
	{
		if (ApiType == API_OPENGL)
		{
			out.Write(
				"layout(std140, binding = 3) buffer BBox {\n"
				"\tint4 bbox_data;\n"
				"};\n"
				);
		}
		else
		{
			out.Write(
				"globallycoherent RWBuffer<int> bbox_data : register(u2);\n"
				);
		}
	}

	out.Write("struct VS_OUTPUT {\n");
	GenerateVSOutputMembers<T>(out, ApiType, uid_data->genMode_numtexgens);
	out.Write("};\n");

<<<<<<< HEAD
	const bool forced_early_z = g_ActiveConfig.backend_info.bSupportsEarlyZ && bpmem.UseEarlyDepthTest() && (g_ActiveConfig.bFastDepthCalc || bpmem.alpha_test.TestResult() == AlphaTest::UNDETERMINED);
=======
	const bool forced_early_z = g_ActiveConfig.backend_info.bSupportsEarlyZ && bpmem.UseEarlyDepthTest()
	                            && (g_ActiveConfig.bFastDepthCalc || bpmem.alpha_test.TestResult() == AlphaTest::UNDETERMINED)
	                            // We can't allow early_ztest for zfreeze because depth is overridden per-pixel.
	                            // This means it's impossible for zcomploc to be emulated on a zfrozen polygon.
	                            && !bpmem.genMode.zfreeze;
>>>>>>> bf029323
	const bool per_pixel_depth = (bpmem.ztex2.op != ZTEXTURE_DISABLE && bpmem.UseLateDepthTest()) || (!g_ActiveConfig.bFastDepthCalc && bpmem.zmode.testenable && !forced_early_z) || bpmem.genMode.zfreeze;

	if (forced_early_z)
	{
		// Zcomploc (aka early_ztest) is a way to control whether depth test is done before
		// or after texturing and alpha test. PC graphics APIs used to provide no way to emulate
		// this feature properly until 2012: Depth tests were always done after alpha testing.
		// Most importantly, it was not possible to write to the depth buffer without also writing
		// a color value (unless color writing was disabled altogether).

		// OpenGL has a flag which allows the driver to still update the depth buffer if alpha
		// test fails. The driver isn't required to do this, but I (degasus) assume all of them do
		// because it's the much faster code path for the GPU.

		// D3D11 also has a way to force the driver to enable early-z, so we're fine here.
		if(ApiType == API_OPENGL)
		{
			out.Write("layout(early_fragment_tests) in;\n");
		}
		else
		{
			out.Write("[earlydepthstencil]\n");
		}
	}
	else if (bpmem.UseEarlyDepthTest() && (g_ActiveConfig.bFastDepthCalc || bpmem.alpha_test.TestResult() == AlphaTest::UNDETERMINED) && is_writing_shadercode)
	{
		static bool warn_once = true;
		if (warn_once)
			WARN_LOG(VIDEO, "Early z test enabled but not possible to emulate with current configuration. Make sure to enable fast depth calculations. If this message still shows up your hardware isn't able to emulate the feature properly (a GPU with D3D 11.0 / OGL 4.2 support is required).");
		warn_once = false;
	}

	if (ApiType == API_OPENGL)
	{
		out.Write("out vec4 ocol0;\n");
		if (dstAlphaMode == DSTALPHA_DUAL_SOURCE_BLEND)
			out.Write("out vec4 ocol1;\n");

		if (per_pixel_depth)
			out.Write("#define depth gl_FragDepth\n");

		// We use the flag "centroid" to fix some MSAA rendering bugs. With MSAA, the
		// pixel shader will be executed for each pixel which has at least one passed sample.
		// So there may be rendered pixels where the center of the pixel isn't in the primitive.
		// As the pixel shader usually renders at the center of the pixel, this position may be
		// outside the primitive. This will lead to sampling outside the texture, sign changes, ...
		// As a workaround, we interpolate at the centroid of the coveraged pixel, which
		// is always inside the primitive.
		// Without MSAA, this flag is defined to have no effect.
		uid_data->stereo = g_ActiveConfig.iStereoMode > 0;
		if (g_ActiveConfig.backend_info.bSupportsGeometryShaders)
		{
			out.Write("in VertexData {\n");
			GenerateVSOutputMembers<T>(out, ApiType, uid_data->genMode_numtexgens, g_ActiveConfig.backend_info.bSupportsBindingLayout ? "centroid" : "centroid in");

			if (g_ActiveConfig.iStereoMode > 0)
				out.Write("\tflat int layer;\n");

			out.Write("};\n");
		}
		else
		{
			out.Write("centroid in float4 colors_0;\n");
			out.Write("centroid in float4 colors_1;\n");
			// compute window position if needed because binding semantic WPOS is not widely supported
			// Let's set up attributes
			for (unsigned int i = 0; i < numTexgen; ++i)
			{
				out.Write("centroid in float3 uv%d;\n", i);
			}
			out.Write("centroid in float4 clipPos;\n");
			if (g_ActiveConfig.bEnablePixelLighting)
			{
				out.Write("centroid in float3 Normal;\n");
				out.Write("centroid in float3 WorldPos;\n");
			}
		}

		out.Write("void main()\n{\n");

		if (g_ActiveConfig.backend_info.bSupportsGeometryShaders)
		{
			for (unsigned int i = 0; i < numTexgen; ++i)
				out.Write("\tfloat3 uv%d = tex%d;\n", i, i);
		}

		out.Write("\tfloat4 rawpos = gl_FragCoord;\n");
	}
	else // D3D
	{
		out.Write("void main(\n");
		out.Write("  out float4 ocol0 : SV_Target0,%s%s\n  in float4 rawpos : SV_Position,\n",
			dstAlphaMode == DSTALPHA_DUAL_SOURCE_BLEND ? "\n  out float4 ocol1 : SV_Target1," : "",
			(per_pixel_depth && bpmem.zmode.testenable) ? "\n  out float depth : SV_Depth," : "");

		out.Write("  in centroid float4 colors_0 : COLOR0,\n");
		out.Write("  in centroid float4 colors_1 : COLOR1\n");

		// compute window position if needed because binding semantic WPOS is not widely supported
		for (unsigned int i = 0; i < numTexgen; ++i)
			out.Write(",\n  in centroid float3 uv%d : TEXCOORD%d", i, i);
		out.Write(",\n  in centroid float4 clipPos : TEXCOORD%d", numTexgen);
		if (g_ActiveConfig.bEnablePixelLighting)
		{
			out.Write(",\n  in centroid float3 Normal : TEXCOORD%d", numTexgen + 1);
			out.Write(",\n  in centroid float3 WorldPos : TEXCOORD%d", numTexgen + 2);
		}
		uid_data->stereo = g_ActiveConfig.iStereoMode > 0;
		if (uid_data->stereo)
			out.Write(",\n  in uint layer : SV_RenderTargetArrayIndex\n");
		out.Write("        ) {\n");
	}

	out.Write("\tint4 c0 = " I_COLORS"[1], c1 = " I_COLORS"[2], c2 = " I_COLORS"[3], prev = " I_COLORS"[0];\n"
	          "\tint4 rastemp = int4(0, 0, 0, 0), textemp = int4(0, 0, 0, 0), konsttemp = int4(0, 0, 0, 0);\n"
	          "\tint3 comp16 = int3(1, 256, 0), comp24 = int3(1, 256, 256*256);\n"
	          "\tint alphabump=0;\n"
	          "\tint3 tevcoord=int3(0, 0, 0);\n"
	          "\tint2 wrappedcoord=int2(0,0), tempcoord=int2(0,0);\n"
	          "\tint4 tevin_a=int4(0,0,0,0),tevin_b=int4(0,0,0,0),tevin_c=int4(0,0,0,0),tevin_d=int4(0,0,0,0);\n\n"); // tev combiner inputs

	// On GLSL, input variables must not be assigned to.
	// This is why we declare these variables locally instead.
	out.Write("\tfloat4 col0 = colors_0;\n");
	out.Write("\tfloat4 col1 = colors_1;\n");

	if (g_ActiveConfig.bEnablePixelLighting)
	{
		out.Write("\tfloat3 _norm0 = normalize(Normal.xyz);\n\n");
		out.Write("\tfloat3 pos = WorldPos;\n");

		out.Write("\tint4 lacc;\n"
				"\tfloat3 ldir, h, cosAttn, distAttn;\n"
				"\tfloat dist, dist2, attn;\n");

		// TODO: Our current constant usage code isn't able to handle more than one buffer.
		//       So we can't mark the VS constant as used here. But keep them here as reference.
		//out.SetConstantsUsed(C_PLIGHT_COLORS, C_PLIGHT_COLORS+7); // TODO: Can be optimized further
		//out.SetConstantsUsed(C_PLIGHTS, C_PLIGHTS+31); // TODO: Can be optimized further
		//out.SetConstantsUsed(C_PMATERIALS, C_PMATERIALS+3);
		uid_data->components = components;
		GenerateLightingShader<T>(out, uid_data->lighting, components, "colors_", "col");
	}

	// HACK to handle cases where the tex gen is not enabled
	if (numTexgen == 0)
	{
		out.Write("\tint2 fixpoint_uv0 = int2(0, 0);\n\n");
	}
	else
	{
		out.SetConstantsUsed(C_TEXDIMS, C_TEXDIMS+numTexgen-1);
		for (unsigned int i = 0; i < numTexgen; ++i)
		{
			out.Write("\tint2 fixpoint_uv%d = iround(", i);
			// optional perspective divides
			uid_data->texMtxInfo_n_projection |= xfmem.texMtxInfo[i].projection << i;
			if (xfmem.texMtxInfo[i].projection == XF_TEXPROJ_STQ)
			{
				out.Write("(uv%d.z == 0.0 ? uv%d.xy : uv%d.xy / uv%d.z)", i, i, i, i);
			}
			else
			{
				out.Write("uv%d.xy", i);
			}
			out.Write(" * " I_TEXDIMS"[%d].zw * 128.0);\n", i);
			// TODO: S24 overflows here?
		}
	}

	// indirect texture map lookup
	int nIndirectStagesUsed = 0;
	if (bpmem.genMode.numindstages > 0)
	{
		for (unsigned int i = 0; i < numStages; ++i)
		{
			if (bpmem.tevind[i].IsActive() && bpmem.tevind[i].bt < bpmem.genMode.numindstages)
				nIndirectStagesUsed |= 1 << bpmem.tevind[i].bt;
		}
	}

	uid_data->nIndirectStagesUsed = nIndirectStagesUsed;
	for (u32 i = 0; i < bpmem.genMode.numindstages; ++i)
	{
		if (nIndirectStagesUsed & (1 << i))
		{
			unsigned int texcoord = bpmem.tevindref.getTexCoord(i);
			unsigned int texmap = bpmem.tevindref.getTexMap(i);

			uid_data->SetTevindrefValues(i, texcoord, texmap);
			if (texcoord < numTexgen)
			{
				out.SetConstantsUsed(C_INDTEXSCALE+i/2,C_INDTEXSCALE+i/2);
				out.Write("\ttempcoord = fixpoint_uv%d >> " I_INDTEXSCALE"[%d].%s;\n", texcoord, i / 2, (i & 1) ? "zw" : "xy");
			}
			else
				out.Write("\ttempcoord = int2(0, 0);\n");

			out.Write("\tint3 iindtex%d = ", i);
			SampleTexture<T>(out, "(float2(tempcoord)/128.0)", "abg", texmap, ApiType);
		}
	}

	// Uid fields for BuildSwapModeTable are set in WriteStage
	char swapModeTable[4][5];
	const char* swapColors = "rgba";
	for (int i = 0; i < 4; i++)
	{
		swapModeTable[i][0] = swapColors[bpmem.tevksel[i*2].swap1];
		swapModeTable[i][1] = swapColors[bpmem.tevksel[i*2].swap2];
		swapModeTable[i][2] = swapColors[bpmem.tevksel[i*2+1].swap1];
		swapModeTable[i][3] = swapColors[bpmem.tevksel[i*2+1].swap2];
		swapModeTable[i][4] = '\0';
	}

	for (unsigned int i = 0; i < numStages; i++)
		WriteStage<T>(out, uid_data, i, ApiType, swapModeTable); // build the equation for this stage

#define MY_STRUCT_OFFSET(str,elem) ((u32)((u64)&(str).elem-(u64)&(str)))
	bool enable_pl = g_ActiveConfig.bEnablePixelLighting;
	uid_data->num_values = (enable_pl) ? sizeof(*uid_data) : MY_STRUCT_OFFSET(*uid_data,stagehash[numStages]);


	if (numStages)
	{
		// The results of the last texenv stage are put onto the screen,
		// regardless of the used destination register
		if (bpmem.combiners[numStages - 1].colorC.dest != 0)
		{
			out.Write("\tprev.rgb = %s;\n", tevCOutputTable[bpmem.combiners[numStages - 1].colorC.dest]);
		}
		if (bpmem.combiners[numStages - 1].alphaC.dest != 0)
		{
			out.Write("\tprev.a = %s;\n", tevAOutputTable[bpmem.combiners[numStages - 1].alphaC.dest]);
		}
	}
	out.Write("\tprev = prev & 255;\n");

	AlphaTest::TEST_RESULT Pretest = bpmem.alpha_test.TestResult();
	uid_data->Pretest = Pretest;

	// NOTE: Fragment may not be discarded if alpha test always fails and early depth test is enabled
	// (in this case we need to write a depth value if depth test passes regardless of the alpha testing result)
	if (Pretest == AlphaTest::UNDETERMINED || (Pretest == AlphaTest::FAIL && bpmem.UseLateDepthTest()))
		WriteAlphaTest<T>(out, uid_data, ApiType, dstAlphaMode, per_pixel_depth);

	// FastDepth means to trust the depth generated in perspective division.
	// It should be correct, but it seems not to be as accurate as required. TODO: Find out why!
	// For disabled FastDepth we just calculate the depth value again.
	// The performance impact of this additional calculation doesn't matter, but it prevents
	// the host GPU driver from performing any early depth test optimizations.
	if (g_ActiveConfig.bFastDepthCalc)
		out.Write("\tint zCoord = iround(rawpos.z * float(0xFFFFFF));\n");
	else
	{
		out.SetConstantsUsed(C_ZBIAS+1, C_ZBIAS+1);
		// the screen space depth value = far z + (clip z / clip w) * z range
		out.Write("\tint zCoord = " I_ZBIAS"[1].x + iround((clipPos.z / clipPos.w) * float(" I_ZBIAS"[1].y));\n");
	}

	// depth texture can safely be ignored if the result won't be written to the depth buffer (early_ztest) and isn't used for fog either
	const bool skip_ztexture = !per_pixel_depth && !bpmem.fog.c_proj_fsel.fsel;

	uid_data->ztex_op = bpmem.ztex2.op;
	uid_data->per_pixel_depth = per_pixel_depth;
	uid_data->forced_early_z = forced_early_z;
	uid_data->fast_depth_calc = g_ActiveConfig.bFastDepthCalc;
	uid_data->early_ztest = bpmem.UseEarlyDepthTest();
	uid_data->fog_fsel = bpmem.fog.c_proj_fsel.fsel;
	uid_data->zfreeze = bpmem.genMode.zfreeze;

	// Note: z-textures are not written to depth buffer if early depth test is used
	if (per_pixel_depth && bpmem.UseEarlyDepthTest())
	{
		WritePerPixelDepth<T>(out, uid_data, ApiType);
	}

	// Note: depth texture output is only written to depth buffer if late depth test is used
	// theoretical final depth value is used for fog calculation, though, so we have to emulate ztextures anyway
	if (bpmem.ztex2.op != ZTEXTURE_DISABLE && !skip_ztexture)
	{
		// use the texture input of the last texture stage (textemp), hopefully this has been read and is in correct format...
		out.SetConstantsUsed(C_ZBIAS, C_ZBIAS+1);
		out.Write("\tzCoord = idot(" I_ZBIAS"[0].xyzw, textemp.xyzw) + " I_ZBIAS"[1].w %s;\n",
									(bpmem.ztex2.op == ZTEXTURE_ADD) ? "+ zCoord" : "");
		out.Write("\tzCoord = zCoord & 0xFFFFFF;\n");
	}

	if (per_pixel_depth && bpmem.UseLateDepthTest())
	{
		WritePerPixelDepth<T>(out, uid_data, ApiType);
	}

	if (dstAlphaMode == DSTALPHA_ALPHA_PASS)
	{
		out.SetConstantsUsed(C_ALPHA, C_ALPHA);
		out.Write("\tocol0 = float4(float3(prev.rgb), float(" I_ALPHA".a)) / 255.0;\n");
	}
	else
	{
		WriteFog<T>(out, uid_data);
		out.Write("\tocol0 = float4(prev) / 255.0;\n");
	}

	// Use dual-source color blending to perform dst alpha in a single pass
	if (dstAlphaMode == DSTALPHA_DUAL_SOURCE_BLEND)
	{
		out.SetConstantsUsed(C_ALPHA, C_ALPHA);

		// Colors will be blended against the alpha from ocol1 and
		// the alpha from ocol0 will be written to the framebuffer.
		out.Write("\tocol1 = float4(prev) / 255.0;\n");
		out.Write("\tocol0.a = float(" I_ALPHA".a) / 255.0;\n");
	}

	if (g_ActiveConfig.backend_info.bSupportsBBox && BoundingBox::active)
	{
		uid_data->bounding_box = true;
		const char* atomic_op = ApiType == API_OPENGL ? "atomic" : "Interlocked";
		out.Write(
			"\tif(bbox_data[0] > int(rawpos.x)) %sMin(bbox_data[0], int(rawpos.x));\n"
			"\tif(bbox_data[1] < int(rawpos.x)) %sMax(bbox_data[1], int(rawpos.x));\n"
			"\tif(bbox_data[2] > int(rawpos.y)) %sMin(bbox_data[2], int(rawpos.y));\n"
			"\tif(bbox_data[3] < int(rawpos.y)) %sMax(bbox_data[3], int(rawpos.y));\n",
			atomic_op, atomic_op, atomic_op, atomic_op);
	}

	out.Write("}\n");

	if (is_writing_shadercode)
	{
		if (text[sizeof(text) - 1] != 0x7C)
			PanicAlert("PixelShader generator - buffer too small, canary has been eaten!");
	}
}


template<class T>
static inline void WriteStage(T& out, pixel_shader_uid_data* uid_data, int n, API_TYPE ApiType, const char swapModeTable[4][5])
{
	int texcoord = bpmem.tevorders[n/2].getTexCoord(n&1);
	bool bHasTexCoord = (u32)texcoord < bpmem.genMode.numtexgens;
	bool bHasIndStage = bpmem.tevind[n].bt < bpmem.genMode.numindstages;
	// HACK to handle cases where the tex gen is not enabled
	if (!bHasTexCoord)
		texcoord = 0;

	out.Write("\n\t// TEV stage %d\n", n);

	uid_data->stagehash[n].hasindstage = bHasIndStage;
	uid_data->stagehash[n].tevorders_texcoord = texcoord;
	if (bHasIndStage)
	{
		uid_data->stagehash[n].tevind = bpmem.tevind[n].hex & 0x7FFFFF;

		out.Write("\t// indirect op\n");
		// perform the indirect op on the incoming regular coordinates using iindtex%d as the offset coords
		if (bpmem.tevind[n].bs != ITBA_OFF)
		{
			const char *tevIndAlphaSel[]   = {"", "x", "y", "z"};
			const char *tevIndAlphaMask[] = {"248", "224", "240", "248"}; // 0b11111000, 0b11100000, 0b11110000, 0b11111000
			out.Write("alphabump = iindtex%d.%s & %s;\n",
					bpmem.tevind[n].bt,
					tevIndAlphaSel[bpmem.tevind[n].bs],
					tevIndAlphaMask[bpmem.tevind[n].fmt]);
		}
		else
		{
			// TODO: Should we reset alphabump to 0 here?
		}

		if (bpmem.tevind[n].mid != 0)
		{
			// format
			const char *tevIndFmtMask[] = { "255", "31", "15", "7" };
			out.Write("\tint3 iindtevcrd%d = iindtex%d & %s;\n", n, bpmem.tevind[n].bt, tevIndFmtMask[bpmem.tevind[n].fmt]);

			// bias - TODO: Check if this needs to be this complicated..
			const char *tevIndBiasField[] = { "", "x", "y", "xy", "z", "xz", "yz", "xyz" }; // indexed by bias
			const char *tevIndBiasAdd[] = { "-128", "1", "1", "1" }; // indexed by fmt
			if (bpmem.tevind[n].bias == ITB_S || bpmem.tevind[n].bias == ITB_T || bpmem.tevind[n].bias == ITB_U)
				out.Write("\tiindtevcrd%d.%s += int(%s);\n", n, tevIndBiasField[bpmem.tevind[n].bias], tevIndBiasAdd[bpmem.tevind[n].fmt]);
			else if (bpmem.tevind[n].bias == ITB_ST || bpmem.tevind[n].bias == ITB_SU || bpmem.tevind[n].bias == ITB_TU)
				out.Write("\tiindtevcrd%d.%s += int2(%s, %s);\n", n, tevIndBiasField[bpmem.tevind[n].bias], tevIndBiasAdd[bpmem.tevind[n].fmt], tevIndBiasAdd[bpmem.tevind[n].fmt]);
			else if (bpmem.tevind[n].bias == ITB_STU)
				out.Write("\tiindtevcrd%d.%s += int3(%s, %s, %s);\n", n, tevIndBiasField[bpmem.tevind[n].bias], tevIndBiasAdd[bpmem.tevind[n].fmt], tevIndBiasAdd[bpmem.tevind[n].fmt], tevIndBiasAdd[bpmem.tevind[n].fmt]);

			// multiply by offset matrix and scale - calculations are likely to overflow badly,
			// yet it works out since we only care about the lower 23 bits (+1 sign bit) of the result
			if (bpmem.tevind[n].mid <= 3)
			{
				int mtxidx = 2*(bpmem.tevind[n].mid-1);
				out.SetConstantsUsed(C_INDTEXMTX+mtxidx, C_INDTEXMTX+mtxidx);

				out.Write("\tint2 indtevtrans%d = int2(idot(" I_INDTEXMTX"[%d].xyz, iindtevcrd%d), idot(" I_INDTEXMTX"[%d].xyz, iindtevcrd%d)) >> 3;\n", n, mtxidx, n, mtxidx+1, n);

				// TODO: should use a shader uid branch for this for better performance
				out.Write("\tif (" I_INDTEXMTX"[%d].w >= 0) indtevtrans%d = indtevtrans%d >> " I_INDTEXMTX"[%d].w;\n", mtxidx, n, n, mtxidx);
				out.Write("\telse indtevtrans%d = indtevtrans%d << (-" I_INDTEXMTX"[%d].w);\n", n, n, mtxidx);
			}
			else if (bpmem.tevind[n].mid <= 7 && bHasTexCoord)
			{ // s matrix
				_assert_(bpmem.tevind[n].mid >= 5);
				int mtxidx = 2*(bpmem.tevind[n].mid-5);
				out.SetConstantsUsed(C_INDTEXMTX+mtxidx, C_INDTEXMTX+mtxidx);
				out.Write("\tint2 indtevtrans%d = int2(fixpoint_uv%d * iindtevcrd%d.xx) >> 8;\n", n, texcoord, n);

				out.Write("\tif (" I_INDTEXMTX"[%d].w >= 0) indtevtrans%d = indtevtrans%d >> " I_INDTEXMTX"[%d].w;\n", mtxidx, n, n, mtxidx);
				out.Write("\telse indtevtrans%d = indtevtrans%d << (-" I_INDTEXMTX"[%d].w);\n", n, n, mtxidx);
			}
			else if (bpmem.tevind[n].mid <= 11 && bHasTexCoord)
			{ // t matrix
				_assert_(bpmem.tevind[n].mid >= 9);
				int mtxidx = 2*(bpmem.tevind[n].mid-9);
				out.SetConstantsUsed(C_INDTEXMTX+mtxidx, C_INDTEXMTX+mtxidx);
				out.Write("\tint2 indtevtrans%d = int2(fixpoint_uv%d * iindtevcrd%d.yy) >> 8;\n", n, texcoord, n);

				out.Write("\tif (" I_INDTEXMTX"[%d].w >= 0) indtevtrans%d = indtevtrans%d >> " I_INDTEXMTX"[%d].w;\n", mtxidx, n, n, mtxidx);
				out.Write("\telse indtevtrans%d = indtevtrans%d << (-" I_INDTEXMTX"[%d].w);\n", n, n, mtxidx);
			}
			else
			{
				out.Write("\tint2 indtevtrans%d = int2(0, 0);\n", n);
			}
		}
		else
		{
			out.Write("\tint2 indtevtrans%d = int2(0, 0);\n", n);
		}

		// ---------
		// Wrapping
		// ---------
		const char *tevIndWrapStart[]  = {"0", "(256<<7)", "(128<<7)", "(64<<7)", "(32<<7)", "(16<<7)", "1" }; // TODO: Should the last one be 1 or (1<<7)?

		// wrap S
		if (bpmem.tevind[n].sw == ITW_OFF)
			out.Write("\twrappedcoord.x = fixpoint_uv%d.x;\n", texcoord);
		else if (bpmem.tevind[n].sw == ITW_0)
			out.Write("\twrappedcoord.x = 0;\n");
		else
			out.Write("\twrappedcoord.x = fixpoint_uv%d.x %% %s;\n", texcoord, tevIndWrapStart[bpmem.tevind[n].sw]);

		// wrap T
		if (bpmem.tevind[n].tw == ITW_OFF)
			out.Write("\twrappedcoord.y = fixpoint_uv%d.y;\n", texcoord);
		else if (bpmem.tevind[n].tw == ITW_0)
			out.Write("\twrappedcoord.y = 0;\n");
		else
			out.Write("\twrappedcoord.y = fixpoint_uv%d.y %% %s;\n", texcoord, tevIndWrapStart[bpmem.tevind[n].tw]);

		if (bpmem.tevind[n].fb_addprev) // add previous tevcoord
			out.Write("\ttevcoord.xy += wrappedcoord + indtevtrans%d;\n", n);
		else
			out.Write("\ttevcoord.xy = wrappedcoord + indtevtrans%d;\n", n);

		// Emulate s24 overflows
		out.Write("\ttevcoord.xy = (tevcoord.xy << 8) >> 8;\n");
	}

	TevStageCombiner::ColorCombiner &cc = bpmem.combiners[n].colorC;
	TevStageCombiner::AlphaCombiner &ac = bpmem.combiners[n].alphaC;

	uid_data->stagehash[n].cc = cc.hex & 0xFFFFFF;
	uid_data->stagehash[n].ac = ac.hex & 0xFFFFF0; // Storing rswap and tswap later

	if (cc.a == TEVCOLORARG_RASA || cc.a == TEVCOLORARG_RASC ||
	   cc.b == TEVCOLORARG_RASA || cc.b == TEVCOLORARG_RASC ||
	   cc.c == TEVCOLORARG_RASA || cc.c == TEVCOLORARG_RASC ||
	   cc.d == TEVCOLORARG_RASA || cc.d == TEVCOLORARG_RASC ||
	   ac.a == TEVALPHAARG_RASA || ac.b == TEVALPHAARG_RASA ||
	   ac.c == TEVALPHAARG_RASA || ac.d == TEVALPHAARG_RASA)
	{
		const int i = bpmem.combiners[n].alphaC.rswap;
		uid_data->stagehash[n].ac |= bpmem.combiners[n].alphaC.rswap;
		uid_data->stagehash[n].tevksel_swap1a = bpmem.tevksel[i*2].swap1;
		uid_data->stagehash[n].tevksel_swap2a = bpmem.tevksel[i*2].swap2;
		uid_data->stagehash[n].tevksel_swap1b = bpmem.tevksel[i*2+1].swap1;
		uid_data->stagehash[n].tevksel_swap2b = bpmem.tevksel[i*2+1].swap2;
		uid_data->stagehash[n].tevorders_colorchan = bpmem.tevorders[n / 2].getColorChan(n & 1);

		const char *rasswap = swapModeTable[bpmem.combiners[n].alphaC.rswap];
		out.Write("\trastemp = %s.%s;\n", tevRasTable[bpmem.tevorders[n / 2].getColorChan(n & 1)], rasswap);
	}

	uid_data->stagehash[n].tevorders_enable = bpmem.tevorders[n / 2].getEnable(n & 1);
	if (bpmem.tevorders[n/2].getEnable(n&1))
	{
		int texmap = bpmem.tevorders[n/2].getTexMap(n&1);
		if (!bHasIndStage)
		{
			// calc tevcord
			if (bHasTexCoord)
				out.Write("\ttevcoord.xy = fixpoint_uv%d;\n", texcoord);
			else
				out.Write("\ttevcoord.xy = int2(0, 0);\n");
		}

		const int i = bpmem.combiners[n].alphaC.tswap;
		uid_data->stagehash[n].ac |= bpmem.combiners[n].alphaC.tswap << 2;
		uid_data->stagehash[n].tevksel_swap1c = bpmem.tevksel[i*2].swap1;
		uid_data->stagehash[n].tevksel_swap2c = bpmem.tevksel[i*2].swap2;
		uid_data->stagehash[n].tevksel_swap1d = bpmem.tevksel[i*2+1].swap1;
		uid_data->stagehash[n].tevksel_swap2d = bpmem.tevksel[i*2+1].swap2;

		uid_data->stagehash[n].tevorders_texmap= bpmem.tevorders[n/2].getTexMap(n&1);

		const char *texswap = swapModeTable[bpmem.combiners[n].alphaC.tswap];
		uid_data->SetTevindrefTexmap(i, texmap);

		out.Write("\ttextemp = ");
		SampleTexture<T>(out, "(float2(tevcoord.xy)/128.0)", texswap, texmap, ApiType);
	}
	else
	{
		out.Write("\ttextemp = int4(255, 255, 255, 255);\n");
	}


	if (cc.a == TEVCOLORARG_KONST || cc.b == TEVCOLORARG_KONST ||
	    cc.c == TEVCOLORARG_KONST || cc.d == TEVCOLORARG_KONST ||
	    ac.a == TEVALPHAARG_KONST || ac.b == TEVALPHAARG_KONST ||
	    ac.c == TEVALPHAARG_KONST || ac.d == TEVALPHAARG_KONST)
	{
		int kc = bpmem.tevksel[n / 2].getKC(n & 1);
		int ka = bpmem.tevksel[n / 2].getKA(n & 1);
		uid_data->stagehash[n].tevksel_kc = kc;
		uid_data->stagehash[n].tevksel_ka = ka;
		out.Write("\tkonsttemp = int4(%s, %s);\n", tevKSelTableC[kc], tevKSelTableA[ka]);

		if (kc > 7)
			out.SetConstantsUsed(C_KCOLORS+((kc-0xc)%4),C_KCOLORS+((kc-0xc)%4));
		if (ka > 7)
			out.SetConstantsUsed(C_KCOLORS+((ka-0xc)%4),C_KCOLORS+((ka-0xc)%4));
	}

	if (cc.d == TEVCOLORARG_C0 || cc.d == TEVCOLORARG_A0 || ac.d == TEVALPHAARG_A0)
		out.SetConstantsUsed(C_COLORS+1,C_COLORS+1);

	if (cc.d == TEVCOLORARG_C1 || cc.d == TEVCOLORARG_A1 || ac.d == TEVALPHAARG_A1)
		out.SetConstantsUsed(C_COLORS+2,C_COLORS+2);

	if (cc.d == TEVCOLORARG_C2 || cc.d == TEVCOLORARG_A2 || ac.d == TEVALPHAARG_A2)
		out.SetConstantsUsed(C_COLORS+3,C_COLORS+3);

	if (cc.dest >= GX_TEVREG0 && cc.dest <= GX_TEVREG2)
		out.SetConstantsUsed(C_COLORS+cc.dest, C_COLORS+cc.dest);

	if (ac.dest >= GX_TEVREG0 && ac.dest <= GX_TEVREG2)
		out.SetConstantsUsed(C_COLORS+ac.dest, C_COLORS+ac.dest);


	out.Write("\ttevin_a = int4(%s, %s)&255;\n", tevCInputTable[cc.a], tevAInputTable[ac.a]);
	out.Write("\ttevin_b = int4(%s, %s)&255;\n", tevCInputTable[cc.b], tevAInputTable[ac.b]);
	out.Write("\ttevin_c = int4(%s, %s)&255;\n", tevCInputTable[cc.c], tevAInputTable[ac.c]);
	out.Write("\ttevin_d = int4(%s, %s);\n", tevCInputTable[cc.d], tevAInputTable[ac.d]);

	out.Write("\t// color combine\n");
	out.Write("\t%s = clamp(", tevCOutputTable[cc.dest]);
	if (cc.bias != TevBias_COMPARE)
	{
		WriteTevRegular(out, "rgb", cc.bias, cc.op, cc.clamp, cc.shift);
	}
	else
	{
		const char *function_table[] =
		{
			"((tevin_a.r > tevin_b.r) ? tevin_c.rgb : int3(0,0,0))", // TEVCMP_R8_GT
			"((tevin_a.r == tevin_b.r) ? tevin_c.rgb : int3(0,0,0))", // TEVCMP_R8_EQ
			"((idot(tevin_a.rgb, comp16) >  idot(tevin_b.rgb, comp16)) ? tevin_c.rgb : int3(0,0,0))", // TEVCMP_GR16_GT
			"((idot(tevin_a.rgb, comp16) == idot(tevin_b.rgb, comp16)) ? tevin_c.rgb : int3(0,0,0))", // TEVCMP_GR16_EQ
			"((idot(tevin_a.rgb, comp24) >  idot(tevin_b.rgb, comp24)) ? tevin_c.rgb : int3(0,0,0))", // TEVCMP_BGR24_GT
			"((idot(tevin_a.rgb, comp24) == idot(tevin_b.rgb, comp24)) ? tevin_c.rgb : int3(0,0,0))", // TEVCMP_BGR24_EQ
			"(max(sign(tevin_a.rgb - tevin_b.rgb), int3(0,0,0)) * tevin_c.rgb)", // TEVCMP_RGB8_GT
			"((int3(1,1,1) - sign(abs(tevin_a.rgb - tevin_b.rgb))) * tevin_c.rgb)" // TEVCMP_RGB8_EQ
		};

		int mode = (cc.shift<<1)|cc.op;
		out.Write("   tevin_d.rgb + ");
		out.Write(function_table[mode]);
	}
	if (cc.clamp)
		out.Write(", int3(0,0,0), int3(255,255,255))");
	else
		out.Write(", int3(-1024,-1024,-1024), int3(1023,1023,1023))");
	out.Write(";\n");

	out.Write("\t// alpha combine\n");
	out.Write("\t%s = clamp(", tevAOutputTable[ac.dest]);
	if (ac.bias != TevBias_COMPARE)
	{
		WriteTevRegular(out, "a", ac.bias, ac.op, ac.clamp, ac.shift);
	}
	else
	{
		const char *function_table[] =
		{
			"((tevin_a.r > tevin_b.r) ? tevin_c.a : 0)", // TEVCMP_R8_GT
			"((tevin_a.r == tevin_b.r) ? tevin_c.a : 0)", // TEVCMP_R8_EQ
			"((idot(tevin_a.rgb, comp16) >  idot(tevin_b.rgb, comp16)) ? tevin_c.a : 0)", // TEVCMP_GR16_GT
			"((idot(tevin_a.rgb, comp16) == idot(tevin_b.rgb, comp16)) ? tevin_c.a : 0)", // TEVCMP_GR16_EQ
			"((idot(tevin_a.rgb, comp24) >  idot(tevin_b.rgb, comp24)) ? tevin_c.a : 0)", // TEVCMP_BGR24_GT
			"((idot(tevin_a.rgb, comp24) == idot(tevin_b.rgb, comp24)) ? tevin_c.a : 0)", // TEVCMP_BGR24_EQ
			"((tevin_a.a >  tevin_b.a) ? tevin_c.a : 0)", // TEVCMP_A8_GT
			"((tevin_a.a == tevin_b.a) ? tevin_c.a : 0)" // TEVCMP_A8_EQ
		};

		int mode = (ac.shift<<1)|ac.op;
		out.Write("   tevin_d.a + ");
		out.Write(function_table[mode]);
	}
	if (ac.clamp)
		out.Write(", 0, 255)");
	else
		out.Write(", -1024, 1023)");

	out.Write(";\n");
}

template<class T>
static inline void WriteTevRegular(T& out, const char* components, int bias, int op, int clamp, int shift)
{
	const char *tevScaleTableLeft[] =
	{
		"",       // SCALE_1
		" << 1",  // SCALE_2
		" << 2",  // SCALE_4
		"",       // DIVIDE_2
	};

	const char *tevScaleTableRight[] =
	{
		"",       // SCALE_1
		"",       // SCALE_2
		"",       // SCALE_4
		" >> 1",  // DIVIDE_2
	};

	const char *tevLerpBias[] = // indexed by 2*op+(shift==3)
	{
		"",
		" + 128",
		"",
		" + 127",
	};

	const char *tevBiasTable[] =
	{
		"",        // ZERO,
		" + 128",  // ADDHALF,
		" - 128",  // SUBHALF,
		"",
	};

	const char *tevOpTable[] = {
		"+",      // TEVOP_ADD = 0,
		"-",      // TEVOP_SUB = 1,
	};

	// Regular TEV stage: (d + bias + lerp(a,b,c)) * scale
	// The GameCube/Wii GPU uses a very sophisticated algorithm for scale-lerping:
	// - c is scaled from 0..255 to 0..256, which allows dividing the result by 256 instead of 255
	// - if scale is bigger than one, it is moved inside the lerp calculation for increased accuracy
	// - a rounding bias is added before dividing by 256
	out.Write("(((tevin_d.%s%s)%s)", components, tevBiasTable[bias], tevScaleTableLeft[shift]);
	out.Write(" %s ", tevOpTable[op]);
	out.Write("(((((tevin_a.%s<<8) + (tevin_b.%s-tevin_a.%s)*(tevin_c.%s+(tevin_c.%s>>7)))%s)%s)>>8)",
	          components, components, components, components, components,
	          tevScaleTableLeft[shift], tevLerpBias[2*op+(shift!=3)]);
	out.Write(")%s", tevScaleTableRight[shift]);
}

template<class T>
static inline void SampleTexture(T& out, const char *texcoords, const char *texswap, int texmap, API_TYPE ApiType)
{
	out.SetConstantsUsed(C_TEXDIMS+texmap,C_TEXDIMS+texmap);

	if (ApiType == API_D3D)
		out.Write("iround(255.0 * Tex%d.Sample(samp%d, float3(%s.xy * " I_TEXDIMS"[%d].xy, %s))).%s;\n", texmap, texmap, texcoords, texmap, g_ActiveConfig.iStereoMode > 0 ? "layer" : "0.0", texswap);
	else
		out.Write("iround(255.0 * texture(samp%d, float3(%s.xy * " I_TEXDIMS"[%d].xy, %s))).%s;\n", texmap, texcoords, texmap, g_ActiveConfig.iStereoMode > 0 ? "layer" : "0.0", texswap);
}

static const char *tevAlphaFuncsTable[] =
{
	"(false)",					// NEVER
	"(prev.a <  %s)",			// LESS
	"(prev.a == %s)",			// EQUAL
	"(prev.a <= %s)",			// LEQUAL
	"(prev.a >  %s)",			// GREATER
	"(prev.a != %s)",			// NEQUAL
	"(prev.a >= %s)",			// GEQUAL
	"(true)"					// ALWAYS
};

static const char *tevAlphaFunclogicTable[] =
{
	" && ", // and
	" || ", // or
	" != ", // xor
	" == "  // xnor
};

template<class T>
static inline void WriteAlphaTest(T& out, pixel_shader_uid_data* uid_data, API_TYPE ApiType, DSTALPHA_MODE dstAlphaMode, bool per_pixel_depth)
{
	static const char *alphaRef[2] =
	{
		I_ALPHA".r",
		I_ALPHA".g"
	};

	out.SetConstantsUsed(C_ALPHA, C_ALPHA);

	if (DriverDetails::HasBug(DriverDetails::BUG_BROKENNEGATEDBOOLEAN))
		out.Write("\tif(( ");
	else
		out.Write("\tif(!( ");

	uid_data->alpha_test_comp0 = bpmem.alpha_test.comp0;
	uid_data->alpha_test_comp1 = bpmem.alpha_test.comp1;
	uid_data->alpha_test_logic = bpmem.alpha_test.logic;

	// Lookup the first component from the alpha function table
	int compindex = bpmem.alpha_test.comp0;
	out.Write(tevAlphaFuncsTable[compindex], alphaRef[0]);

	out.Write("%s", tevAlphaFunclogicTable[bpmem.alpha_test.logic]); // lookup the logic op

	// Lookup the second component from the alpha function table
	compindex = bpmem.alpha_test.comp1;
	out.Write(tevAlphaFuncsTable[compindex], alphaRef[1]);

	if (DriverDetails::HasBug(DriverDetails::BUG_BROKENNEGATEDBOOLEAN))
		out.Write(") == false) {\n");
	else
		out.Write(")) {\n");

	out.Write("\t\tocol0 = float4(0.0, 0.0, 0.0, 0.0);\n");
	if (dstAlphaMode == DSTALPHA_DUAL_SOURCE_BLEND)
		out.Write("\t\tocol1 = float4(0.0, 0.0, 0.0, 0.0);\n");
	if (per_pixel_depth)
		out.Write("\t\tdepth = 1.0;\n");

	// ZCOMPLOC HACK:
	// The only way to emulate alpha test + early-z is to force early-z in the shader.
	// As this isn't available on all drivers and as we can't emulate this feature otherwise,
	// we are only able to choose which one we want to respect more.
	// Tests seem to have proven that writing depth even when the alpha test fails is more
	// important that a reliable alpha test, so we just force the alpha test to always succeed.
	// At least this seems to be less buggy.
	uid_data->alpha_test_use_zcomploc_hack = bpmem.UseEarlyDepthTest()
	                                         && bpmem.zmode.updateenable
	                                         && !g_ActiveConfig.backend_info.bSupportsEarlyZ
	                                         && !bpmem.genMode.zfreeze;

	if (!uid_data->alpha_test_use_zcomploc_hack)
	{
		out.Write("\t\tdiscard;\n");
		if (ApiType != API_D3D)
			out.Write("\t\treturn;\n");
	}

	out.Write("\t}\n");
}

static const char *tevFogFuncsTable[] =
{
	"",                                                      // No Fog
	"",                                                      // ?
	"",                                                      // Linear
	"",                                                      // ?
	"\tfog = 1.0 - exp2(-8.0 * fog);\n",                     // exp
	"\tfog = 1.0 - exp2(-8.0 * fog * fog);\n",               // exp2
	"\tfog = exp2(-8.0 * (1.0 - fog));\n",                   // backward exp
	"\tfog = 1.0 - fog;\n   fog = exp2(-8.0 * fog * fog);\n" // backward exp2
};

template<class T>
static inline void WriteFog(T& out, pixel_shader_uid_data* uid_data)
{
	uid_data->fog_fsel = bpmem.fog.c_proj_fsel.fsel;
	if (bpmem.fog.c_proj_fsel.fsel == 0)
		return; // no Fog

	uid_data->fog_proj = bpmem.fog.c_proj_fsel.proj;

	out.SetConstantsUsed(C_FOGCOLOR, C_FOGCOLOR);
	out.SetConstantsUsed(C_FOGI, C_FOGI);
	out.SetConstantsUsed(C_FOGF, C_FOGF+1);
	if (bpmem.fog.c_proj_fsel.proj == 0)
	{
		// perspective
		// ze = A/(B - (Zs >> B_SHF)
		// TODO: Verify that we want to drop lower bits here! (currently taken over from software renderer)
		//       Maybe we want to use "ze = (A << B_SHF)/((B << B_SHF) - Zs)" instead?
		//       That's equivalent, but keeps the lower bits of Zs.
		out.Write("\tfloat ze = (" I_FOGF"[1].x * 16777215.0) / float(" I_FOGI".y - (zCoord >> " I_FOGI".w));\n");
	}
	else
	{
		// orthographic
		// ze = a*Zs    (here, no B_SHF)
		out.Write("\tfloat ze = " I_FOGF"[1].x * float(zCoord) / 16777215.0;\n");
	}

	// x_adjust = sqrt((x-center)^2 + k^2)/k
	// ze *= x_adjust
	// TODO Instead of this theoretical calculation, we should use the
	//      coefficient table given in the fog range BP registers!
	uid_data->fog_RangeBaseEnabled = bpmem.fogRange.Base.Enabled;
	if (bpmem.fogRange.Base.Enabled)
	{
		out.SetConstantsUsed(C_FOGF, C_FOGF);
		out.Write("\tfloat x_adjust = (2.0 * (rawpos.x / " I_FOGF"[0].y)) - 1.0 - " I_FOGF"[0].x;\n");
		out.Write("\tx_adjust = sqrt(x_adjust * x_adjust + " I_FOGF"[0].z * " I_FOGF"[0].z) / " I_FOGF"[0].z;\n");
		out.Write("\tze *= x_adjust;\n");
	}

	out.Write("\tfloat fog = clamp(ze - " I_FOGF"[1].z, 0.0, 1.0);\n");

	if (bpmem.fog.c_proj_fsel.fsel > 3)
	{
		out.Write("%s", tevFogFuncsTable[bpmem.fog.c_proj_fsel.fsel]);
	}
	else
	{
		if (bpmem.fog.c_proj_fsel.fsel != 2 && out.GetBuffer() != nullptr)
			WARN_LOG(VIDEO, "Unknown Fog Type! %08x", bpmem.fog.c_proj_fsel.fsel);
	}

	out.Write("\tint ifog = iround(fog * 256.0);\n");
	out.Write("\tprev.rgb = (prev.rgb * (256 - ifog) + " I_FOGCOLOR".rgb * ifog) >> 8;\n");
}

template<class T>
static inline void WritePerPixelDepth(T& out, pixel_shader_uid_data* uid_data, API_TYPE ApiType)
{
	if (bpmem.genMode.zfreeze)
	{
		out.SetConstantsUsed(C_ZSLOPE, C_ZSLOPE);
		out.SetConstantsUsed(C_EFBSCALE, C_EFBSCALE);

		out.Write("\tfloat2 screenpos = rawpos.xy * " I_EFBSCALE".xy;\n");

		// Opengl has reversed vertical screenspace coordiantes
<<<<<<< HEAD
		if(ApiType == API_OPENGL)
			out.Write("\tscreenpos.y = %i - screenpos.y - 1;\n", EFB_HEIGHT);

		out.Write("\tdepth = float(" I_ZSLOPE".z + " I_ZSLOPE".x * screenpos.x + " I_ZSLOPE".y * screenpos.y) / float(0xffffff);\n");
=======
		if (ApiType == API_OPENGL)
			out.Write("\tscreenpos.y = %i - screenpos.y;\n", EFB_HEIGHT);

		out.Write("\tdepth = float(" I_ZSLOPE".z + " I_ZSLOPE".x * screenpos.x + " I_ZSLOPE".y * screenpos.y) / float(0xFFFFFF);\n");
>>>>>>> bf029323
	}
	else
	{
		out.Write("\tdepth = float(zCoord) / float(0xFFFFFF);\n");
	}
}


void GetPixelShaderUid(PixelShaderUid& object, DSTALPHA_MODE dstAlphaMode, API_TYPE ApiType, u32 components)
{
	GeneratePixelShader<PixelShaderUid>(object, dstAlphaMode, ApiType, components);
}

void GeneratePixelShaderCode(PixelShaderCode& object, DSTALPHA_MODE dstAlphaMode, API_TYPE ApiType, u32 components)
{
	GeneratePixelShader<PixelShaderCode>(object, dstAlphaMode, ApiType, components);
}

void GetPixelShaderConstantProfile(PixelShaderConstantProfile& object, DSTALPHA_MODE dstAlphaMode, API_TYPE ApiType, u32 components)
{
	GeneratePixelShader<PixelShaderConstantProfile>(object, dstAlphaMode, ApiType, components);
}
<|MERGE_RESOLUTION|>--- conflicted
+++ resolved
@@ -271,15 +271,11 @@
 	GenerateVSOutputMembers<T>(out, ApiType, uid_data->genMode_numtexgens);
 	out.Write("};\n");
 
-<<<<<<< HEAD
-	const bool forced_early_z = g_ActiveConfig.backend_info.bSupportsEarlyZ && bpmem.UseEarlyDepthTest() && (g_ActiveConfig.bFastDepthCalc || bpmem.alpha_test.TestResult() == AlphaTest::UNDETERMINED);
-=======
 	const bool forced_early_z = g_ActiveConfig.backend_info.bSupportsEarlyZ && bpmem.UseEarlyDepthTest()
 	                            && (g_ActiveConfig.bFastDepthCalc || bpmem.alpha_test.TestResult() == AlphaTest::UNDETERMINED)
 	                            // We can't allow early_ztest for zfreeze because depth is overridden per-pixel.
 	                            // This means it's impossible for zcomploc to be emulated on a zfrozen polygon.
 	                            && !bpmem.genMode.zfreeze;
->>>>>>> bf029323
 	const bool per_pixel_depth = (bpmem.ztex2.op != ZTEXTURE_DISABLE && bpmem.UseLateDepthTest()) || (!g_ActiveConfig.bFastDepthCalc && bpmem.zmode.testenable && !forced_early_z) || bpmem.genMode.zfreeze;
 
 	if (forced_early_z)
@@ -1126,17 +1122,10 @@
 		out.Write("\tfloat2 screenpos = rawpos.xy * " I_EFBSCALE".xy;\n");
 
 		// Opengl has reversed vertical screenspace coordiantes
-<<<<<<< HEAD
-		if(ApiType == API_OPENGL)
-			out.Write("\tscreenpos.y = %i - screenpos.y - 1;\n", EFB_HEIGHT);
-
-		out.Write("\tdepth = float(" I_ZSLOPE".z + " I_ZSLOPE".x * screenpos.x + " I_ZSLOPE".y * screenpos.y) / float(0xffffff);\n");
-=======
 		if (ApiType == API_OPENGL)
 			out.Write("\tscreenpos.y = %i - screenpos.y;\n", EFB_HEIGHT);
 
 		out.Write("\tdepth = float(" I_ZSLOPE".z + " I_ZSLOPE".x * screenpos.x + " I_ZSLOPE".y * screenpos.y) / float(0xFFFFFF);\n");
->>>>>>> bf029323
 	}
 	else
 	{
