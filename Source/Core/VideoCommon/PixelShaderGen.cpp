--- conflicted
+++ resolved
@@ -447,12 +447,8 @@
   }
 
   out.Write("struct VS_OUTPUT {\n");
-<<<<<<< HEAD
-  GenerateVSOutputMembers<T>(out, ApiType, uid_data->genMode_numtexgens, "");
-=======
   GenerateVSOutputMembers(out, ApiType, uid_data->genMode_numtexgens, uid_data->per_pixel_lighting,
                           "");
->>>>>>> 28a3691e
   out.Write("};\n");
 
   if (uid_data->forced_early_z)
@@ -525,14 +521,9 @@
     if (g_ActiveConfig.backend_info.bSupportsGeometryShaders)
     {
       out.Write("in VertexData {\n");
-<<<<<<< HEAD
-      GenerateVSOutputMembers<T>(out, ApiType, uid_data->genMode_numtexgens,
-                                 GetInterpolationQualifier(true, true));
-=======
       GenerateVSOutputMembers(
           out, ApiType, uid_data->genMode_numtexgens, uid_data->per_pixel_lighting,
           GetInterpolationQualifier(uid_data->msaa, uid_data->ssaa, true, true));
->>>>>>> 28a3691e
 
       if (uid_data->stereo)
         out.Write("\tflat int layer;\n");
@@ -602,10 +593,6 @@
                 GetInterpolationQualifier(uid_data->msaa, uid_data->ssaa),
                 uid_data->genMode_numtexgens + 2);
     }
-<<<<<<< HEAD
-    uid_data->stereo = g_ActiveConfig.iStereoMode > 0;
-=======
->>>>>>> 28a3691e
     if (uid_data->stereo)
       out.Write(",\n  in uint layer : SV_RenderTargetArrayIndex\n");
     out.Write("        ) {\n");
