#include "Common/Event.h"
#include "Core/ConfigManager.h"

#include "VideoCommon/BoundingBox.h"
#include "VideoCommon/BPStructs.h"
#include "VideoCommon/CommandProcessor.h"
#include "VideoCommon/Fifo.h"
#include "VideoCommon/FramebufferManagerBase.h"
#include "VideoCommon/MainBase.h"
#include "VideoCommon/OnScreenDisplay.h"
#include "VideoCommon/PixelEngine.h"
#include "VideoCommon/RenderBase.h"
#include "VideoCommon/TextureCacheBase.h"
#include "VideoCommon/VertexLoaderManager.h"
#include "VideoCommon/VideoBackendBase.h"
#include "VideoCommon/VideoConfig.h"
#include "VideoCommon/VideoState.h"

bool s_BackendInitialized = false;

Common::Flag s_swapRequested;
static Common::Flag s_FifoShuttingDown;
static Common::Flag s_efbAccessRequested;
static Common::Event s_efbAccessReadyEvent;

static Common::Flag s_perfQueryRequested;
static Common::Event s_perfQueryReadyEvent;

static Common::Flag s_BBoxRequested;
static Common::Event s_BBoxReadyEvent;
static int s_BBoxIndex;
static u16 s_BBoxResult;

static volatile struct
{
	u32 xfbAddr;
	u32 fbWidth;
	u32 fbStride;
	u32 fbHeight;
} s_beginFieldArgs;

static struct
{
	EFBAccessType type;
	u32 x;
	u32 y;
	u32 Data;
} s_accessEFBArgs;

static u32 s_AccessEFBResult = 0;

void VideoBackendHardware::EmuStateChange(EMUSTATE_CHANGE newState)
{
	EmulatorState((newState == EMUSTATE_CHANGE_PLAY) ? true : false);
}

// Enter and exit the video loop
void VideoBackendHardware::Video_EnterLoop()
{
	RunGpuLoop();
}

void VideoBackendHardware::Video_ExitLoop()
{
	ExitGpuLoop();
	s_FifoShuttingDown.Set();
	s_efbAccessReadyEvent.Set();
	s_perfQueryReadyEvent.Set();
}

void VideoBackendHardware::Video_AsyncTimewarpDraw()
{
	g_renderer->AsyncTimewarpDraw();
}

void VideoBackendHardware::Video_SetRendering(bool bEnabled)
{
	Fifo_SetRendering(bEnabled);
}

// Run from the graphics thread (from Fifo.cpp)
static void VideoFifo_CheckSwapRequest()
{
	if (g_ActiveConfig.bUseXFB && s_swapRequested.IsSet())
	{
		EFBRectangle rc;
		Renderer::Swap(s_beginFieldArgs.xfbAddr, s_beginFieldArgs.fbWidth, s_beginFieldArgs.fbStride, s_beginFieldArgs.fbHeight, rc);
		s_swapRequested.Clear();
	}
}

// Run from the graphics thread (from Fifo.cpp)
void VideoFifo_CheckSwapRequestAt(u32 xfbAddr, u32 fbWidth, u32 fbHeight)
{
	if (g_ActiveConfig.bUseXFB && s_swapRequested.IsSet())
	{
		u32 aLower = xfbAddr;
		u32 aUpper = xfbAddr + 2 * fbWidth * fbHeight;
		u32 bLower = s_beginFieldArgs.xfbAddr;
		u32 bUpper = s_beginFieldArgs.xfbAddr + 2 * s_beginFieldArgs.fbStride * s_beginFieldArgs.fbHeight;

		if (AddressRangesOverlap(aLower, aUpper, bLower, bUpper))
			VideoFifo_CheckSwapRequest();
	}
}

// Run from the CPU thread (from VideoInterface.cpp)
void VideoBackendHardware::Video_BeginField(u32 xfbAddr, u32 fbWidth, u32 fbStride, u32 fbHeight)
{
	if (s_BackendInitialized && g_ActiveConfig.bUseXFB)
	{
		if (!SConfig::GetInstance().m_LocalCoreStartupParameter.bCPUThread)
			VideoFifo_CheckSwapRequest();
		s_beginFieldArgs.xfbAddr = xfbAddr;
		s_beginFieldArgs.fbWidth = fbWidth;
		s_beginFieldArgs.fbStride = fbStride;
		s_beginFieldArgs.fbHeight = fbHeight;
	}
}

// Run from the CPU thread (from VideoInterface.cpp)
void VideoBackendHardware::Video_EndField()
{
	if (s_BackendInitialized && g_ActiveConfig.bUseXFB)
	{
		SyncGPU(SYNC_GPU_SWAP);

<<<<<<< HEAD
		// We don't want to miss a swap request
		while(s_swapRequested.IsSet() && g_ActiveConfig.bUseXFB)
			Common::YieldCPU();

=======
		// Wait until the GPU thread has swapped. Prevents FIFO overflows.
		while (g_ActiveConfig.bUseXFB && SConfig::GetInstance().m_LocalCoreStartupParameter.bCPUThread && s_swapRequested.IsSet())
		{
			Common::YieldCPU();
		}
>>>>>>> 015236e3
		s_swapRequested.Set();
	}
}

void VideoBackendHardware::Video_AddMessage(const std::string& msg, u32 milliseconds)
{
	OSD::AddMessage(msg, milliseconds);
}

void VideoBackendHardware::Video_ClearMessages()
{
	OSD::ClearMessages();
}

// Screenshot
bool VideoBackendHardware::Video_Screenshot(const std::string& filename)
{
	Renderer::SetScreenshot(filename.c_str());
	return true;
}

void VideoFifo_CheckEFBAccess()
{
	if (s_efbAccessRequested.IsSet())
	{
		s_AccessEFBResult = g_renderer->AccessEFB(s_accessEFBArgs.type, s_accessEFBArgs.x, s_accessEFBArgs.y, s_accessEFBArgs.Data);
		s_efbAccessRequested.Clear();
		s_efbAccessReadyEvent.Set();
	}
}

u32 VideoBackendHardware::Video_AccessEFB(EFBAccessType type, u32 x, u32 y, u32 InputData)
{
	if (s_BackendInitialized && g_ActiveConfig.bEFBAccessEnable)
	{
		SyncGPU(SYNC_GPU_EFB_POKE);

		s_accessEFBArgs.type = type;
		s_accessEFBArgs.x = x;
		s_accessEFBArgs.y = y;
		s_accessEFBArgs.Data = InputData;

		s_efbAccessRequested.Set();

		if (SConfig::GetInstance().m_LocalCoreStartupParameter.bCPUThread)
		{
			s_efbAccessReadyEvent.Reset();
			if (s_FifoShuttingDown.IsSet())
				return 0;
			s_efbAccessRequested.Set();
			s_efbAccessReadyEvent.Wait();
		}
		else
			VideoFifo_CheckEFBAccess();

		return s_AccessEFBResult;
	}

	return 0;
}

static void VideoFifo_CheckPerfQueryRequest()
{
	if (s_perfQueryRequested.IsSet())
	{
		g_perf_query->FlushResults();
		s_perfQueryRequested.Clear();
		s_perfQueryReadyEvent.Set();
	}
}

u32 VideoBackendHardware::Video_GetQueryResult(PerfQueryType type)
{
	if (!g_perf_query->ShouldEmulate())
	{
		return 0;
	}

	SyncGPU(SYNC_GPU_PERFQUERY);

	// TODO: Is this check sane?
	if (!g_perf_query->IsFlushed())
	{
		if (SConfig::GetInstance().m_LocalCoreStartupParameter.bCPUThread)
		{
			s_perfQueryReadyEvent.Reset();
			if (s_FifoShuttingDown.IsSet())
				return 0;
			s_perfQueryRequested.Set();
			s_perfQueryReadyEvent.Wait();
		}
		else
			g_perf_query->FlushResults();
	}

	return g_perf_query->GetQueryResult(type);
}

u16 VideoBackendHardware::Video_GetBoundingBox(int index)
{
	if (!g_ActiveConfig.backend_info.bSupportsBBox)
		return BoundingBox::coords[index];

	SyncGPU(SYNC_GPU_BBOX);

	if (SConfig::GetInstance().m_LocalCoreStartupParameter.bCPUThread)
	{
		s_BBoxReadyEvent.Reset();
		if (s_FifoShuttingDown.IsSet())
			return 0;
		s_BBoxIndex = index;
		s_BBoxRequested.Set();
		s_BBoxReadyEvent.Wait();
		return s_BBoxResult;
	}
	else
	{
		return g_renderer->BBoxRead(index);
	}
}

static void VideoFifo_CheckBBoxRequest()
{
	if (s_BBoxRequested.IsSet())
	{
		s_BBoxResult = g_renderer->BBoxRead(s_BBoxIndex);
		s_BBoxRequested.Clear();
		s_BBoxReadyEvent.Set();
	}
}

void VideoBackendHardware::InitializeShared()
{
	VideoCommon_Init();

	s_swapRequested.Clear();
	s_efbAccessRequested.Clear();
	s_perfQueryRequested.Clear();
	s_FifoShuttingDown.Clear();
	memset((void*)&s_beginFieldArgs, 0, sizeof(s_beginFieldArgs));
	memset(&s_accessEFBArgs, 0, sizeof(s_accessEFBArgs));
	s_AccessEFBResult = 0;
	m_invalid = false;
}

// Run from the CPU thread
void VideoBackendHardware::DoState(PointerWrap& p)
{
	bool software = false;
	p.Do(software);

	if (p.GetMode() == PointerWrap::MODE_READ && software == true)
	{
		// change mode to abort load of incompatible save state.
		p.SetMode(PointerWrap::MODE_VERIFY);
	}

	VideoCommon_DoState(p);
	p.DoMarker("VideoCommon");

	p.Do(s_swapRequested);
	p.Do(s_efbAccessRequested);
	p.Do(s_beginFieldArgs);
	p.Do(s_accessEFBArgs);
	p.Do(s_AccessEFBResult);
	p.DoMarker("VideoBackendHardware");

	// Refresh state.
	if (p.GetMode() == PointerWrap::MODE_READ)
	{
		m_invalid = true;
		RecomputeCachedArraybases();

		// Clear all caches that touch RAM
		// (? these don't appear to touch any emulation state that gets saved. moved to on load only.)
		VertexLoaderManager::MarkAllDirty();
	}
}

void VideoBackendHardware::CheckInvalidState()
{
	if (m_invalid)
	{
		m_invalid = false;

		BPReload();
		TextureCache::Invalidate();
	}
}

void VideoBackendHardware::PauseAndLock(bool doLock, bool unpauseOnUnlock)
{
	Fifo_PauseAndLock(doLock, unpauseOnUnlock);
}


void VideoBackendHardware::RunLoop(bool enable)
{
	VideoCommon_RunLoop(enable);
}

void VideoFifo_CheckAsyncRequest()
{
	VideoFifo_CheckSwapRequest();
	VideoFifo_CheckEFBAccess();
	VideoFifo_CheckPerfQueryRequest();
	VideoFifo_CheckBBoxRequest();
}

void VideoBackendHardware::Video_GatherPipeBursted()
{
	CommandProcessor::GatherPipeBursted();
}

bool VideoBackendHardware::Video_IsPossibleWaitingSetDrawDone()
{
	return CommandProcessor::isPossibleWaitingSetDrawDone;
}

void VideoBackendHardware::RegisterCPMMIO(MMIO::Mapping* mmio, u32 base)
{
	CommandProcessor::RegisterMMIO(mmio, base);
}

void VideoBackendHardware::UpdateWantDeterminism(bool want)
{
	Fifo_UpdateWantDeterminism(want);
}
<|MERGE_RESOLUTION|>--- conflicted
+++ resolved
@@ -125,18 +125,11 @@
 	{
 		SyncGPU(SYNC_GPU_SWAP);
 
-<<<<<<< HEAD
-		// We don't want to miss a swap request
-		while(s_swapRequested.IsSet() && g_ActiveConfig.bUseXFB)
-			Common::YieldCPU();
-
-=======
 		// Wait until the GPU thread has swapped. Prevents FIFO overflows.
 		while (g_ActiveConfig.bUseXFB && SConfig::GetInstance().m_LocalCoreStartupParameter.bCPUThread && s_swapRequested.IsSet())
 		{
 			Common::YieldCPU();
 		}
->>>>>>> 015236e3
 		s_swapRequested.Set();
 	}
 }
