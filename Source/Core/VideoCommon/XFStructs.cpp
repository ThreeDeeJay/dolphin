// Copyright 2008 Dolphin Emulator Project
// Licensed under GPLv2+
// Refer to the license.txt file included.

#include "Common/CommonFuncs.h"
#include "Common/CommonTypes.h"
#include "Common/Logging/Log.h"
#include "Core/HW/Memmap.h"
#include "VideoCommon/CPMemory.h"
#include "VideoCommon/DataReader.h"
#include "VideoCommon/Fifo.h"
#include "VideoCommon/GeometryShaderManager.h"
#include "VideoCommon/PixelShaderManager.h"
#include "VideoCommon/VertexManagerBase.h"
#include "VideoCommon/VertexShaderManager.h"
#include "VideoCommon/XFMemory.h"

static void XFMemWritten(u32 transferSize, u32 baseAddress)
{
	VertexManagerBase::Flush();
	VertexShaderManager::InvalidateXFRange(baseAddress, baseAddress + transferSize);
}

static void XFRegWritten(int transferSize, u32 baseAddress, DataReader src)
{
	u32 address = baseAddress;
	u32 dataIndex = 0;

	while (transferSize > 0 && address < 0x1058)
	{
		u32 newValue = src.Peek<u32>(dataIndex * sizeof(u32));
		u32 nextAddress = address + 1;

		switch (address)
		{
		case XFMEM_ERROR:
		case XFMEM_DIAG:
		case XFMEM_STATE0: // internal state 0
		case XFMEM_STATE1: // internal state 1
		case XFMEM_CLOCK:
		case XFMEM_SETGPMETRIC:
			nextAddress = 0x1007;
			break;

		case XFMEM_CLIPDISABLE:
			//if (data & 1) {} // disable clipping detection
			//if (data & 2) {} // disable trivial rejection
			//if (data & 4) {} // disable cpoly clipping acceleration
			break;

		case XFMEM_VTXSPECS: //__GXXfVtxSpecs, wrote 0004
			break;

		case XFMEM_SETNUMCHAN:
			if (xfmem.numChan.numColorChans != (newValue & 3))
				VertexManagerBase::Flush();
			break;

		case XFMEM_SETCHAN0_AMBCOLOR: // Channel Ambient Color
		case XFMEM_SETCHAN1_AMBCOLOR:
			{
				u8 chan = address - XFMEM_SETCHAN0_AMBCOLOR;
				if (xfmem.ambColor[chan] != newValue)
				{
					VertexManagerBase::Flush();
					VertexShaderManager::SetMaterialColorChanged(chan);
				}
				break;
			}

		case XFMEM_SETCHAN0_MATCOLOR: // Channel Material Color
		case XFMEM_SETCHAN1_MATCOLOR:
			{
				u8 chan = address - XFMEM_SETCHAN0_MATCOLOR;
				if (xfmem.matColor[chan] != newValue)
				{
					VertexManagerBase::Flush();
					VertexShaderManager::SetMaterialColorChanged(chan + 2);
				}
				break;
			}

		case XFMEM_SETCHAN0_COLOR: // Channel Color
		case XFMEM_SETCHAN1_COLOR:
		case XFMEM_SETCHAN0_ALPHA: // Channel Alpha
		case XFMEM_SETCHAN1_ALPHA:
			if (((u32*)&xfmem)[address] != (newValue & 0x7fff))
				VertexManagerBase::Flush();
			break;

		case XFMEM_DUALTEX:
			if (xfmem.dualTexTrans.enabled != (newValue & 1))
				VertexManagerBase::Flush();
			break;


		case XFMEM_SETMATRIXINDA:
			//_assert_msg_(GX_XF, 0, "XF matrixindex0");
			VertexShaderManager::SetTexMatrixChangedA(newValue);
			break;
		case XFMEM_SETMATRIXINDB:
			//_assert_msg_(GX_XF, 0, "XF matrixindex1");
			VertexShaderManager::SetTexMatrixChangedB(newValue);
			break;

		case XFMEM_SETVIEWPORT:
		case XFMEM_SETVIEWPORT+1:
		case XFMEM_SETVIEWPORT+2:
		case XFMEM_SETVIEWPORT+3:
		case XFMEM_SETVIEWPORT+4:
		case XFMEM_SETVIEWPORT+5:
<<<<<<< HEAD
			VertexManager::Flush();
			GeometryShaderManager::SetViewportChanged();
=======
			VertexManagerBase::Flush();
>>>>>>> 0283ce2a
			VertexShaderManager::SetViewportChanged();
			PixelShaderManager::SetViewportChanged();

			nextAddress = XFMEM_SETVIEWPORT + 6;
			break;

		case XFMEM_SETPROJECTION:
		case XFMEM_SETPROJECTION+1:
		case XFMEM_SETPROJECTION+2:
		case XFMEM_SETPROJECTION+3:
		case XFMEM_SETPROJECTION+4:
		case XFMEM_SETPROJECTION+5:
		case XFMEM_SETPROJECTION+6:
<<<<<<< HEAD
			VertexManager::Flush();
=======
			VertexManagerBase::Flush();
			VertexShaderManager::SetProjectionChanged();
>>>>>>> 0283ce2a
			GeometryShaderManager::SetProjectionChanged();
			VertexShaderManager::SetProjectionChanged();

			nextAddress = XFMEM_SETPROJECTION + 7;
			break;

		case XFMEM_SETNUMTEXGENS: // GXSetNumTexGens
			if (xfmem.numTexGen.numTexGens != (newValue & 15))
				VertexManagerBase::Flush();
			break;

		case XFMEM_SETTEXMTXINFO:
		case XFMEM_SETTEXMTXINFO+1:
		case XFMEM_SETTEXMTXINFO+2:
		case XFMEM_SETTEXMTXINFO+3:
		case XFMEM_SETTEXMTXINFO+4:
		case XFMEM_SETTEXMTXINFO+5:
		case XFMEM_SETTEXMTXINFO+6:
		case XFMEM_SETTEXMTXINFO+7:
			VertexManagerBase::Flush();

			nextAddress = XFMEM_SETTEXMTXINFO + 8;
			break;

		case XFMEM_SETPOSMTXINFO:
		case XFMEM_SETPOSMTXINFO+1:
		case XFMEM_SETPOSMTXINFO+2:
		case XFMEM_SETPOSMTXINFO+3:
		case XFMEM_SETPOSMTXINFO+4:
		case XFMEM_SETPOSMTXINFO+5:
		case XFMEM_SETPOSMTXINFO+6:
		case XFMEM_SETPOSMTXINFO+7:
			VertexManagerBase::Flush();

			nextAddress = XFMEM_SETPOSMTXINFO + 8;
			break;

		// --------------
		// Unknown Regs
		// --------------

		// Maybe these are for Normals?
		case 0x1048: //xfmem.texcoords[0].nrmmtxinfo.hex = data; break; ??
		case 0x1049:
		case 0x104a:
		case 0x104b:
		case 0x104c:
		case 0x104d:
		case 0x104e:
		case 0x104f:
			DEBUG_LOG(VIDEO, "Possible Normal Mtx XF reg?: %x=%x", address, newValue);
			break;

		case 0x1013:
		case 0x1014:
		case 0x1015:
		case 0x1016:
		case 0x1017:

		default:
			if (newValue != 0) // Ignore writes of zero.
				WARN_LOG(VIDEO, "Unknown XF Reg: %x=%x", address, newValue);
			break;
		}

		int transferred = nextAddress - address;
		address = nextAddress;

		transferSize -= transferred;
		dataIndex += transferred;
	}
}

void LoadXFReg(u32 transferSize, u32 baseAddress, DataReader src)
{
	// do not allow writes past registers
	if (baseAddress + transferSize > 0x1058)
	{
		INFO_LOG(VIDEO, "XF load exceeds address space: %x %d bytes", baseAddress, transferSize);

		if (baseAddress >= 0x1058)
			transferSize = 0;
		else
			transferSize = 0x1058 - baseAddress;
	}

	// write to XF mem
	if (baseAddress < 0x1000 && transferSize > 0)
	{
		u32 end = baseAddress + transferSize;

		u32 xfMemBase = baseAddress;
		u32 xfMemTransferSize = transferSize;

		if (end >= 0x1000)
		{
			xfMemTransferSize = 0x1000 - baseAddress;

			baseAddress = 0x1000;
			transferSize = end - 0x1000;
		}
		else
		{
			transferSize = 0;
		}

		XFMemWritten(xfMemTransferSize, xfMemBase);
		for (u32 i = 0; i < xfMemTransferSize; i++)
		{
			((u32*)&xfmem)[xfMemBase + i] = src.Read<u32>();
		}
	}

	// write to XF regs
	if (transferSize > 0)
	{
		XFRegWritten(transferSize, baseAddress, src);
		for (u32 i = 0; i < transferSize; i++)
		{
			((u32*)&xfmem)[baseAddress + i] = src.Read<u32>();
		}
	}
}

// TODO - verify that it is correct. Seems to work, though.
void LoadIndexedXF(u32 val, int refarray)
{
	int index = val >> 16;
	int address = val & 0xFFF; // check mask
	int size = ((val >> 12) & 0xF) + 1;
	//load stuff from array to address in xf mem

	u32* currData = (u32*)(&xfmem) + address;
	u32* newData;
	if (Fifo::UseDeterministicGPUThread())
	{
		newData = (u32*)Fifo::PopFifoAuxBuffer(size * sizeof(u32));
	}
	else
	{
		newData = (u32*)Memory::GetPointer(g_main_cp_state.array_bases[refarray] + g_main_cp_state.array_strides[refarray] * index);
	}
	bool changed = false;
	for (int i = 0; i < size; ++i)
	{
		if (currData[i] != Common::swap32(newData[i]))
		{
			changed = true;
			XFMemWritten(size, address);
			break;
		}
	}
	if (changed)
	{
		for (int i = 0; i < size; ++i)
			currData[i] = Common::swap32(newData[i]);
	}
}

void PreprocessIndexedXF(u32 val, int refarray)
{
	int index = val >> 16;
	int size = ((val >> 12) & 0xF) + 1;

	u32* new_data = (u32*)Memory::GetPointer(g_preprocess_cp_state.array_bases[refarray] + g_preprocess_cp_state.array_strides[refarray] * index);

	size_t buf_size = size * sizeof(u32);
	Fifo::PushFifoAuxBuffer(new_data, buf_size);
}<|MERGE_RESOLUTION|>--- conflicted
+++ resolved
@@ -109,12 +109,8 @@
 		case XFMEM_SETVIEWPORT+3:
 		case XFMEM_SETVIEWPORT+4:
 		case XFMEM_SETVIEWPORT+5:
-<<<<<<< HEAD
-			VertexManager::Flush();
+			VertexManagerBase::Flush();
 			GeometryShaderManager::SetViewportChanged();
-=======
-			VertexManagerBase::Flush();
->>>>>>> 0283ce2a
 			VertexShaderManager::SetViewportChanged();
 			PixelShaderManager::SetViewportChanged();
 
@@ -128,12 +124,7 @@
 		case XFMEM_SETPROJECTION+4:
 		case XFMEM_SETPROJECTION+5:
 		case XFMEM_SETPROJECTION+6:
-<<<<<<< HEAD
-			VertexManager::Flush();
-=======
-			VertexManagerBase::Flush();
-			VertexShaderManager::SetProjectionChanged();
->>>>>>> 0283ce2a
+			VertexManagerBase::Flush();
 			GeometryShaderManager::SetProjectionChanged();
 			VertexShaderManager::SetProjectionChanged();
 
