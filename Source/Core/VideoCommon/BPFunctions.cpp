--- conflicted
+++ resolved
@@ -85,21 +85,6 @@
 	g_renderer->SetColorMask();
 }
 
-<<<<<<< HEAD
-void CopyEFB(u32 dstAddr, const EFBRectangle& srcRect,
-	     unsigned int dstFormat, PEControl::PixelFormat srcFormat,
-	     bool isIntensity, bool scaleByHalf)
-{
-	// bpmem.zcontrol.pixel_format to PEControl::Z24 is when the game wants to copy from ZBuffer (Zbuffer uses 24-bit Format)
-	if (g_ActiveConfig.bEFBCopyEnable)
-	{
-		TextureCache::CopyRenderTargetToTexture(dstAddr, dstFormat, srcFormat,
-			srcRect, isIntensity, scaleByHalf);
-	}
-}
-
-=======
->>>>>>> c08a83a5
 /* Explanation of the magic behind ClearScreen:
 	There's numerous possible formats for the pixel data in the EFB.
 	However, in the HW accelerated backends we're always using RGBA8
