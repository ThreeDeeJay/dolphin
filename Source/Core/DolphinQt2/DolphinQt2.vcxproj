--- conflicted
+++ resolved
@@ -1,643 +1,332 @@
-<<<<<<< HEAD
-﻿<?xml version="1.0" encoding="utf-8"?>
-<Project DefaultTargets="Build" ToolsVersion="15.0" xmlns="http://schemas.microsoft.com/developer/msbuild/2003">
-  <ItemGroup Label="ProjectConfigurations">
-    <ProjectConfiguration Include="Debug|x64">
-      <Configuration>Debug</Configuration>
-      <Platform>x64</Platform>
-    </ProjectConfiguration>
-    <ProjectConfiguration Include="Release|x64">
-      <Configuration>Release</Configuration>
-      <Platform>x64</Platform>
-    </ProjectConfiguration>
-  </ItemGroup>
-  <PropertyGroup Label="Globals">
-    <ProjectGuid>{FA3FA62B-6F58-4B86-9453-4D149940A066}</ProjectGuid>
-    <WindowsTargetPlatformVersion Condition="'$(VisualStudioVersion)' == '15.0'">10.0.15063.0</WindowsTargetPlatformVersion>
-    <!--
-    Enable this once wxwidgets is completely removed
-    <ProjectName>Dolphin</ProjectName>
-    -->
-  </PropertyGroup>
-  <Import Project="$(VCTargetsPath)\Microsoft.Cpp.Default.props" />
-  <PropertyGroup Label="Configuration">
-    <ConfigurationType>Application</ConfigurationType>
-    <PlatformToolset Condition="'$(VisualStudioVersion)' == '12.0'">v120</PlatformToolset>
-    <PlatformToolset Condition="'$(VisualStudioVersion)' == '14.0'">v140</PlatformToolset>
-    <PlatformToolset Condition="'$(VisualStudioVersion)' == '15.0'">v141</PlatformToolset>
-    <CharacterSet>Unicode</CharacterSet>
-  </PropertyGroup>
-  <PropertyGroup Condition="'$(Configuration)'=='Debug'" Label="Configuration">
-    <UseDebugLibraries>true</UseDebugLibraries>
-  </PropertyGroup>
-  <PropertyGroup Condition="'$(Configuration)'=='Release'" Label="Configuration">
-    <UseDebugLibraries>false</UseDebugLibraries>
-  </PropertyGroup>
-  <Import Project="$(VCTargetsPath)\Microsoft.Cpp.props" />
-  <ImportGroup Label="ExtensionSettings">
-  </ImportGroup>
-  <ImportGroup Label="PropertySheets">
-    <Import Project="$(UserRootDir)\Microsoft.Cpp.$(Platform).user.props" Condition="exists('$(UserRootDir)\Microsoft.Cpp.$(Platform).user.props')" Label="LocalAppDataPlatform" />
-    <Import Project="..\..\VSProps\Base.props" />
-    <Import Project="..\..\VSProps\PCHUse.props" />
-    <Import Project="..\..\VSProps\QtCompile.props" />
-  </ImportGroup>
-  <PropertyGroup Label="UserMacros">
-  </PropertyGroup>
-  <ItemDefinitionGroup>
-    <Link>
-      <AdditionalLibraryDirectories Condition="'$(VisualStudioVersion)' == '12.0'">$(ExternalsDir)LibOVR\Lib\$(PlatformName)\VS2013;$(ExternalsDir)LibOVR\Lib\Windows\$(PlatformName)\$(Configuration)\VS2013;%(AdditionalLibraryDirectories)</AdditionalLibraryDirectories>
-      <AdditionalLibraryDirectories Condition="'$(VisualStudioVersion)' == '14.0'">$(ExternalsDir)LibOVR\Lib\$(PlatformName)\VS2015;$(ExternalsDir)LibOVR\Lib\Windows\$(PlatformName)\$(Configuration)\VS2015;%(AdditionalLibraryDirectories)</AdditionalLibraryDirectories>
-      <AdditionalLibraryDirectories Condition="'$(VisualStudioVersion)' == '15.0'">$(ExternalsDir)LibOVR\Lib\$(PlatformName)\VS2017;$(ExternalsDir)LibOVR\Lib\Windows\$(PlatformName)\$(Configuration)\VS2017;%(AdditionalLibraryDirectories)</AdditionalLibraryDirectories>
-      <AdditionalLibraryDirectories>$(ExternalsDir)ffmpeg\lib;$(ExternalsDir)openvr\lib\win64;$(ExternalsDir)OSVR\lib;%(AdditionalLibraryDirectories)</AdditionalLibraryDirectories>
-      <AdditionalDependencies>avrt.lib;iphlpapi.lib;winmm.lib;setupapi.lib;opengl32.lib;glu32.lib;rpcrt4.lib;comctl32.lib;%(AdditionalDependencies)</AdditionalDependencies>
-      <AdditionalDependencies Condition="'$(VisualStudioVersion)' != '12.0'">avcodec.lib;avformat.lib;avutil.lib;swresample.lib;swscale.lib;%(AdditionalDependencies)</AdditionalDependencies>
-      <AdditionalDependencies Condition="Exists('$(ExternalsDir)OSVR/lib/osvrClientKit.lib')">osvrClientKit.lib;%(AdditionalDependencies)</AdditionalDependencies>
-      <AdditionalDependencies Condition="'$(Configuration)|$(Platform)'=='Debug|x64' And (Exists('$(ExternalsDir)LibOVR/Lib/x64/VS2013/libovr64d.lib') Or Exists('$(ExternalsDir)LibOVR/Lib/x64/VS2015/libovr64d.lib'))">libovr64d.lib;%(AdditionalDependencies)</AdditionalDependencies>
-      <AdditionalDependencies Condition="'$(Configuration)|$(Platform)'=='Debug|x64' And (Exists('$(ExternalsDir)LibOVR/Lib/Windows/x64/Debug/VS2013/libovr.lib') Or Exists('$(ExternalsDir)LibOVR/Lib/Windows/x64/Debug/VS2015/libovr.lib'))">libovr.lib;%(AdditionalDependencies)</AdditionalDependencies>
-      <AdditionalDependencies Condition="'$(Configuration)|$(Platform)'=='Debug|Win32' And (Exists('$(ExternalsDir)LibOVR/Lib/Win32/VS2013/libovr64d.lib') Or Exists('$(ExternalsDir)LibOVR/Lib/Win32/VS2015/libovr64d.lib'))">libovrd.lib;%(AdditionalDependencies)</AdditionalDependencies>
-      <AdditionalDependencies Condition="'$(Configuration)|$(Platform)'=='Debug|Win32' And (Exists('$(ExternalsDir)LibOVR/Lib/Windows/Win32/Debug/VS2013/libovr.lib') Or Exists('$(ExternalsDir)LibOVR/Lib/Windows/Win32/Debug/VS2015/libovr.lib'))">libovr.lib;%(AdditionalDependencies)</AdditionalDependencies>
-      <AdditionalDependencies Condition="'$(Configuration)|$(Platform)'=='Release|x64' And (Exists('$(ExternalsDir)LibOVR/Lib/x64/VS2013/libovr64.lib') Or Exists('$(ExternalsDir)LibOVR/Lib/x64/VS2015/libovr64.lib'))">libovr64.lib;%(AdditionalDependencies)</AdditionalDependencies>
-      <AdditionalDependencies Condition="'$(Configuration)|$(Platform)'=='Release|x64' And (Exists('$(ExternalsDir)LibOVR/Lib/Windows/x64/Release/VS2013/libovr.lib') Or Exists('$(ExternalsDir)LibOVR/Lib/Windows/x64/Release/VS2015/libovr.lib'))">libovr.lib;%(AdditionalDependencies)</AdditionalDependencies>
-      <AdditionalDependencies Condition="'$(Configuration)|$(Platform)'=='Release|Win32' And Exists('$(ExternalsDir)LibOVR')">libovr.lib;%(AdditionalDependencies)</AdditionalDependencies>
-      <AdditionalDependencies Condition="'$(Platform)'=='x64' And Exists('$(ExternalsDir)openvr/lib/win64/openvr_api.lib')">openvr_api.lib;%(AdditionalDependencies)</AdditionalDependencies>
-      <AdditionalDependencies Condition="'$(Platform)'=='Win32' And Exists('$(ExternalsDir)openvr/lib/win32/openvr_api.lib')">openvr_api.lib;%(AdditionalDependencies)</AdditionalDependencies>
-    </Link>
-    <ClCompile>
-      <AdditionalIncludeDirectories>$(ProjectDir)VideoInterface;$(ProjectDir)GameList;$(ProjectDir)Settings;$(ProjectDir)Config;$(ProjectDir)Config\Mapping;$(ProjectDir)Config\Graphics;$(ProjectDir)QtUtils;%(AdditionalIncludeDirectories)</AdditionalIncludeDirectories>
-    </ClCompile>
-    <Manifest>
-      <AdditionalManifestFiles>DolphinQt2.manifest;%(AdditionalManifestFiles)</AdditionalManifestFiles>
-    </Manifest>
-  </ItemDefinitionGroup>
-  <!--
-  MOC files need to be listed. Put headers here ONLY if they use Q_OBJECT. Otherwise, put them
-  in the ItemGroup for ClInclude.
-  -->
-  <!--NOTE: When adding moc'd files, you must list outputs in the ClCompile ItemGroup too!-->
-  <ItemGroup>
-    <QtMoc Include="AboutDialog.h" />
-    <QtMoc Include="Config\ControllersWindow.h" />
-    <QtMoc Include="Config\FilesystemWidget.h" />
-    <QtMoc Include="Config\Mapping\IOWindow.h" />
-    <QtMoc Include="Config\Mapping\MappingButton.h" />
-    <QtMoc Include="Config\Mapping\MappingWidget.h" />
-    <QtMoc Include="Config\Mapping\MappingWindow.h" />
-    <QtMoc Include="Config\LoggerWidget.h" />
-    <QtMoc Include="Config\Graphics\AdvancedWidget.h" />
-    <QtMoc Include="Config\Graphics\EnhancementsWidget.h" />
-    <QtMoc Include="Config\Graphics\GeneralWidget.h" />
-    <QtMoc Include="Config\Graphics\GraphicsBool.h" />
-    <QtMoc Include="Config\Graphics\GraphicsChoice.h" />
-    <QtMoc Include="Config\Graphics\GraphicsSlider.h" />
-    <QtMoc Include="Config\Graphics\GraphicsWidget.h" />
-    <QtMoc Include="Config\Graphics\GraphicsWindow.h" />
-    <QtMoc Include="Config\Graphics\HacksWidget.h" />
-    <QtMoc Include="Config\Graphics\SoftwareRendererWidget.h" />
-    <QtMoc Include="Config\InfoWidget.h" />
-    <QtMoc Include="Config\PropertiesDialog.h" />
-    <QtMoc Include="Config\SettingsWindow.h" />
-    <QtMoc Include="GameList\GameFile.h" />
-    <QtMoc Include="GameList\GameList.h" />
-    <QtMoc Include="GameList\GameListModel.h" />
-    <QtMoc Include="GameList\GameTracker.h" />
-    <QtMoc Include="GameList\ListProxyModel.h" />
-    <QtMoc Include="GameList\TableProxyModel.h" />
-    <QtMoc Include="Host.h" />
-    <QtMoc Include="HotkeyScheduler.h" />
-    <QtMoc Include="InDevelopmentWarning.h" />
-    <QtMoc Include="Settings\InterfacePane.h" />
-    <QtMoc Include="Settings\AudioPane.h" />
-    <QtMoc Include="MainWindow.h" />
-    <QtMoc Include="MenuBar.h" />
-    <QtMoc Include="QtUtils\DoubleClickEventFilter.h" />
-    <QtMoc Include="QtUtils\WindowActivationEventFilter.h" />
-    <QtMoc Include="RenderWidget.h" />
-    <QtMoc Include="Settings.h" />
-    <QtMoc Include="Settings\GeneralPane.h" />
-    <QtMoc Include="ToolBar.h" />
-  </ItemGroup>
-  <!--TODO figure out how to get QtMoc to add outputs to ClCompile's inputs...-->
-  <ItemGroup>
-    <ClCompile Include="$(QtMocOutPrefix)AboutDialog.cpp" />
-    <ClCompile Include="$(QtMocOutPrefix)AudioPane.cpp" />
-    <ClCompile Include="$(QtMocOutPrefix)AdvancedWidget.cpp" />
-    <ClCompile Include="$(QtMocOutPrefix)EnhancementsWidget.cpp" />
-    <ClCompile Include="$(QtMocOutPrefix)ControllersWindow.cpp" />
-    <ClCompile Include="$(QtMocOutPrefix)FilesystemWidget.cpp" />
-    <ClCompile Include="$(QtMocOutPrefix)WindowActivationEventFilter.cpp" />
-    <ClCompile Include="$(QtMocOutPrefix)GameList.cpp" />
-    <ClCompile Include="$(QtMocOutPrefix)GameListModel.cpp" />
-    <ClCompile Include="$(QtMocOutPrefix)GameTracker.cpp" />
-    <ClCompile Include="$(QtMocOutPrefix)GeneralPane.cpp" />
-    <ClCompile Include="$(QtMocOutPrefix)GeneralWidget.cpp" />
-    <ClCompile Include="$(QtMocOutPrefix)GraphicsBool.cpp" />
-    <ClCompile Include="$(QtMocOutPrefix)GraphicsChoice.cpp" />
-    <ClCompile Include="$(QtMocOutPrefix)GraphicsSlider.cpp" />
-    <ClCompile Include="$(QtMocOutPrefix)GraphicsWidget.cpp" />
-    <ClCompile Include="$(QtMocOutPrefix)GraphicsWindow.cpp" />
-    <ClCompile Include="$(QtMocOutPrefix)HacksWidget.cpp" />
-    <ClCompile Include="$(QtMocOutPrefix)Host.cpp" />
-    <ClCompile Include="$(QtMocOutPrefix)HotkeyScheduler.cpp" />
-    <ClCompile Include="$(QtMocOutPrefix)InDevelopmentWarning.cpp" />
-    <ClCompile Include="$(QtMocOutPrefix)InfoWidget.cpp" />
-    <ClCompile Include="$(QtMocOutPrefix)InterfacePane.cpp" />
-    <ClCompile Include="$(QtMocOutPrefix)IOWindow.cpp" />
-    <ClCompile Include="$(QtMocOutPrefix)ListProxyModel.cpp" />
-    <ClCompile Include="$(QtMocOutPrefix)TableProxyModel.cpp" />
-    <ClCompile Include="$(QtMocOutPrefix)LoggerWidget.cpp" />
-    <ClCompile Include="$(QtMocOutPrefix)MainWindow.cpp" />
-    <ClCompile Include="$(QtMocOutPrefix)MappingButton.cpp" />
-    <ClCompile Include="$(QtMocOutPrefix)MappingWidget.cpp" />
-    <ClCompile Include="$(QtMocOutPrefix)MappingWindow.cpp" />
-    <ClCompile Include="$(QtMocOutPrefix)MenuBar.cpp" />
-    <ClCompile Include="$(QtMocOutPrefix)PropertiesDialog.cpp" />
-    <ClCompile Include="$(QtMocOutPrefix)DoubleClickEventFilter.cpp" />
-    <ClCompile Include="$(QtMocOutPrefix)RenderWidget.cpp" />
-    <ClCompile Include="$(QtMocOutPrefix)Settings.cpp" />
-    <ClCompile Include="$(QtMocOutPrefix)SettingsWindow.cpp" />
-    <ClCompile Include="$(QtMocOutPrefix)SoftwareRendererWidget.cpp" />
-    <ClCompile Include="$(QtMocOutPrefix)ToolBar.cpp" />
-    <ClCompile Include="AboutDialog.cpp" />
-    <ClCompile Include="Config\ControllersWindow.cpp" />
-    <ClCompile Include="Config\FilesystemWidget.cpp" />
-    <ClCompile Include="Config\Graphics\AdvancedWidget.cpp" />
-    <ClCompile Include="Config\Graphics\EnhancementsWidget.cpp" />
-    <ClCompile Include="Config\Graphics\HacksWidget.cpp" />
-    <ClCompile Include="Config\Graphics\GeneralWidget.cpp" />
-    <ClCompile Include="Config\Graphics\GraphicsBool.cpp" />
-    <ClCompile Include="Config\Graphics\GraphicsChoice.cpp" />
-    <ClCompile Include="Config\Graphics\GraphicsSlider.cpp" />
-    <ClCompile Include="Config\Graphics\GraphicsWidget.cpp" />
-    <ClCompile Include="Config\Graphics\GraphicsWindow.cpp" />
-    <ClCompile Include="Config\Graphics\SoftwareRendererWidget.cpp" />
-    <ClCompile Include="Config\InfoWidget.cpp" />
-    <ClCompile Include="Config\Mapping\GCKeyboardEmu.cpp" />
-    <ClCompile Include="Config\Mapping\GCPadEmu.cpp" />
-    <ClCompile Include="Config\Mapping\GCPadWiiU.cpp" />
-    <ClCompile Include="Config\Mapping\Hotkey3D.cpp" />
-    <ClCompile Include="Config\Mapping\HotkeyGeneral.cpp" />
-    <ClCompile Include="Config\Mapping\HotkeyGraphics.cpp" />
-    <ClCompile Include="Config\Mapping\HotkeyStates.cpp" />
-    <ClCompile Include="Config\Mapping\HotkeyTAS.cpp" />
-    <ClCompile Include="Config\Mapping\HotkeyWii.cpp" />
-    <ClCompile Include="Config\Mapping\IOWindow.cpp" />
-    <ClCompile Include="Config\Mapping\MappingBool.cpp" />
-    <ClCompile Include="Config\Mapping\MappingButton.cpp" />
-    <ClCompile Include="Config\Mapping\MappingCommon.cpp" />
-    <ClCompile Include="Config\Mapping\MappingNumeric.cpp" />
-    <ClCompile Include="Config\Mapping\MappingWidget.cpp" />
-    <ClCompile Include="Config\Mapping\MappingWindow.cpp" />
-    <ClCompile Include="Config\Mapping\WiimoteEmuExtension.cpp" />
-    <ClCompile Include="Config\Mapping\WiimoteEmuGeneral.cpp" />
-    <ClCompile Include="Config\Mapping\WiimoteEmuMotionControl.cpp" />
-    <ClCompile Include="Config\LoggerWidget.cpp" />
-    <ClCompile Include="Config\PropertiesDialog.cpp" />
-    <ClCompile Include="Config\SettingsWindow.cpp" />
-    <ClCompile Include="GameList\GameFile.cpp" />
-    <ClCompile Include="GameList\GameList.cpp" />
-    <ClCompile Include="GameList\GameListModel.cpp" />
-    <ClCompile Include="GameList\GameTracker.cpp" />
-    <ClCompile Include="GameList\ListProxyModel.cpp" />
-    <ClCompile Include="GameList\TableProxyModel.cpp" />
-    <ClCompile Include="HotkeyScheduler.cpp" />
-    <ClCompile Include="Host.cpp" />
-    <ClCompile Include="InDevelopmentWarning.cpp" />
-    <ClCompile Include="Main.cpp" />
-    <ClCompile Include="MainWindow.cpp" />
-    <ClCompile Include="MenuBar.cpp" />
-    <ClCompile Include="QtUtils\DoubleClickEventFilter.cpp" />
-    <ClCompile Include="QtUtils\ElidedButton.cpp" />
-    <ClCompile Include="QtUtils\ListTabWidget.cpp" />
-    <ClCompile Include="QtUtils\WindowActivationEventFilter.cpp" />
-    <ClCompile Include="RenderWidget.cpp" />
-    <ClCompile Include="Resources.cpp" />
-    <ClCompile Include="Settings.cpp" />
-    <ClCompile Include="Settings\AudioPane.cpp" />
-    <ClCompile Include="Settings\GeneralPane.cpp" />
-    <ClCompile Include="Settings\InterfacePane.cpp" />
-    <ClCompile Include="Settings\PathPane.cpp" />
-    <ClCompile Include="ToolBar.cpp" />
-    <ClCompile Include="WiiUpdate.cpp" />
-  </ItemGroup>
-  <!--Put standard C/C++ headers here-->
-  <ItemGroup>
-    <ClInclude Include="Config\Mapping\GCKeyboardEmu.h" />
-    <ClInclude Include="Config\Mapping\GCPadEmu.h" />
-    <ClInclude Include="Config\Mapping\GCPadWiiU.h" />
-    <ClInclude Include="Config\Mapping\Hotkey3D.h" />
-    <ClInclude Include="Config\Mapping\HotkeyGeneral.h" />
-    <ClInclude Include="Config\Mapping\HotkeyGraphics.h" />
-    <ClInclude Include="Config\Mapping\HotkeyStates.h" />
-    <ClInclude Include="Config\Mapping\HotkeyTAS.h" />
-    <ClInclude Include="Config\Mapping\HotkeyWii.h" />
-    <ClInclude Include="Config\Mapping\MappingBool.h" />
-    <ClInclude Include="Config\Mapping\MappingCommon.h" />
-    <ClInclude Include="Config\Mapping\MappingNumeric.h" />
-    <ClInclude Include="Config\Mapping\WiimoteEmuExtension.h" />
-    <ClInclude Include="Config\Mapping\WiimoteEmuGeneral.h" />
-    <ClInclude Include="Config\Mapping\WiimoteEmuMotionControl.h" />
-    <ClInclude Include="QtUtils\ElidedButton.h" />
-    <ClInclude Include="QtUtils\ListTabWidget.h" />
-    <ClInclude Include="Resources.h" />
-    <ClInclude Include="Settings\PathPane.h" />
-    <ClInclude Include="WiiUpdate.h" />
-  </ItemGroup>
-  <ItemGroup>
-    <Text Include="CMakeLists.txt" />
-  </ItemGroup>
-  <ItemGroup>
-    <ProjectReference Include="$(ExternalsDir)Bochs_disasm\Bochs_disasm.vcxproj">
-      <Project>{8ada04d7-6db1-4da4-ab55-64fb12a0997b}</Project>
-    </ProjectReference>
-    <ProjectReference Include="$(ExternalsDir)libpng\png\png.vcxproj">
-      <Project>{4c9f135b-a85e-430c-bad4-4c67ef5fc12c}</Project>
-    </ProjectReference>
-    <ProjectReference Include="$(ExternalsDir)LZO\LZO.vcxproj">
-      <Project>{ab993f38-c31d-4897-b139-a620c42bc565}</Project>
-    </ProjectReference>
-    <ProjectReference Include="$(ExternalsDir)SFML\build\vc2010\SFML_Network.vcxproj">
-      <Project>{93d73454-2512-424e-9cda-4bb357fe13dd}</Project>
-    </ProjectReference>
-    <ProjectReference Include="$(ExternalsDir)zlib\zlib.vcxproj">
-      <Project>{ff213b23-2c26-4214-9f88-85271e557e87}</Project>
-    </ProjectReference>
-    <ProjectReference Include="$(CoreDir)AudioCommon\AudioCommon.vcxproj">
-      <Project>{54aa7840-5beb-4a0c-9452-74ba4cc7fd44}</Project>
-    </ProjectReference>
-    <ProjectReference Include="$(CoreDir)Common\Common.vcxproj">
-      <Project>{2e6c348c-c75c-4d94-8d1e-9c1fcbf3efe4}</Project>
-    </ProjectReference>
-    <ProjectReference Include="$(CoreDir)Common\SCMRevGen.vcxproj">
-      <Project>{41279555-f94f-4ebc-99de-af863c10c5c4}</Project>
-    </ProjectReference>
-    <ProjectReference Include="$(CoreDir)Core\Core.vcxproj">
-      <Project>{e54cf649-140e-4255-81a5-30a673c1fb36}</Project>
-    </ProjectReference>
-    <ProjectReference Include="$(CoreDir)DiscIO\DiscIO.vcxproj">
-      <Project>{160bdc25-5626-4b0d-bdd8-2953d9777fb5}</Project>
-    </ProjectReference>
-    <ProjectReference Include="$(CoreDir)InputCommon\InputCommon.vcxproj">
-      <Project>{6bbd47cf-91fd-4077-b676-8b76980178a9}</Project>
-    </ProjectReference>
-    <ProjectReference Include="$(CoreDir)VideoBackends\D3D\D3D.vcxproj">
-      <Project>{96020103-4ba5-4fd2-b4aa-5b6d24492d4e}</Project>
-    </ProjectReference>
-    <ProjectReference Include="$(CoreDir)VideoBackends\OGL\OGL.vcxproj">
-      <Project>{ec1a314c-5588-4506-9c1e-2e58e5817f75}</Project>
-    </ProjectReference>
-    <ProjectReference Include="$(CoreDir)VideoBackends\Software\Software.vcxproj">
-      <Project>{a4c423aa-f57c-46c7-a172-d1a777017d29}</Project>
-    </ProjectReference>
-    <ProjectReference Include="$(CoreDir)VideoBackends\Null\Null.vcxproj">
-      <Project>{53A5391B-737E-49A8-BC8F-312ADA00736F}</Project>
-    </ProjectReference>
-    <ProjectReference Include="$(CoreDir)VideoCommon\VideoCommon.vcxproj">
-      <Project>{3de9ee35-3e91-4f27-a014-2866ad8c3fe3}</Project>
-    </ProjectReference>
-    <ProjectReference Include="$(CoreDir)UICommon\UICommon.vcxproj">
-      <Project>{604C8368-F34A-4D55-82C8-CC92A0C13254}</Project>
-    </ProjectReference>
-    <ProjectReference Include="$(DolphinRootDir)Languages\Languages.vcxproj">
-      <Project>{0e033be3-2e08-428e-9ae9-bc673efa12b5}</Project>
-    </ProjectReference>
-    <ProjectReference Include="$(CoreDir)VideoBackends\Vulkan\Vulkan.vcxproj">
-      <Project>{29f29a19-f141-45ad-9679-5a2923b49da3}</Project>
-    </ProjectReference>
-    <ProjectReference Include="..\VideoCommon\VR.vcxproj">
-      <Project>{2e6f41ca-9ead-4a12-97da-1b428c7dea76}</Project>
-    </ProjectReference>
-  </ItemGroup>
-  <Import Project="$(VCTargetsPath)\Microsoft.Cpp.targets" />
-  <ImportGroup Label="ExtensionTargets">
-    <Import Project="..\..\VSProps\QtCompile.targets" />
-  </ImportGroup>
-  <!--Copy Exe, Data directory and DLLs which should be located in the executable directory-->
-  <ItemGroup>
-    <DataSysFiles Include="$(DolphinRootDir)Data\**\Sys\**\*.*" />
-    <DataTxtFiles Include="$(DolphinRootDir)Data\license.txt" />
-    <DataTxtFiles Include="$(DolphinRootDir)Data\readme.txt" />
-    <ExternalDlls Include="$(ExternalsDir)OSVR\bin\osvr*.dll;$(ExternalsDir)openvr\bin\win64\*.dll" />
-    <BinaryFiles Include="$(TargetPath)" />
-    <AllInputFiles Include="@(DataSysFiles);@(DataTxtFiles);@(BinaryFiles)" />
-  </ItemGroup>
-  <Target Name="AfterBuild" Inputs="@(AllInputFiles)" Outputs="@(AllInputFiles -> '$(BinaryOutputDir)%(RecursiveDir)%(Filename)%(Extension)')">
-    <Message Text="Copying Data directory..." Importance="High" />
-    <Copy SourceFiles="@(DataSysFiles)" DestinationFolder="$(BinaryOutputDir)%(RecursiveDir)" Condition="!Exists('$(BinaryOutputDir)%(RecursiveDir)%(Filename)%(DataSysFiles.Extension)') OR $([System.DateTime]::Parse('%(ModifiedTime)').Ticks) &gt; $([System.IO.File]::GetLastWriteTime('$(BinaryOutputDir)%(RecursiveDir)%(Filename)%(DataSysFiles.Extension)').Ticks)" />
-    <Copy SourceFiles="@(DataTxtFiles)" DestinationFolder="$(BinaryOutputDir)" Condition="!Exists('$(BinaryOutputDir)%(Filename)%(DataTxtFiles.Extension)') OR $([System.DateTime]::Parse('%(ModifiedTime)').Ticks) &gt; $([System.IO.File]::GetLastWriteTime('$(BinaryOutputDir)%(RecursiveDir)%(Filename)%(DataTxtFiles.Extension)').Ticks)" />
-    <Message Text="Copy: @(BinaryFiles) -&gt; $(BinaryOutputDir)" Importance="High" />
-    <Copy SourceFiles="@(BinaryFiles)" DestinationFolder="$(BinaryOutputDir)" />
-  </Target>
-=======
-﻿<?xml version="1.0" encoding="utf-8"?>
-<Project DefaultTargets="Build" ToolsVersion="15.0" xmlns="http://schemas.microsoft.com/developer/msbuild/2003">
-  <ItemGroup Label="ProjectConfigurations">
-    <ProjectConfiguration Include="Debug|x64">
-      <Configuration>Debug</Configuration>
-      <Platform>x64</Platform>
-    </ProjectConfiguration>
-    <ProjectConfiguration Include="Release|x64">
-      <Configuration>Release</Configuration>
-      <Platform>x64</Platform>
-    </ProjectConfiguration>
-  </ItemGroup>
-  <PropertyGroup Label="Globals">
-    <ProjectGuid>{FA3FA62B-6F58-4B86-9453-4D149940A066}</ProjectGuid>
-    <WindowsTargetPlatformVersion>10.0.15063.0</WindowsTargetPlatformVersion>
-    <!--
-    Enable this once wxwidgets is completely removed
-    <ProjectName>Dolphin</ProjectName>
-    -->
-  </PropertyGroup>
-  <Import Project="$(VCTargetsPath)\Microsoft.Cpp.Default.props" />
-  <PropertyGroup Label="Configuration">
-    <ConfigurationType>Application</ConfigurationType>
-    <PlatformToolset>v141</PlatformToolset>
-    <CharacterSet>Unicode</CharacterSet>
-  </PropertyGroup>
-  <PropertyGroup Condition="'$(Configuration)'=='Debug'" Label="Configuration">
-    <UseDebugLibraries>true</UseDebugLibraries>
-  </PropertyGroup>
-  <PropertyGroup Condition="'$(Configuration)'=='Release'" Label="Configuration">
-    <UseDebugLibraries>false</UseDebugLibraries>
-  </PropertyGroup>
-  <Import Project="$(VCTargetsPath)\Microsoft.Cpp.props" />
-  <ImportGroup Label="ExtensionSettings">
-  </ImportGroup>
-  <ImportGroup Label="PropertySheets">
-    <Import Project="$(UserRootDir)\Microsoft.Cpp.$(Platform).user.props" Condition="exists('$(UserRootDir)\Microsoft.Cpp.$(Platform).user.props')" Label="LocalAppDataPlatform" />
-    <Import Project="..\..\VSProps\Base.props" />
-    <Import Project="..\..\VSProps\PCHUse.props" />
-    <Import Project="..\..\VSProps\QtCompile.props" />
-  </ImportGroup>
-  <PropertyGroup Label="UserMacros">
-  </PropertyGroup>
-  <ItemDefinitionGroup>
-    <Link>
-      <AdditionalLibraryDirectories>$(ExternalsDir)ffmpeg\lib;%(AdditionalLibraryDirectories)</AdditionalLibraryDirectories>
-      <AdditionalDependencies>avrt.lib;iphlpapi.lib;winmm.lib;setupapi.lib;opengl32.lib;glu32.lib;rpcrt4.lib;comctl32.lib;avcodec.lib;avformat.lib;avutil.lib;swresample.lib;swscale.lib;%(AdditionalDependencies)</AdditionalDependencies>
-    </Link>
-    <ClCompile>
-      <AdditionalIncludeDirectories>$(ProjectDir)VideoInterface;$(ProjectDir)GameList;$(ProjectDir)Settings;$(ProjectDir)Config;$(ProjectDir)Config\Mapping;$(ProjectDir)Config\Graphics;$(ProjectDir)QtUtils;%(AdditionalIncludeDirectories)</AdditionalIncludeDirectories>
-    </ClCompile>
-    <Manifest>
-      <AdditionalManifestFiles>DolphinQt2.manifest;%(AdditionalManifestFiles)</AdditionalManifestFiles>
-    </Manifest>
-  </ItemDefinitionGroup>
-  <!--
-  MOC files need to be listed. Put headers here ONLY if they use Q_OBJECT. Otherwise, put them
-  in the ItemGroup for ClInclude.
-  -->
-  <!--NOTE: When adding moc'd files, you must list outputs in the ClCompile ItemGroup too!-->
-  <ItemGroup>
-    <QtMoc Include="AboutDialog.h" />
-    <QtMoc Include="Config\ControllersWindow.h" />
-    <QtMoc Include="Config\FilesystemWidget.h" />
-    <QtMoc Include="Config\Mapping\IOWindow.h" />
-    <QtMoc Include="Config\Mapping\MappingButton.h" />
-    <QtMoc Include="Config\Mapping\MappingWidget.h" />
-    <QtMoc Include="Config\Mapping\MappingWindow.h" />
-    <QtMoc Include="Config\LoggerWidget.h" />
-    <QtMoc Include="Config\Graphics\AdvancedWidget.h" />
-    <QtMoc Include="Config\Graphics\EnhancementsWidget.h" />
-    <QtMoc Include="Config\Graphics\GeneralWidget.h" />
-    <QtMoc Include="Config\Graphics\GraphicsBool.h" />
-    <QtMoc Include="Config\Graphics\GraphicsChoice.h" />
-    <QtMoc Include="Config\Graphics\GraphicsSlider.h" />
-    <QtMoc Include="Config\Graphics\GraphicsWidget.h" />
-    <QtMoc Include="Config\Graphics\GraphicsWindow.h" />
-    <QtMoc Include="Config\Graphics\HacksWidget.h" />
-    <QtMoc Include="Config\Graphics\SoftwareRendererWidget.h" />
-    <QtMoc Include="Config\InfoWidget.h" />
-    <QtMoc Include="Config\PropertiesDialog.h" />
-    <QtMoc Include="Config\SettingsWindow.h" />
-    <QtMoc Include="GameList\GameFile.h" />
-    <QtMoc Include="GameList\GameList.h" />
-    <QtMoc Include="GameList\GameListModel.h" />
-    <QtMoc Include="GameList\GameTracker.h" />
-    <QtMoc Include="GameList\ListProxyModel.h" />
-    <QtMoc Include="GameList\TableProxyModel.h" />
-    <QtMoc Include="Host.h" />
-    <QtMoc Include="HotkeyScheduler.h" />
-    <QtMoc Include="InDevelopmentWarning.h" />
-    <QtMoc Include="Settings\InterfacePane.h" />
-    <QtMoc Include="Settings\AudioPane.h" />
-    <QtMoc Include="MainWindow.h" />
-    <QtMoc Include="MenuBar.h" />
-    <QtMoc Include="QtUtils\DoubleClickEventFilter.h" />
-    <QtMoc Include="QtUtils\WindowActivationEventFilter.h" />
-    <QtMoc Include="RenderWidget.h" />
-    <QtMoc Include="Settings.h" />
-    <QtMoc Include="Settings\GeneralPane.h" />
-    <QtMoc Include="ToolBar.h" />
-  </ItemGroup>
-  <!--TODO figure out how to get QtMoc to add outputs to ClCompile's inputs...-->
-  <ItemGroup>
-    <ClCompile Include="$(QtMocOutPrefix)AboutDialog.cpp" />
-    <ClCompile Include="$(QtMocOutPrefix)AudioPane.cpp" />
-    <ClCompile Include="$(QtMocOutPrefix)AdvancedWidget.cpp" />
-    <ClCompile Include="$(QtMocOutPrefix)EnhancementsWidget.cpp" />
-    <ClCompile Include="$(QtMocOutPrefix)ControllersWindow.cpp" />
-    <ClCompile Include="$(QtMocOutPrefix)FilesystemWidget.cpp" />
-    <ClCompile Include="$(QtMocOutPrefix)WindowActivationEventFilter.cpp" />
-    <ClCompile Include="$(QtMocOutPrefix)GameList.cpp" />
-    <ClCompile Include="$(QtMocOutPrefix)GameListModel.cpp" />
-    <ClCompile Include="$(QtMocOutPrefix)GameTracker.cpp" />
-    <ClCompile Include="$(QtMocOutPrefix)GeneralPane.cpp" />
-    <ClCompile Include="$(QtMocOutPrefix)GeneralWidget.cpp" />
-    <ClCompile Include="$(QtMocOutPrefix)GraphicsBool.cpp" />
-    <ClCompile Include="$(QtMocOutPrefix)GraphicsChoice.cpp" />
-    <ClCompile Include="$(QtMocOutPrefix)GraphicsSlider.cpp" />
-    <ClCompile Include="$(QtMocOutPrefix)GraphicsWidget.cpp" />
-    <ClCompile Include="$(QtMocOutPrefix)GraphicsWindow.cpp" />
-    <ClCompile Include="$(QtMocOutPrefix)HacksWidget.cpp" />
-    <ClCompile Include="$(QtMocOutPrefix)Host.cpp" />
-    <ClCompile Include="$(QtMocOutPrefix)HotkeyScheduler.cpp" />
-    <ClCompile Include="$(QtMocOutPrefix)InDevelopmentWarning.cpp" />
-    <ClCompile Include="$(QtMocOutPrefix)InfoWidget.cpp" />
-    <ClCompile Include="$(QtMocOutPrefix)InterfacePane.cpp" />
-    <ClCompile Include="$(QtMocOutPrefix)IOWindow.cpp" />
-    <ClCompile Include="$(QtMocOutPrefix)ListProxyModel.cpp" />
-    <ClCompile Include="$(QtMocOutPrefix)TableProxyModel.cpp" />
-    <ClCompile Include="$(QtMocOutPrefix)LoggerWidget.cpp" />
-    <ClCompile Include="$(QtMocOutPrefix)MainWindow.cpp" />
-    <ClCompile Include="$(QtMocOutPrefix)MappingButton.cpp" />
-    <ClCompile Include="$(QtMocOutPrefix)MappingWidget.cpp" />
-    <ClCompile Include="$(QtMocOutPrefix)MappingWindow.cpp" />
-    <ClCompile Include="$(QtMocOutPrefix)MenuBar.cpp" />
-    <ClCompile Include="$(QtMocOutPrefix)PropertiesDialog.cpp" />
-    <ClCompile Include="$(QtMocOutPrefix)DoubleClickEventFilter.cpp" />
-    <ClCompile Include="$(QtMocOutPrefix)RenderWidget.cpp" />
-    <ClCompile Include="$(QtMocOutPrefix)Settings.cpp" />
-    <ClCompile Include="$(QtMocOutPrefix)SettingsWindow.cpp" />
-    <ClCompile Include="$(QtMocOutPrefix)SoftwareRendererWidget.cpp" />
-    <ClCompile Include="$(QtMocOutPrefix)ToolBar.cpp" />
-    <ClCompile Include="AboutDialog.cpp" />
-    <ClCompile Include="Config\ControllersWindow.cpp" />
-    <ClCompile Include="Config\FilesystemWidget.cpp" />
-    <ClCompile Include="Config\Graphics\AdvancedWidget.cpp" />
-    <ClCompile Include="Config\Graphics\EnhancementsWidget.cpp" />
-    <ClCompile Include="Config\Graphics\HacksWidget.cpp" />
-    <ClCompile Include="Config\Graphics\GeneralWidget.cpp" />
-    <ClCompile Include="Config\Graphics\GraphicsBool.cpp" />
-    <ClCompile Include="Config\Graphics\GraphicsChoice.cpp" />
-    <ClCompile Include="Config\Graphics\GraphicsSlider.cpp" />
-    <ClCompile Include="Config\Graphics\GraphicsWidget.cpp" />
-    <ClCompile Include="Config\Graphics\GraphicsWindow.cpp" />
-    <ClCompile Include="Config\Graphics\SoftwareRendererWidget.cpp" />
-    <ClCompile Include="Config\InfoWidget.cpp" />
-    <ClCompile Include="Config\Mapping\GCKeyboardEmu.cpp" />
-    <ClCompile Include="Config\Mapping\GCPadEmu.cpp" />
-    <ClCompile Include="Config\Mapping\GCPadWiiU.cpp" />
-    <ClCompile Include="Config\Mapping\Hotkey3D.cpp" />
-    <ClCompile Include="Config\Mapping\HotkeyGeneral.cpp" />
-    <ClCompile Include="Config\Mapping\HotkeyGraphics.cpp" />
-    <ClCompile Include="Config\Mapping\HotkeyStates.cpp" />
-    <ClCompile Include="Config\Mapping\HotkeyTAS.cpp" />
-    <ClCompile Include="Config\Mapping\HotkeyWii.cpp" />
-    <ClCompile Include="Config\Mapping\IOWindow.cpp" />
-    <ClCompile Include="Config\Mapping\MappingBool.cpp" />
-    <ClCompile Include="Config\Mapping\MappingButton.cpp" />
-    <ClCompile Include="Config\Mapping\MappingCommon.cpp" />
-    <ClCompile Include="Config\Mapping\MappingNumeric.cpp" />
-    <ClCompile Include="Config\Mapping\MappingWidget.cpp" />
-    <ClCompile Include="Config\Mapping\MappingWindow.cpp" />
-    <ClCompile Include="Config\Mapping\WiimoteEmuExtension.cpp" />
-    <ClCompile Include="Config\Mapping\WiimoteEmuGeneral.cpp" />
-    <ClCompile Include="Config\Mapping\WiimoteEmuMotionControl.cpp" />
-    <ClCompile Include="Config\LoggerWidget.cpp" />
-    <ClCompile Include="Config\PropertiesDialog.cpp" />
-    <ClCompile Include="Config\SettingsWindow.cpp" />
-    <ClCompile Include="GameList\GameFile.cpp" />
-    <ClCompile Include="GameList\GameList.cpp" />
-    <ClCompile Include="GameList\GameListModel.cpp" />
-    <ClCompile Include="GameList\GameTracker.cpp" />
-    <ClCompile Include="GameList\ListProxyModel.cpp" />
-    <ClCompile Include="GameList\TableProxyModel.cpp" />
-    <ClCompile Include="HotkeyScheduler.cpp" />
-    <ClCompile Include="Host.cpp" />
-    <ClCompile Include="InDevelopmentWarning.cpp" />
-    <ClCompile Include="Main.cpp" />
-    <ClCompile Include="MainWindow.cpp" />
-    <ClCompile Include="MenuBar.cpp" />
-    <ClCompile Include="QtUtils\BlockUserInputFilter.cpp" />
-    <ClCompile Include="QtUtils\DoubleClickEventFilter.cpp" />
-    <ClCompile Include="QtUtils\ElidedButton.cpp" />
-    <ClCompile Include="QtUtils\ListTabWidget.cpp" />
-    <ClCompile Include="QtUtils\WindowActivationEventFilter.cpp" />
-    <ClCompile Include="RenderWidget.cpp" />
-    <ClCompile Include="Resources.cpp" />
-    <ClCompile Include="Settings.cpp" />
-    <ClCompile Include="Settings\AudioPane.cpp" />
-    <ClCompile Include="Settings\GeneralPane.cpp" />
-    <ClCompile Include="Settings\InterfacePane.cpp" />
-    <ClCompile Include="Settings\PathPane.cpp" />
-    <ClCompile Include="ToolBar.cpp" />
-    <ClCompile Include="WiiUpdate.cpp" />
-  </ItemGroup>
-  <!--Put standard C/C++ headers here-->
-  <ItemGroup>
-    <ClInclude Include="Config\Mapping\GCKeyboardEmu.h" />
-    <ClInclude Include="Config\Mapping\GCPadEmu.h" />
-    <ClInclude Include="Config\Mapping\GCPadWiiU.h" />
-    <ClInclude Include="Config\Mapping\Hotkey3D.h" />
-    <ClInclude Include="Config\Mapping\HotkeyGeneral.h" />
-    <ClInclude Include="Config\Mapping\HotkeyGraphics.h" />
-    <ClInclude Include="Config\Mapping\HotkeyStates.h" />
-    <ClInclude Include="Config\Mapping\HotkeyTAS.h" />
-    <ClInclude Include="Config\Mapping\HotkeyWii.h" />
-    <ClInclude Include="Config\Mapping\MappingBool.h" />
-    <ClInclude Include="Config\Mapping\MappingCommon.h" />
-    <ClInclude Include="Config\Mapping\MappingNumeric.h" />
-    <ClInclude Include="Config\Mapping\WiimoteEmuExtension.h" />
-    <ClInclude Include="Config\Mapping\WiimoteEmuGeneral.h" />
-    <ClInclude Include="Config\Mapping\WiimoteEmuMotionControl.h" />
-    <ClInclude Include="QtUtils\BlockUserInputFilter.h" />
-    <ClInclude Include="QtUtils\ElidedButton.h" />
-    <ClInclude Include="QtUtils\ListTabWidget.h" />
-    <ClInclude Include="Resources.h" />
-    <ClInclude Include="Settings\PathPane.h" />
-    <ClInclude Include="WiiUpdate.h" />
-  </ItemGroup>
-  <ItemGroup>
-    <Text Include="CMakeLists.txt" />
-  </ItemGroup>
-  <ItemGroup>
-    <ProjectReference Include="$(ExternalsDir)Bochs_disasm\Bochs_disasm.vcxproj">
-      <Project>{8ada04d7-6db1-4da4-ab55-64fb12a0997b}</Project>
-    </ProjectReference>
-    <ProjectReference Include="$(ExternalsDir)libpng\png\png.vcxproj">
-      <Project>{4c9f135b-a85e-430c-bad4-4c67ef5fc12c}</Project>
-    </ProjectReference>
-    <ProjectReference Include="$(ExternalsDir)LZO\LZO.vcxproj">
-      <Project>{ab993f38-c31d-4897-b139-a620c42bc565}</Project>
-    </ProjectReference>
-    <ProjectReference Include="$(ExternalsDir)SFML\build\vc2010\SFML_Network.vcxproj">
-      <Project>{93d73454-2512-424e-9cda-4bb357fe13dd}</Project>
-    </ProjectReference>
-    <ProjectReference Include="$(ExternalsDir)zlib\zlib.vcxproj">
-      <Project>{ff213b23-2c26-4214-9f88-85271e557e87}</Project>
-    </ProjectReference>
-    <ProjectReference Include="$(CoreDir)AudioCommon\AudioCommon.vcxproj">
-      <Project>{54aa7840-5beb-4a0c-9452-74ba4cc7fd44}</Project>
-    </ProjectReference>
-    <ProjectReference Include="$(CoreDir)Common\Common.vcxproj">
-      <Project>{2e6c348c-c75c-4d94-8d1e-9c1fcbf3efe4}</Project>
-    </ProjectReference>
-    <ProjectReference Include="$(CoreDir)Common\SCMRevGen.vcxproj">
-      <Project>{41279555-f94f-4ebc-99de-af863c10c5c4}</Project>
-    </ProjectReference>
-    <ProjectReference Include="$(CoreDir)Core\Core.vcxproj">
-      <Project>{e54cf649-140e-4255-81a5-30a673c1fb36}</Project>
-    </ProjectReference>
-    <ProjectReference Include="$(CoreDir)DiscIO\DiscIO.vcxproj">
-      <Project>{160bdc25-5626-4b0d-bdd8-2953d9777fb5}</Project>
-    </ProjectReference>
-    <ProjectReference Include="$(CoreDir)InputCommon\InputCommon.vcxproj">
-      <Project>{6bbd47cf-91fd-4077-b676-8b76980178a9}</Project>
-    </ProjectReference>
-    <ProjectReference Include="$(CoreDir)VideoBackends\D3D\D3D.vcxproj">
-      <Project>{96020103-4ba5-4fd2-b4aa-5b6d24492d4e}</Project>
-    </ProjectReference>
-    <ProjectReference Include="$(CoreDir)VideoBackends\OGL\OGL.vcxproj">
-      <Project>{ec1a314c-5588-4506-9c1e-2e58e5817f75}</Project>
-    </ProjectReference>
-    <ProjectReference Include="$(CoreDir)VideoBackends\Software\Software.vcxproj">
-      <Project>{a4c423aa-f57c-46c7-a172-d1a777017d29}</Project>
-    </ProjectReference>
-    <ProjectReference Include="$(CoreDir)VideoBackends\Null\Null.vcxproj">
-      <Project>{53A5391B-737E-49A8-BC8F-312ADA00736F}</Project>
-    </ProjectReference>
-    <ProjectReference Include="$(CoreDir)VideoCommon\VideoCommon.vcxproj">
-      <Project>{3de9ee35-3e91-4f27-a014-2866ad8c3fe3}</Project>
-    </ProjectReference>
-    <ProjectReference Include="$(CoreDir)UICommon\UICommon.vcxproj">
-      <Project>{604C8368-F34A-4D55-82C8-CC92A0C13254}</Project>
-    </ProjectReference>
-    <ProjectReference Include="$(DolphinRootDir)Languages\Languages.vcxproj">
-      <Project>{0e033be3-2e08-428e-9ae9-bc673efa12b5}</Project>
-    </ProjectReference>
-    <ProjectReference Include="$(CoreDir)VideoBackends\Vulkan\Vulkan.vcxproj">
-      <Project>{29f29a19-f141-45ad-9679-5a2923b49da3}</Project>
-    </ProjectReference>
-  </ItemGroup>
-  <Import Project="$(VCTargetsPath)\Microsoft.Cpp.targets" />
-  <ImportGroup Label="ExtensionTargets">
-    <Import Project="..\..\VSProps\QtCompile.targets" />
-  </ImportGroup>
-  <!--Copy Exe, Data directory and DLLs which should be located in the executable directory-->
-  <ItemGroup>
-    <DataSysFiles Include="$(DolphinRootDir)Data\**\Sys\**\*.*" />
-    <DataTxtFiles Include="$(DolphinRootDir)Data\license.txt" />
-    <BinaryFiles Include="$(TargetPath)" />
-    <AllInputFiles Include="@(DataSysFiles);@(DataTxtFiles);@(BinaryFiles)" />
-  </ItemGroup>
-  <Target Name="AfterBuild" Inputs="@(AllInputFiles)" Outputs="@(AllInputFiles -> '$(BinaryOutputDir)%(RecursiveDir)%(Filename)%(Extension)')">
-    <Message Text="Copying Data directory..." Importance="High" />
-    <Copy SourceFiles="@(DataSysFiles)" DestinationFolder="$(BinaryOutputDir)%(RecursiveDir)" Condition="!Exists('$(BinaryOutputDir)%(RecursiveDir)%(Filename)%(DataSysFiles.Extension)') OR $([System.DateTime]::Parse('%(ModifiedTime)').Ticks) &gt; $([System.IO.File]::GetLastWriteTime('$(BinaryOutputDir)%(RecursiveDir)%(Filename)%(DataSysFiles.Extension)').Ticks)" />
-    <Copy SourceFiles="@(DataTxtFiles)" DestinationFolder="$(BinaryOutputDir)" Condition="!Exists('$(BinaryOutputDir)%(Filename)%(DataTxtFiles.Extension)') OR $([System.DateTime]::Parse('%(ModifiedTime)').Ticks) &gt; $([System.IO.File]::GetLastWriteTime('$(BinaryOutputDir)%(RecursiveDir)%(Filename)%(DataTxtFiles.Extension)').Ticks)" />
-    <Message Text="Copy: @(BinaryFiles) -&gt; $(BinaryOutputDir)" Importance="High" />
-    <Copy SourceFiles="@(BinaryFiles)" DestinationFolder="$(BinaryOutputDir)" />
-  </Target>
->>>>>>> d6e051c9
+﻿<?xml version="1.0" encoding="utf-8"?>
+<Project DefaultTargets="Build" ToolsVersion="15.0" xmlns="http://schemas.microsoft.com/developer/msbuild/2003">
+  <ItemGroup Label="ProjectConfigurations">
+    <ProjectConfiguration Include="Debug|x64">
+      <Configuration>Debug</Configuration>
+      <Platform>x64</Platform>
+    </ProjectConfiguration>
+    <ProjectConfiguration Include="Release|x64">
+      <Configuration>Release</Configuration>
+      <Platform>x64</Platform>
+    </ProjectConfiguration>
+  </ItemGroup>
+  <PropertyGroup Label="Globals">
+    <ProjectGuid>{FA3FA62B-6F58-4B86-9453-4D149940A066}</ProjectGuid>
+    <WindowsTargetPlatformVersion Condition="'$(VisualStudioVersion)' == '15.0'">10.0.15063.0</WindowsTargetPlatformVersion>
+    <!--
+    Enable this once wxwidgets is completely removed
+    <ProjectName>Dolphin</ProjectName>
+    -->
+  </PropertyGroup>
+  <Import Project="$(VCTargetsPath)\Microsoft.Cpp.Default.props" />
+  <PropertyGroup Label="Configuration">
+    <ConfigurationType>Application</ConfigurationType>
+    <PlatformToolset Condition="'$(VisualStudioVersion)' == '12.0'">v120</PlatformToolset>
+    <PlatformToolset Condition="'$(VisualStudioVersion)' == '14.0'">v140</PlatformToolset>
+    <PlatformToolset Condition="'$(VisualStudioVersion)' == '15.0'">v141</PlatformToolset>
+    <CharacterSet>Unicode</CharacterSet>
+  </PropertyGroup>
+  <PropertyGroup Condition="'$(Configuration)'=='Debug'" Label="Configuration">
+    <UseDebugLibraries>true</UseDebugLibraries>
+  </PropertyGroup>
+  <PropertyGroup Condition="'$(Configuration)'=='Release'" Label="Configuration">
+    <UseDebugLibraries>false</UseDebugLibraries>
+  </PropertyGroup>
+  <Import Project="$(VCTargetsPath)\Microsoft.Cpp.props" />
+  <ImportGroup Label="ExtensionSettings">
+  </ImportGroup>
+  <ImportGroup Label="PropertySheets">
+    <Import Project="$(UserRootDir)\Microsoft.Cpp.$(Platform).user.props" Condition="exists('$(UserRootDir)\Microsoft.Cpp.$(Platform).user.props')" Label="LocalAppDataPlatform" />
+    <Import Project="..\..\VSProps\Base.props" />
+    <Import Project="..\..\VSProps\PCHUse.props" />
+    <Import Project="..\..\VSProps\QtCompile.props" />
+  </ImportGroup>
+  <PropertyGroup Label="UserMacros">
+  </PropertyGroup>
+  <ItemDefinitionGroup>
+    <Link>
+      <AdditionalLibraryDirectories Condition="'$(VisualStudioVersion)' == '12.0'">$(ExternalsDir)LibOVR\Lib\$(PlatformName)\VS2013;$(ExternalsDir)LibOVR\Lib\Windows\$(PlatformName)\$(Configuration)\VS2013;%(AdditionalLibraryDirectories)</AdditionalLibraryDirectories>
+      <AdditionalLibraryDirectories Condition="'$(VisualStudioVersion)' == '14.0'">$(ExternalsDir)LibOVR\Lib\$(PlatformName)\VS2015;$(ExternalsDir)LibOVR\Lib\Windows\$(PlatformName)\$(Configuration)\VS2015;%(AdditionalLibraryDirectories)</AdditionalLibraryDirectories>
+      <AdditionalLibraryDirectories Condition="'$(VisualStudioVersion)' == '15.0'">$(ExternalsDir)LibOVR\Lib\$(PlatformName)\VS2017;$(ExternalsDir)LibOVR\Lib\Windows\$(PlatformName)\$(Configuration)\VS2017;%(AdditionalLibraryDirectories)</AdditionalLibraryDirectories>
+      <AdditionalLibraryDirectories>$(ExternalsDir)ffmpeg\lib;$(ExternalsDir)openvr\lib\win64;$(ExternalsDir)OSVR\lib;%(AdditionalLibraryDirectories)</AdditionalLibraryDirectories>
+      <AdditionalDependencies>avrt.lib;iphlpapi.lib;winmm.lib;setupapi.lib;opengl32.lib;glu32.lib;rpcrt4.lib;comctl32.lib;%(AdditionalDependencies)</AdditionalDependencies>
+      <AdditionalDependencies Condition="'$(VisualStudioVersion)' != '12.0'">avcodec.lib;avformat.lib;avutil.lib;swresample.lib;swscale.lib;%(AdditionalDependencies)</AdditionalDependencies>
+      <AdditionalDependencies Condition="Exists('$(ExternalsDir)OSVR/lib/osvrClientKit.lib')">osvrClientKit.lib;%(AdditionalDependencies)</AdditionalDependencies>
+      <AdditionalDependencies Condition="'$(Configuration)|$(Platform)'=='Debug|x64' And (Exists('$(ExternalsDir)LibOVR/Lib/x64/VS2013/libovr64d.lib') Or Exists('$(ExternalsDir)LibOVR/Lib/x64/VS2015/libovr64d.lib'))">libovr64d.lib;%(AdditionalDependencies)</AdditionalDependencies>
+      <AdditionalDependencies Condition="'$(Configuration)|$(Platform)'=='Debug|x64' And (Exists('$(ExternalsDir)LibOVR/Lib/Windows/x64/Debug/VS2013/libovr.lib') Or Exists('$(ExternalsDir)LibOVR/Lib/Windows/x64/Debug/VS2015/libovr.lib'))">libovr.lib;%(AdditionalDependencies)</AdditionalDependencies>
+      <AdditionalDependencies Condition="'$(Configuration)|$(Platform)'=='Debug|Win32' And (Exists('$(ExternalsDir)LibOVR/Lib/Win32/VS2013/libovr64d.lib') Or Exists('$(ExternalsDir)LibOVR/Lib/Win32/VS2015/libovr64d.lib'))">libovrd.lib;%(AdditionalDependencies)</AdditionalDependencies>
+      <AdditionalDependencies Condition="'$(Configuration)|$(Platform)'=='Debug|Win32' And (Exists('$(ExternalsDir)LibOVR/Lib/Windows/Win32/Debug/VS2013/libovr.lib') Or Exists('$(ExternalsDir)LibOVR/Lib/Windows/Win32/Debug/VS2015/libovr.lib'))">libovr.lib;%(AdditionalDependencies)</AdditionalDependencies>
+      <AdditionalDependencies Condition="'$(Configuration)|$(Platform)'=='Release|x64' And (Exists('$(ExternalsDir)LibOVR/Lib/x64/VS2013/libovr64.lib') Or Exists('$(ExternalsDir)LibOVR/Lib/x64/VS2015/libovr64.lib'))">libovr64.lib;%(AdditionalDependencies)</AdditionalDependencies>
+      <AdditionalDependencies Condition="'$(Configuration)|$(Platform)'=='Release|x64' And (Exists('$(ExternalsDir)LibOVR/Lib/Windows/x64/Release/VS2013/libovr.lib') Or Exists('$(ExternalsDir)LibOVR/Lib/Windows/x64/Release/VS2015/libovr.lib'))">libovr.lib;%(AdditionalDependencies)</AdditionalDependencies>
+      <AdditionalDependencies Condition="'$(Configuration)|$(Platform)'=='Release|Win32' And Exists('$(ExternalsDir)LibOVR')">libovr.lib;%(AdditionalDependencies)</AdditionalDependencies>
+      <AdditionalDependencies Condition="'$(Platform)'=='x64' And Exists('$(ExternalsDir)openvr/lib/win64/openvr_api.lib')">openvr_api.lib;%(AdditionalDependencies)</AdditionalDependencies>
+      <AdditionalDependencies Condition="'$(Platform)'=='Win32' And Exists('$(ExternalsDir)openvr/lib/win32/openvr_api.lib')">openvr_api.lib;%(AdditionalDependencies)</AdditionalDependencies>
+    </Link>
+    <ClCompile>
+      <AdditionalIncludeDirectories>$(ProjectDir)VideoInterface;$(ProjectDir)GameList;$(ProjectDir)Settings;$(ProjectDir)Config;$(ProjectDir)Config\Mapping;$(ProjectDir)Config\Graphics;$(ProjectDir)QtUtils;%(AdditionalIncludeDirectories)</AdditionalIncludeDirectories>
+    </ClCompile>
+    <Manifest>
+      <AdditionalManifestFiles>DolphinQt2.manifest;%(AdditionalManifestFiles)</AdditionalManifestFiles>
+    </Manifest>
+  </ItemDefinitionGroup>
+  <!--
+  MOC files need to be listed. Put headers here ONLY if they use Q_OBJECT. Otherwise, put them
+  in the ItemGroup for ClInclude.
+  -->
+  <!--NOTE: When adding moc'd files, you must list outputs in the ClCompile ItemGroup too!-->
+  <ItemGroup>
+    <QtMoc Include="AboutDialog.h" />
+    <QtMoc Include="Config\ControllersWindow.h" />
+    <QtMoc Include="Config\FilesystemWidget.h" />
+    <QtMoc Include="Config\Mapping\IOWindow.h" />
+    <QtMoc Include="Config\Mapping\MappingButton.h" />
+    <QtMoc Include="Config\Mapping\MappingWidget.h" />
+    <QtMoc Include="Config\Mapping\MappingWindow.h" />
+    <QtMoc Include="Config\LoggerWidget.h" />
+    <QtMoc Include="Config\Graphics\AdvancedWidget.h" />
+    <QtMoc Include="Config\Graphics\EnhancementsWidget.h" />
+    <QtMoc Include="Config\Graphics\GeneralWidget.h" />
+    <QtMoc Include="Config\Graphics\GraphicsBool.h" />
+    <QtMoc Include="Config\Graphics\GraphicsChoice.h" />
+    <QtMoc Include="Config\Graphics\GraphicsSlider.h" />
+    <QtMoc Include="Config\Graphics\GraphicsWidget.h" />
+    <QtMoc Include="Config\Graphics\GraphicsWindow.h" />
+    <QtMoc Include="Config\Graphics\HacksWidget.h" />
+    <QtMoc Include="Config\Graphics\SoftwareRendererWidget.h" />
+    <QtMoc Include="Config\InfoWidget.h" />
+    <QtMoc Include="Config\PropertiesDialog.h" />
+    <QtMoc Include="Config\SettingsWindow.h" />
+    <QtMoc Include="GameList\GameFile.h" />
+    <QtMoc Include="GameList\GameList.h" />
+    <QtMoc Include="GameList\GameListModel.h" />
+    <QtMoc Include="GameList\GameTracker.h" />
+    <QtMoc Include="GameList\ListProxyModel.h" />
+    <QtMoc Include="GameList\TableProxyModel.h" />
+    <QtMoc Include="Host.h" />
+    <QtMoc Include="HotkeyScheduler.h" />
+    <QtMoc Include="InDevelopmentWarning.h" />
+    <QtMoc Include="Settings\InterfacePane.h" />
+    <QtMoc Include="Settings\AudioPane.h" />
+    <QtMoc Include="MainWindow.h" />
+    <QtMoc Include="MenuBar.h" />
+    <QtMoc Include="QtUtils\DoubleClickEventFilter.h" />
+    <QtMoc Include="QtUtils\WindowActivationEventFilter.h" />
+    <QtMoc Include="RenderWidget.h" />
+    <QtMoc Include="Settings.h" />
+    <QtMoc Include="Settings\GeneralPane.h" />
+    <QtMoc Include="ToolBar.h" />
+  </ItemGroup>
+  <!--TODO figure out how to get QtMoc to add outputs to ClCompile's inputs...-->
+  <ItemGroup>
+    <ClCompile Include="$(QtMocOutPrefix)AboutDialog.cpp" />
+    <ClCompile Include="$(QtMocOutPrefix)AudioPane.cpp" />
+    <ClCompile Include="$(QtMocOutPrefix)AdvancedWidget.cpp" />
+    <ClCompile Include="$(QtMocOutPrefix)EnhancementsWidget.cpp" />
+    <ClCompile Include="$(QtMocOutPrefix)ControllersWindow.cpp" />
+    <ClCompile Include="$(QtMocOutPrefix)FilesystemWidget.cpp" />
+    <ClCompile Include="$(QtMocOutPrefix)WindowActivationEventFilter.cpp" />
+    <ClCompile Include="$(QtMocOutPrefix)GameList.cpp" />
+    <ClCompile Include="$(QtMocOutPrefix)GameListModel.cpp" />
+    <ClCompile Include="$(QtMocOutPrefix)GameTracker.cpp" />
+    <ClCompile Include="$(QtMocOutPrefix)GeneralPane.cpp" />
+    <ClCompile Include="$(QtMocOutPrefix)GeneralWidget.cpp" />
+    <ClCompile Include="$(QtMocOutPrefix)GraphicsBool.cpp" />
+    <ClCompile Include="$(QtMocOutPrefix)GraphicsChoice.cpp" />
+    <ClCompile Include="$(QtMocOutPrefix)GraphicsSlider.cpp" />
+    <ClCompile Include="$(QtMocOutPrefix)GraphicsWidget.cpp" />
+    <ClCompile Include="$(QtMocOutPrefix)GraphicsWindow.cpp" />
+    <ClCompile Include="$(QtMocOutPrefix)HacksWidget.cpp" />
+    <ClCompile Include="$(QtMocOutPrefix)Host.cpp" />
+    <ClCompile Include="$(QtMocOutPrefix)HotkeyScheduler.cpp" />
+    <ClCompile Include="$(QtMocOutPrefix)InDevelopmentWarning.cpp" />
+    <ClCompile Include="$(QtMocOutPrefix)InfoWidget.cpp" />
+    <ClCompile Include="$(QtMocOutPrefix)InterfacePane.cpp" />
+    <ClCompile Include="$(QtMocOutPrefix)IOWindow.cpp" />
+    <ClCompile Include="$(QtMocOutPrefix)ListProxyModel.cpp" />
+    <ClCompile Include="$(QtMocOutPrefix)TableProxyModel.cpp" />
+    <ClCompile Include="$(QtMocOutPrefix)LoggerWidget.cpp" />
+    <ClCompile Include="$(QtMocOutPrefix)MainWindow.cpp" />
+    <ClCompile Include="$(QtMocOutPrefix)MappingButton.cpp" />
+    <ClCompile Include="$(QtMocOutPrefix)MappingWidget.cpp" />
+    <ClCompile Include="$(QtMocOutPrefix)MappingWindow.cpp" />
+    <ClCompile Include="$(QtMocOutPrefix)MenuBar.cpp" />
+    <ClCompile Include="$(QtMocOutPrefix)PropertiesDialog.cpp" />
+    <ClCompile Include="$(QtMocOutPrefix)DoubleClickEventFilter.cpp" />
+    <ClCompile Include="$(QtMocOutPrefix)RenderWidget.cpp" />
+    <ClCompile Include="$(QtMocOutPrefix)Settings.cpp" />
+    <ClCompile Include="$(QtMocOutPrefix)SettingsWindow.cpp" />
+    <ClCompile Include="$(QtMocOutPrefix)SoftwareRendererWidget.cpp" />
+    <ClCompile Include="$(QtMocOutPrefix)ToolBar.cpp" />
+    <ClCompile Include="AboutDialog.cpp" />
+    <ClCompile Include="Config\ControllersWindow.cpp" />
+    <ClCompile Include="Config\FilesystemWidget.cpp" />
+    <ClCompile Include="Config\Graphics\AdvancedWidget.cpp" />
+    <ClCompile Include="Config\Graphics\EnhancementsWidget.cpp" />
+    <ClCompile Include="Config\Graphics\HacksWidget.cpp" />
+    <ClCompile Include="Config\Graphics\GeneralWidget.cpp" />
+    <ClCompile Include="Config\Graphics\GraphicsBool.cpp" />
+    <ClCompile Include="Config\Graphics\GraphicsChoice.cpp" />
+    <ClCompile Include="Config\Graphics\GraphicsSlider.cpp" />
+    <ClCompile Include="Config\Graphics\GraphicsWidget.cpp" />
+    <ClCompile Include="Config\Graphics\GraphicsWindow.cpp" />
+    <ClCompile Include="Config\Graphics\SoftwareRendererWidget.cpp" />
+    <ClCompile Include="Config\InfoWidget.cpp" />
+    <ClCompile Include="Config\Mapping\GCKeyboardEmu.cpp" />
+    <ClCompile Include="Config\Mapping\GCPadEmu.cpp" />
+    <ClCompile Include="Config\Mapping\GCPadWiiU.cpp" />
+    <ClCompile Include="Config\Mapping\Hotkey3D.cpp" />
+    <ClCompile Include="Config\Mapping\HotkeyGeneral.cpp" />
+    <ClCompile Include="Config\Mapping\HotkeyGraphics.cpp" />
+    <ClCompile Include="Config\Mapping\HotkeyStates.cpp" />
+    <ClCompile Include="Config\Mapping\HotkeyTAS.cpp" />
+    <ClCompile Include="Config\Mapping\HotkeyWii.cpp" />
+    <ClCompile Include="Config\Mapping\IOWindow.cpp" />
+    <ClCompile Include="Config\Mapping\MappingBool.cpp" />
+    <ClCompile Include="Config\Mapping\MappingButton.cpp" />
+    <ClCompile Include="Config\Mapping\MappingCommon.cpp" />
+    <ClCompile Include="Config\Mapping\MappingNumeric.cpp" />
+    <ClCompile Include="Config\Mapping\MappingWidget.cpp" />
+    <ClCompile Include="Config\Mapping\MappingWindow.cpp" />
+    <ClCompile Include="Config\Mapping\WiimoteEmuExtension.cpp" />
+    <ClCompile Include="Config\Mapping\WiimoteEmuGeneral.cpp" />
+    <ClCompile Include="Config\Mapping\WiimoteEmuMotionControl.cpp" />
+    <ClCompile Include="Config\LoggerWidget.cpp" />
+    <ClCompile Include="Config\PropertiesDialog.cpp" />
+    <ClCompile Include="Config\SettingsWindow.cpp" />
+    <ClCompile Include="GameList\GameFile.cpp" />
+    <ClCompile Include="GameList\GameList.cpp" />
+    <ClCompile Include="GameList\GameListModel.cpp" />
+    <ClCompile Include="GameList\GameTracker.cpp" />
+    <ClCompile Include="GameList\ListProxyModel.cpp" />
+    <ClCompile Include="GameList\TableProxyModel.cpp" />
+    <ClCompile Include="HotkeyScheduler.cpp" />
+    <ClCompile Include="Host.cpp" />
+    <ClCompile Include="InDevelopmentWarning.cpp" />
+    <ClCompile Include="Main.cpp" />
+    <ClCompile Include="MainWindow.cpp" />
+    <ClCompile Include="MenuBar.cpp" />
+    <ClCompile Include="QtUtils\BlockUserInputFilter.cpp" />
+    <ClCompile Include="QtUtils\DoubleClickEventFilter.cpp" />
+    <ClCompile Include="QtUtils\ElidedButton.cpp" />
+    <ClCompile Include="QtUtils\ListTabWidget.cpp" />
+    <ClCompile Include="QtUtils\WindowActivationEventFilter.cpp" />
+    <ClCompile Include="RenderWidget.cpp" />
+    <ClCompile Include="Resources.cpp" />
+    <ClCompile Include="Settings.cpp" />
+    <ClCompile Include="Settings\AudioPane.cpp" />
+    <ClCompile Include="Settings\GeneralPane.cpp" />
+    <ClCompile Include="Settings\InterfacePane.cpp" />
+    <ClCompile Include="Settings\PathPane.cpp" />
+    <ClCompile Include="ToolBar.cpp" />
+    <ClCompile Include="WiiUpdate.cpp" />
+  </ItemGroup>
+  <!--Put standard C/C++ headers here-->
+  <ItemGroup>
+    <ClInclude Include="Config\Mapping\GCKeyboardEmu.h" />
+    <ClInclude Include="Config\Mapping\GCPadEmu.h" />
+    <ClInclude Include="Config\Mapping\GCPadWiiU.h" />
+    <ClInclude Include="Config\Mapping\Hotkey3D.h" />
+    <ClInclude Include="Config\Mapping\HotkeyGeneral.h" />
+    <ClInclude Include="Config\Mapping\HotkeyGraphics.h" />
+    <ClInclude Include="Config\Mapping\HotkeyStates.h" />
+    <ClInclude Include="Config\Mapping\HotkeyTAS.h" />
+    <ClInclude Include="Config\Mapping\HotkeyWii.h" />
+    <ClInclude Include="Config\Mapping\MappingBool.h" />
+    <ClInclude Include="Config\Mapping\MappingCommon.h" />
+    <ClInclude Include="Config\Mapping\MappingNumeric.h" />
+    <ClInclude Include="Config\Mapping\WiimoteEmuExtension.h" />
+    <ClInclude Include="Config\Mapping\WiimoteEmuGeneral.h" />
+    <ClInclude Include="Config\Mapping\WiimoteEmuMotionControl.h" />
+    <ClInclude Include="QtUtils\BlockUserInputFilter.h" />
+    <ClInclude Include="QtUtils\ElidedButton.h" />
+    <ClInclude Include="QtUtils\ListTabWidget.h" />
+    <ClInclude Include="Resources.h" />
+    <ClInclude Include="Settings\PathPane.h" />
+    <ClInclude Include="WiiUpdate.h" />
+  </ItemGroup>
+  <ItemGroup>
+    <Text Include="CMakeLists.txt" />
+  </ItemGroup>
+  <ItemGroup>
+    <ProjectReference Include="$(ExternalsDir)Bochs_disasm\Bochs_disasm.vcxproj">
+      <Project>{8ada04d7-6db1-4da4-ab55-64fb12a0997b}</Project>
+    </ProjectReference>
+    <ProjectReference Include="$(ExternalsDir)libpng\png\png.vcxproj">
+      <Project>{4c9f135b-a85e-430c-bad4-4c67ef5fc12c}</Project>
+    </ProjectReference>
+    <ProjectReference Include="$(ExternalsDir)LZO\LZO.vcxproj">
+      <Project>{ab993f38-c31d-4897-b139-a620c42bc565}</Project>
+    </ProjectReference>
+    <ProjectReference Include="$(ExternalsDir)SFML\build\vc2010\SFML_Network.vcxproj">
+      <Project>{93d73454-2512-424e-9cda-4bb357fe13dd}</Project>
+    </ProjectReference>
+    <ProjectReference Include="$(ExternalsDir)zlib\zlib.vcxproj">
+      <Project>{ff213b23-2c26-4214-9f88-85271e557e87}</Project>
+    </ProjectReference>
+    <ProjectReference Include="$(CoreDir)AudioCommon\AudioCommon.vcxproj">
+      <Project>{54aa7840-5beb-4a0c-9452-74ba4cc7fd44}</Project>
+    </ProjectReference>
+    <ProjectReference Include="$(CoreDir)Common\Common.vcxproj">
+      <Project>{2e6c348c-c75c-4d94-8d1e-9c1fcbf3efe4}</Project>
+    </ProjectReference>
+    <ProjectReference Include="$(CoreDir)Common\SCMRevGen.vcxproj">
+      <Project>{41279555-f94f-4ebc-99de-af863c10c5c4}</Project>
+    </ProjectReference>
+    <ProjectReference Include="$(CoreDir)Core\Core.vcxproj">
+      <Project>{e54cf649-140e-4255-81a5-30a673c1fb36}</Project>
+    </ProjectReference>
+    <ProjectReference Include="$(CoreDir)DiscIO\DiscIO.vcxproj">
+      <Project>{160bdc25-5626-4b0d-bdd8-2953d9777fb5}</Project>
+    </ProjectReference>
+    <ProjectReference Include="$(CoreDir)InputCommon\InputCommon.vcxproj">
+      <Project>{6bbd47cf-91fd-4077-b676-8b76980178a9}</Project>
+    </ProjectReference>
+    <ProjectReference Include="$(CoreDir)VideoBackends\D3D\D3D.vcxproj">
+      <Project>{96020103-4ba5-4fd2-b4aa-5b6d24492d4e}</Project>
+    </ProjectReference>
+    <ProjectReference Include="$(CoreDir)VideoBackends\OGL\OGL.vcxproj">
+      <Project>{ec1a314c-5588-4506-9c1e-2e58e5817f75}</Project>
+    </ProjectReference>
+    <ProjectReference Include="$(CoreDir)VideoBackends\Software\Software.vcxproj">
+      <Project>{a4c423aa-f57c-46c7-a172-d1a777017d29}</Project>
+    </ProjectReference>
+    <ProjectReference Include="$(CoreDir)VideoBackends\Null\Null.vcxproj">
+      <Project>{53A5391B-737E-49A8-BC8F-312ADA00736F}</Project>
+    </ProjectReference>
+    <ProjectReference Include="$(CoreDir)VideoCommon\VideoCommon.vcxproj">
+      <Project>{3de9ee35-3e91-4f27-a014-2866ad8c3fe3}</Project>
+    </ProjectReference>
+    <ProjectReference Include="$(CoreDir)UICommon\UICommon.vcxproj">
+      <Project>{604C8368-F34A-4D55-82C8-CC92A0C13254}</Project>
+    </ProjectReference>
+    <ProjectReference Include="$(DolphinRootDir)Languages\Languages.vcxproj">
+      <Project>{0e033be3-2e08-428e-9ae9-bc673efa12b5}</Project>
+    </ProjectReference>
+    <ProjectReference Include="$(CoreDir)VideoBackends\Vulkan\Vulkan.vcxproj">
+      <Project>{29f29a19-f141-45ad-9679-5a2923b49da3}</Project>
+    </ProjectReference>
+    <ProjectReference Include="..\VideoCommon\VR.vcxproj">
+      <Project>{2e6f41ca-9ead-4a12-97da-1b428c7dea76}</Project>
+    </ProjectReference>
+  </ItemGroup>
+  <Import Project="$(VCTargetsPath)\Microsoft.Cpp.targets" />
+  <ImportGroup Label="ExtensionTargets">
+    <Import Project="..\..\VSProps\QtCompile.targets" />
+  </ImportGroup>
+  <!--Copy Exe, Data directory and DLLs which should be located in the executable directory-->
+  <ItemGroup>
+    <DataSysFiles Include="$(DolphinRootDir)Data\**\Sys\**\*.*" />
+    <DataTxtFiles Include="$(DolphinRootDir)Data\license.txt" />
+    <DataTxtFiles Include="$(DolphinRootDir)Data\readme.txt" />
+    <ExternalDlls Include="$(ExternalsDir)OSVR\bin\osvr*.dll;$(ExternalsDir)openvr\bin\win64\*.dll" />
+    <BinaryFiles Include="$(TargetPath)" />
+    <AllInputFiles Include="@(DataSysFiles);@(DataTxtFiles);@(BinaryFiles)" />
+  </ItemGroup>
+  <Target Name="AfterBuild" Inputs="@(AllInputFiles)" Outputs="@(AllInputFiles -> '$(BinaryOutputDir)%(RecursiveDir)%(Filename)%(Extension)')">
+    <Message Text="Copying Data directory..." Importance="High" />
+    <Copy SourceFiles="@(DataSysFiles)" DestinationFolder="$(BinaryOutputDir)%(RecursiveDir)" Condition="!Exists('$(BinaryOutputDir)%(RecursiveDir)%(Filename)%(DataSysFiles.Extension)') OR $([System.DateTime]::Parse('%(ModifiedTime)').Ticks) &gt; $([System.IO.File]::GetLastWriteTime('$(BinaryOutputDir)%(RecursiveDir)%(Filename)%(DataSysFiles.Extension)').Ticks)" />
+    <Copy SourceFiles="@(DataTxtFiles)" DestinationFolder="$(BinaryOutputDir)" Condition="!Exists('$(BinaryOutputDir)%(Filename)%(DataTxtFiles.Extension)') OR $([System.DateTime]::Parse('%(ModifiedTime)').Ticks) &gt; $([System.IO.File]::GetLastWriteTime('$(BinaryOutputDir)%(RecursiveDir)%(Filename)%(DataTxtFiles.Extension)').Ticks)" />
+    <Message Text="Copy: @(BinaryFiles) -&gt; $(BinaryOutputDir)" Importance="High" />
+    <Copy SourceFiles="@(BinaryFiles)" DestinationFolder="$(BinaryOutputDir)" />
+  </Target>
 </Project>