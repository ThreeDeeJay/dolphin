// Copyright 2012 Dolphin Emulator Project
// Licensed under GPLv2+
// Refer to the license.txt file included.

#include <array>
#include <string>
#include <windows.h>

#include "Common/GL/GLInterface/WGL.h"
#include "Common/Logging/Log.h"
#include "Common/MsgHandler.h"

<<<<<<< HEAD
static HDC hDC = nullptr;              // Private GDI Device Context
static HGLRC hRC = nullptr;            // Permanent Rendering Context
static HDC hOffscreenDC = nullptr;     // Private GDI Device Context
static HGLRC hOffscreenRC = nullptr;   // Permanent Rendering Context
static HINSTANCE dllHandle = nullptr;  // Handle to OpenGL32.dll
=======
// from wglext.h
#ifndef WGL_ARB_pbuffer
#define WGL_ARB_pbuffer 1
DECLARE_HANDLE(HPBUFFERARB);
#define WGL_DRAW_TO_PBUFFER_ARB 0x202D
#define WGL_MAX_PBUFFER_PIXELS_ARB 0x202E
#define WGL_MAX_PBUFFER_WIDTH_ARB 0x202F
#define WGL_MAX_PBUFFER_HEIGHT_ARB 0x2030
#define WGL_PBUFFER_LARGEST_ARB 0x2033
#define WGL_PBUFFER_WIDTH_ARB 0x2034
#define WGL_PBUFFER_HEIGHT_ARB 0x2035
#define WGL_PBUFFER_LOST_ARB 0x2036
typedef HPBUFFERARB(WINAPI* PFNWGLCREATEPBUFFERARBPROC)(HDC hDC, int iPixelFormat, int iWidth,
                                                        int iHeight, const int* piAttribList);
typedef HDC(WINAPI* PFNWGLGETPBUFFERDCARBPROC)(HPBUFFERARB hPbuffer);
typedef int(WINAPI* PFNWGLRELEASEPBUFFERDCARBPROC)(HPBUFFERARB hPbuffer, HDC hDC);
typedef BOOL(WINAPI* PFNWGLDESTROYPBUFFERARBPROC)(HPBUFFERARB hPbuffer);
typedef BOOL(WINAPI* PFNWGLQUERYPBUFFERARBPROC)(HPBUFFERARB hPbuffer, int iAttribute, int* piValue);
#endif /* WGL_ARB_pbuffer */
>>>>>>> 0e93bad7

#ifndef WGL_ARB_pixel_format
#define WGL_ARB_pixel_format 1
#define WGL_NUMBER_PIXEL_FORMATS_ARB 0x2000
#define WGL_DRAW_TO_WINDOW_ARB 0x2001
#define WGL_DRAW_TO_BITMAP_ARB 0x2002
#define WGL_ACCELERATION_ARB 0x2003
#define WGL_NEED_PALETTE_ARB 0x2004
#define WGL_NEED_SYSTEM_PALETTE_ARB 0x2005
#define WGL_SWAP_LAYER_BUFFERS_ARB 0x2006
#define WGL_SWAP_METHOD_ARB 0x2007
#define WGL_NUMBER_OVERLAYS_ARB 0x2008
#define WGL_NUMBER_UNDERLAYS_ARB 0x2009
#define WGL_TRANSPARENT_ARB 0x200A
#define WGL_TRANSPARENT_RED_VALUE_ARB 0x2037
#define WGL_TRANSPARENT_GREEN_VALUE_ARB 0x2038
#define WGL_TRANSPARENT_BLUE_VALUE_ARB 0x2039
#define WGL_TRANSPARENT_ALPHA_VALUE_ARB 0x203A
#define WGL_TRANSPARENT_INDEX_VALUE_ARB 0x203B
#define WGL_SHARE_DEPTH_ARB 0x200C
#define WGL_SHARE_STENCIL_ARB 0x200D
#define WGL_SHARE_ACCUM_ARB 0x200E
#define WGL_SUPPORT_GDI_ARB 0x200F
#define WGL_SUPPORT_OPENGL_ARB 0x2010
#define WGL_DOUBLE_BUFFER_ARB 0x2011
#define WGL_STEREO_ARB 0x2012
#define WGL_PIXEL_TYPE_ARB 0x2013
#define WGL_COLOR_BITS_ARB 0x2014
#define WGL_RED_BITS_ARB 0x2015
#define WGL_RED_SHIFT_ARB 0x2016
#define WGL_GREEN_BITS_ARB 0x2017
#define WGL_GREEN_SHIFT_ARB 0x2018
#define WGL_BLUE_BITS_ARB 0x2019
#define WGL_BLUE_SHIFT_ARB 0x201A
#define WGL_ALPHA_BITS_ARB 0x201B
#define WGL_ALPHA_SHIFT_ARB 0x201C
#define WGL_ACCUM_BITS_ARB 0x201D
#define WGL_ACCUM_RED_BITS_ARB 0x201E
#define WGL_ACCUM_GREEN_BITS_ARB 0x201F
#define WGL_ACCUM_BLUE_BITS_ARB 0x2020
#define WGL_ACCUM_ALPHA_BITS_ARB 0x2021
#define WGL_DEPTH_BITS_ARB 0x2022
#define WGL_STENCIL_BITS_ARB 0x2023
#define WGL_AUX_BUFFERS_ARB 0x2024
#define WGL_NO_ACCELERATION_ARB 0x2025
#define WGL_GENERIC_ACCELERATION_ARB 0x2026
#define WGL_FULL_ACCELERATION_ARB 0x2027
#define WGL_SWAP_EXCHANGE_ARB 0x2028
#define WGL_SWAP_COPY_ARB 0x2029
#define WGL_SWAP_UNDEFINED_ARB 0x202A
#define WGL_TYPE_RGBA_ARB 0x202B
#define WGL_TYPE_COLORINDEX_ARB 0x202C
typedef BOOL(WINAPI* PFNWGLGETPIXELFORMATATTRIBIVARBPROC)(HDC hdc, int iPixelFormat,
                                                          int iLayerPlane, UINT nAttributes,
                                                          const int* piAttributes, int* piValues);
typedef BOOL(WINAPI* PFNWGLGETPIXELFORMATATTRIBFVARBPROC)(HDC hdc, int iPixelFormat,
                                                          int iLayerPlane, UINT nAttributes,
                                                          const int* piAttributes, FLOAT* pfValues);
typedef BOOL(WINAPI* PFNWGLCHOOSEPIXELFORMATARBPROC)(HDC hdc, const int* piAttribIList,
                                                     const FLOAT* pfAttribFList, UINT nMaxFormats,
                                                     int* piFormats, UINT* nNumFormats);
#endif /* WGL_ARB_pixel_format */

#ifndef WGL_ARB_create_context
#define WGL_ARB_create_context 1
#define WGL_CONTEXT_DEBUG_BIT_ARB 0x00000001
#define WGL_CONTEXT_FORWARD_COMPATIBLE_BIT_ARB 0x00000002
#define WGL_CONTEXT_MAJOR_VERSION_ARB 0x2091
#define WGL_CONTEXT_MINOR_VERSION_ARB 0x2092
#define WGL_CONTEXT_LAYER_PLANE_ARB 0x2093
#define WGL_CONTEXT_FLAGS_ARB 0x2094
#define ERROR_INVALID_VERSION_ARB 0x2095
typedef HGLRC(WINAPI* PFNWGLCREATECONTEXTATTRIBSARBPROC)(HDC hDC, HGLRC hShareContext,
                                                         const int* attribList);
#endif /* WGL_ARB_create_context */

#ifndef WGL_ARB_create_context_profile
#define WGL_ARB_create_context_profile 1
#define WGL_CONTEXT_PROFILE_MASK_ARB 0x9126
#define WGL_CONTEXT_CORE_PROFILE_BIT_ARB 0x00000001
#define WGL_CONTEXT_COMPATIBILITY_PROFILE_BIT_ARB 0x00000002
#define ERROR_INVALID_PROFILE_ARB 0x2096
#endif /* WGL_ARB_create_context_profile */

#ifndef WGL_EXT_swap_control
#define WGL_EXT_swap_control 1
typedef BOOL(WINAPI* PFNWGLSWAPINTERVALEXTPROC)(int interval);
typedef int(WINAPI* PFNWGLGETSWAPINTERVALEXTPROC)(void);
#endif /* WGL_EXT_swap_control */

// Persistent pointers
static PFNWGLSWAPINTERVALEXTPROC wglSwapIntervalEXT = nullptr;
static PFNWGLCREATECONTEXTATTRIBSARBPROC wglCreateContextAttribsARB = nullptr;
static PFNWGLCHOOSEPIXELFORMATARBPROC wglChoosePixelFormatARB = nullptr;
static PFNWGLCREATEPBUFFERARBPROC wglCreatePbufferARB = nullptr;
static PFNWGLGETPBUFFERDCARBPROC wglGetPbufferDCARB = nullptr;
static PFNWGLRELEASEPBUFFERDCARBPROC wglReleasePbufferDCARB = nullptr;
static PFNWGLDESTROYPBUFFERARBPROC wglDestroyPbufferARB = nullptr;

static void LoadWGLExtensions()
{
  wglSwapIntervalEXT = reinterpret_cast<PFNWGLSWAPINTERVALEXTPROC>(
      GLInterface->GetFuncAddress("wglSwapIntervalEXT"));
  wglCreateContextAttribsARB = reinterpret_cast<PFNWGLCREATECONTEXTATTRIBSARBPROC>(
      wglGetProcAddress("wglCreateContextAttribsARB"));
  wglChoosePixelFormatARB = reinterpret_cast<PFNWGLCHOOSEPIXELFORMATARBPROC>(
      wglGetProcAddress("wglChoosePixelFormatARB"));
  wglCreatePbufferARB =
      reinterpret_cast<PFNWGLCREATEPBUFFERARBPROC>(wglGetProcAddress("wglCreatePbufferARB"));
  wglGetPbufferDCARB =
      reinterpret_cast<PFNWGLGETPBUFFERDCARBPROC>(wglGetProcAddress("wglGetPbufferDCARB"));
  wglReleasePbufferDCARB =
      reinterpret_cast<PFNWGLRELEASEPBUFFERDCARBPROC>(wglGetProcAddress("wglReleasePbufferDCARB"));
  wglDestroyPbufferARB =
      reinterpret_cast<PFNWGLDESTROYPBUFFERARBPROC>(wglGetProcAddress("wglGetPbufferDCARB"));
}

static void ClearWGLExtensionPointers()
{
  wglSwapIntervalEXT = nullptr;
  wglCreateContextAttribsARB = nullptr;
  wglChoosePixelFormatARB = nullptr;
  wglCreatePbufferARB = nullptr;
  wglGetPbufferDCARB = nullptr;
  wglReleasePbufferDCARB = nullptr;
  wglDestroyPbufferARB = nullptr;
}

void cInterfaceWGL::SwapInterval(int Interval)
{
  if (wglSwapIntervalEXT)
    wglSwapIntervalEXT(Interval);
  else
    ERROR_LOG(VIDEO, "No support for SwapInterval (framerate clamped to monitor refresh rate).");
}
void cInterfaceWGL::Swap()
{
  SwapBuffers(m_dc);
}

void* cInterfaceWGL::GetFuncAddress(const std::string& name)
{
  FARPROC func = wglGetProcAddress(name.c_str());
  if (func == nullptr)
  {
    // Using GetModuleHandle here is okay, since we import functions from opengl32.dll, it's
    // guaranteed to be loaded.
    HMODULE opengl_module = GetModuleHandle(TEXT("opengl32.dll"));
    func = GetProcAddress(opengl_module, name.c_str());
  }

  return func;
}

// Draw messages on top of the screen
bool cInterfaceWGL::PeekMessages()
{
  // TODO: peekmessage
  MSG msg;
  while (PeekMessage(&msg, 0, 0, 0, PM_REMOVE))
  {
    if (msg.message == WM_QUIT)
      return FALSE;
    TranslateMessage(&msg);
    DispatchMessage(&msg);
  }
  return TRUE;
}

// Create rendering window.
// Call browser: Core.cpp:EmuThread() > main.cpp:Video_Initialize()
bool cInterfaceWGL::Create(void* window_handle, bool core)
{
  if (!window_handle)
    return false;

  RECT window_rect = {};
  m_window_handle = reinterpret_cast<HWND>(window_handle);
  if (!GetClientRect(m_window_handle, &window_rect))
    return false;

  // Clear extension function pointers before creating the first context.
  ClearWGLExtensionPointers();

  // Control window size and picture scaling
  int twidth = window_rect.right - window_rect.left;
  int theight = window_rect.bottom - window_rect.top;
  s_backbuffer_width = twidth;
  s_backbuffer_height = theight;

  static constexpr PIXELFORMATDESCRIPTOR pfd = {
      sizeof(PIXELFORMATDESCRIPTOR),  // Size Of This Pixel Format Descriptor
      1,                              // Version Number
      PFD_DRAW_TO_WINDOW |            // Format Must Support Window
          PFD_SUPPORT_OPENGL |        // Format Must Support OpenGL
          PFD_DOUBLEBUFFER,           // Must Support Double Buffering
      PFD_TYPE_RGBA,                  // Request An RGBA Format
      32,                             // Select Our Color Depth
      0,
      0, 0, 0, 0, 0,   // Color Bits Ignored
      0,               // 8bit Alpha Buffer
      0,               // Shift Bit Ignored
      0,               // No Accumulation Buffer
      0, 0, 0, 0,      // Accumulation Bits Ignored
      0,               // 0Bit Z-Buffer (Depth Buffer)
      0,               // 0bit Stencil Buffer
      0,               // No Auxiliary Buffer
      PFD_MAIN_PLANE,  // Main Drawing Layer
      0,               // Reserved
      0, 0, 0          // Layer Masks Ignored
  };

  m_dc = GetDC(m_window_handle);
  if (!m_dc)
  {
    PanicAlert("(1) Can't create an OpenGL Device context. Fail.");
    return false;
  }

  int pixel_format;
  if (!(pixel_format = ChoosePixelFormat(m_dc, &pfd)))
  {
    PanicAlert("(2) Can't find a suitable PixelFormat.");
    return false;
  }

  if (!SetPixelFormat(m_dc, pixel_format, &pfd))
  {
    PanicAlert("(3) Can't set the PixelFormat.");
    return false;
  }

  if (!(m_rc = wglCreateContext(m_dc)))
  {
    PanicAlert("(4) Can't create an OpenGL rendering context.");
    return false;
  }

<<<<<<< HEAD
  if (hOffscreenRC && hRC)
    wglShareLists(hRC, hOffscreenRC);

  return true;
}

// Create offscreen rendering window and its secondary OpenGL context
// This is used for the normal rendering thread with asynchronous timewarp
bool cInterfaceWGL::CreateOffscreen()
{
  if (m_offscreen_window_handle != nullptr)
    return false;

  // Create offscreen window here!
  int width = 640;
  int height = 480;

  WNDCLASSEX wndClass;
  wndClass.cbSize = sizeof(WNDCLASSEX);
  wndClass.style = CS_HREDRAW | CS_VREDRAW | CS_OWNDC | CS_DBLCLKS;
  wndClass.lpfnWndProc = DefWindowProc;
  wndClass.cbClsExtra = 0;
  wndClass.cbWndExtra = 0;
  wndClass.hInstance = 0;
  wndClass.hIcon = 0;
  wndClass.hCursor = LoadCursor(0, IDC_ARROW);
  wndClass.hbrBackground = 0;
  wndClass.lpszMenuName = 0;
  wndClass.lpszClassName = _T("DolphinOffscreenOpenGL");
  wndClass.hIconSm = 0;
  RegisterClassEx(&wndClass);

  // Create the window. Position and size it.
  HWND wnd = CreateWindowEx(0, _T("DolphinOffscreenOpenGL"), _T("Dolphin offscreen OpenGL"),
                            WS_CLIPSIBLINGS | WS_CLIPCHILDREN | WS_POPUP, CW_USEDEFAULT,
                            CW_USEDEFAULT, width, height, 0, 0, 0, 0);
  m_offscreen_window_handle = wnd;

#ifdef _WIN32
  if (!dllHandle)
    dllHandle = LoadLibrary(TEXT("OpenGL32.dll"));
#endif

  PIXELFORMATDESCRIPTOR pfd =  // pfd Tells Windows How We Want Things To Be
      {
          sizeof(PIXELFORMATDESCRIPTOR),  // Size Of This Pixel Format Descriptor
          1,                              // Version Number
          PFD_DRAW_TO_WINDOW |            // Format Must Support Window
              PFD_SUPPORT_OPENGL |        // Format Must Support OpenGL
              PFD_DOUBLEBUFFER,           // Must Support Double Buffering
          PFD_TYPE_RGBA,                  // Request An RGBA Format
          32,                             // Select Our Color Depth
          0,
          0, 0, 0, 0, 0,   // Color Bits Ignored
          0,               // 8bit Alpha Buffer
          0,               // Shift Bit Ignored
          0,               // No Accumulation Buffer
          0, 0, 0, 0,      // Accumulation Bits Ignored
          0,               // 0Bit Z-Buffer (Depth Buffer)
          0,               // 0bit Stencil Buffer
          0,               // No Auxiliary Buffer
          PFD_MAIN_PLANE,  // Main Drawing Layer
          0,               // Reserved
          0, 0, 0          // Layer Masks Ignored
      };

  int PixelFormat;  // Holds The Results After Searching For A Match

  if (!(hOffscreenDC = GetDC(m_offscreen_window_handle)))
  {
    PanicAlert("(1) Can't create an OpenGL Device context. Fail.");
    return false;
  }

  if (!(PixelFormat = ChoosePixelFormat(hOffscreenDC, &pfd)))
  {
    PanicAlert("(2) Can't find a suitable PixelFormat.");
    return false;
  }

  if (!SetPixelFormat(hOffscreenDC, PixelFormat, &pfd))
  {
    PanicAlert("(3) Can't set the PixelFormat.");
    return false;
  }

  if (!(hOffscreenRC = wglCreateContext(hOffscreenDC)))
  {
    PanicAlert("(4) Can't create an OpenGL rendering context.");
    return false;
  }

  if (hOffscreenRC && hRC)
    wglShareLists(hRC, hOffscreenRC);

=======
  // WGL only supports desktop GL, for now.
  if (s_opengl_mode == GLInterfaceMode::MODE_DETECT)
    s_opengl_mode = GLInterfaceMode::MODE_OPENGL;

  if (core)
  {
    // Make the fallback context current, temporarily.
    // This is because we need an active context to use wglCreateContextAttribsARB.
    if (!wglMakeCurrent(m_dc, m_rc))
    {
      PanicAlert("(5) Can't make dummy WGL context current.");
      return false;
    }

    // Load WGL extension function pointers.
    LoadWGLExtensions();

    // Attempt creating a core context.
    HGLRC core_context = CreateCoreContext(m_dc, nullptr);

    // Switch out the temporary context before continuing, regardless of whether we got a core
    // context. If we didn't get a core context, the caller expects that the context is not current.
    if (!wglMakeCurrent(m_dc, nullptr))
    {
      PanicAlert("(6) Failed to switch out temporary context");
      return false;
    }

    // If we got a core context, destroy and replace the temporary context.
    if (core_context)
    {
      wglDeleteContext(m_rc);
      m_rc = core_context;
      m_core = true;
    }
    else
    {
      WARN_LOG(VIDEO, "Failed to create a core OpenGL context. Using fallback context.");
    }
  }

>>>>>>> 0e93bad7
  return true;
}

bool cInterfaceWGL::Create(cInterfaceBase* main_context)
{
  cInterfaceWGL* wgl_main_context = static_cast<cInterfaceWGL*>(main_context);

  // WGL does not support surfaceless contexts, so we use a 1x1 pbuffer instead.
  if (!CreatePBuffer(wgl_main_context->m_dc, 1, 1, &m_pbuffer_handle, &m_dc))
    return false;

  m_rc = CreateCoreContext(m_dc, wgl_main_context->m_rc);
  if (!m_rc)
    return false;

  m_core = true;
  return true;
}

std::unique_ptr<cInterfaceBase> cInterfaceWGL::CreateSharedContext()
{
  std::unique_ptr<cInterfaceWGL> context = std::make_unique<cInterfaceWGL>();
  if (!context->Create(this))
  {
    context->Shutdown();
    return nullptr;
  }

  return std::move(context);
}

HGLRC cInterfaceWGL::CreateCoreContext(HDC dc, HGLRC share_context)
{
  if (!wglCreateContextAttribsARB)
  {
    WARN_LOG(VIDEO, "Missing WGL_ARB_create_context extension");
    return nullptr;
  }

  // List of versions to attempt context creation for. (4.5-3.2, geometry shaders is a minimum
  // requirement since we're using core profile)
  static constexpr std::array<std::pair<int, int>, 8> try_versions = {
      {{4, 5}, {4, 4}, {4, 3}, {4, 2}, {4, 1}, {4, 0}, {3, 3}, {3, 2}}};

  for (const auto& version : try_versions)
  {
    // Construct list of attributes. Prefer a forward-compatible, core context.
    std::array<int, 5 * 2> attribs = {
        WGL_CONTEXT_PROFILE_MASK_ARB,
        WGL_CONTEXT_CORE_PROFILE_BIT_ARB,
#ifdef _DEBUG
        WGL_CONTEXT_FLAGS_ARB,
        WGL_CONTEXT_FORWARD_COMPATIBLE_BIT_ARB | WGL_CONTEXT_DEBUG_BIT_ARB,
#else
        WGL_CONTEXT_FLAGS_ARB,
        WGL_CONTEXT_FORWARD_COMPATIBLE_BIT_ARB,
#endif
        WGL_CONTEXT_MAJOR_VERSION_ARB,
        version.first,
        WGL_CONTEXT_MINOR_VERSION_ARB,
        version.second,
        0,
        0};

    // Attempt creating this context.
    HGLRC core_context = wglCreateContextAttribsARB(dc, nullptr, attribs.data());
    if (core_context)
    {
      // If we're creating a shared context, share the resources before the context is used.
      if (share_context)
      {
        if (!wglShareLists(share_context, core_context))
        {
          ERROR_LOG(VIDEO, "wglShareLists failed");
          wglDeleteContext(core_context);
          return nullptr;
        }
      }

      INFO_LOG(VIDEO, "WGL: Created a GL %d.%d core context", version.first, version.second);
      return core_context;
    }
  }

  WARN_LOG(VIDEO, "Unable to create a core OpenGL context of an acceptable version");
  return nullptr;
}

bool cInterfaceWGL::CreatePBuffer(HDC onscreen_dc, int width, int height, HANDLE* pbuffer_handle,
                                  HDC* pbuffer_dc)
{
  if (!wglChoosePixelFormatARB || !wglCreatePbufferARB || !wglGetPbufferDCARB ||
      !wglReleasePbufferDCARB || !wglDestroyPbufferARB)
  {
    ERROR_LOG(VIDEO, "Missing WGL_ARB_pbuffer extension");
    return false;
  }

  static constexpr std::array<int, 7 * 2> pf_iattribs = {
      WGL_DRAW_TO_PBUFFER_ARB,
      1,  // Pixel format compatible with pbuffer rendering
      WGL_RED_BITS_ARB,
      0,
      WGL_GREEN_BITS_ARB,
      0,
      WGL_BLUE_BITS_ARB,
      0,
      WGL_DEPTH_BITS_ARB,
      0,
      WGL_STENCIL_BITS_ARB,
      0,
      0,
      0};

  static constexpr std::array<float, 1 * 2> pf_fattribs = {};

  int pixel_format;
  UINT num_pixel_formats;
  if (!wglChoosePixelFormatARB(onscreen_dc, pf_iattribs.data(), pf_fattribs.data(), 1,
                               &pixel_format, &num_pixel_formats))
  {
    ERROR_LOG(VIDEO, "Failed to obtain a compatible pbuffer pixel format");
    return false;
  }

  static constexpr std::array<int, 1 * 2> pb_attribs = {};

  HPBUFFERARB pbuffer =
      wglCreatePbufferARB(onscreen_dc, pixel_format, width, height, pb_attribs.data());
  if (!pbuffer)
  {
    ERROR_LOG(VIDEO, "Failed to create pbuffer");
    return false;
  }

  HDC dc = wglGetPbufferDCARB(pbuffer);
  if (!dc)
  {
    ERROR_LOG(VIDEO, "Failed to get drawing context from pbuffer");
    wglDestroyPbufferARB(pbuffer);
    return false;
  }

  *pbuffer_handle = pbuffer;
  *pbuffer_dc = dc;
  return true;
}

bool cInterfaceWGL::MakeCurrent()
{
  return wglMakeCurrent(m_dc, m_rc) == TRUE;
}

bool cInterfaceWGL::MakeCurrentOffscreen()
{
  bool success;
  if (hOffscreenDC && hOffscreenRC)
    success = wglMakeCurrent(hOffscreenDC, hOffscreenRC) ? true : false;
  else
    success = wglMakeCurrent(hDC, hRC) ? true : false;
  if (success)
  {
    // Grab the swap interval function pointer
    wglSwapIntervalEXT =
        (PFNWGLSWAPINTERVALEXTPROC)GLInterface->GetFuncAddress("wglSwapIntervalEXT");
  }
  return success;
}

bool cInterfaceWGL::ClearCurrent()
{
  return wglMakeCurrent(m_dc, nullptr) == TRUE;
}

bool cInterfaceWGL::ClearCurrentOffscreen()
{
  if (hOffscreenDC)
    return wglMakeCurrent(hOffscreenDC, nullptr) ? true : false;
  else
    return wglMakeCurrent(hDC, nullptr) ? true : false;
}

// Update window width, size and etc. Called from Render.cpp
void cInterfaceWGL::Update()
{
  RECT rcWindow;
  GetClientRect(m_window_handle, &rcWindow);

  // Get the new window width and height
  s_backbuffer_width = rcWindow.right - rcWindow.left;
  s_backbuffer_height = rcWindow.bottom - rcWindow.top;
}

// Close backend
void cInterfaceWGL::Shutdown()
{
  if (m_rc)
  {
    if (!wglMakeCurrent(m_dc, nullptr))
      NOTICE_LOG(VIDEO, "Could not release drawing context.");

    if (!wglDeleteContext(m_rc))
      ERROR_LOG(VIDEO, "Attempt to release rendering context failed.");

    m_rc = nullptr;
  }

  if (m_dc)
  {
    if (m_pbuffer_handle)
    {
      wglReleasePbufferDCARB(static_cast<HPBUFFERARB>(m_pbuffer_handle), m_dc);
      m_dc = nullptr;

      wglDestroyPbufferARB(static_cast<HPBUFFERARB>(m_pbuffer_handle));
      m_pbuffer_handle = nullptr;
    }
    else
    {
      if (!ReleaseDC(m_window_handle, m_dc))
        ERROR_LOG(VIDEO, "Attempt to release device context failed.");

      m_dc = nullptr;
    }
  }
<<<<<<< HEAD
  FreeLibrary(dllHandle);
}

// Close backend
void cInterfaceWGL::ShutdownOffscreen()
{
  if (!hOffscreenDC && !hOffscreenRC)
  {
    Shutdown();
    return;
  }
  if (hOffscreenRC)
  {
    if (!wglMakeCurrent(nullptr, nullptr))
      NOTICE_LOG(VIDEO, "Could not release drawing context.");

    if (!wglDeleteContext(hOffscreenRC))
      ERROR_LOG(VIDEO, "Attempt to release rendering context failed.");

    hOffscreenRC = nullptr;
  }

  if (hOffscreenDC && !ReleaseDC(m_offscreen_window_handle, hOffscreenDC))
  {
    ERROR_LOG(VIDEO, "Attempt to release device context failed.");
    hOffscreenDC = nullptr;
  }
=======
>>>>>>> 0e93bad7
}<|MERGE_RESOLUTION|>--- conflicted
+++ resolved
@@ -10,13 +10,6 @@
 #include "Common/Logging/Log.h"
 #include "Common/MsgHandler.h"
 
-<<<<<<< HEAD
-static HDC hDC = nullptr;              // Private GDI Device Context
-static HGLRC hRC = nullptr;            // Permanent Rendering Context
-static HDC hOffscreenDC = nullptr;     // Private GDI Device Context
-static HGLRC hOffscreenRC = nullptr;   // Permanent Rendering Context
-static HINSTANCE dllHandle = nullptr;  // Handle to OpenGL32.dll
-=======
 // from wglext.h
 #ifndef WGL_ARB_pbuffer
 #define WGL_ARB_pbuffer 1
@@ -36,7 +29,11 @@
 typedef BOOL(WINAPI* PFNWGLDESTROYPBUFFERARBPROC)(HPBUFFERARB hPbuffer);
 typedef BOOL(WINAPI* PFNWGLQUERYPBUFFERARBPROC)(HPBUFFERARB hPbuffer, int iAttribute, int* piValue);
 #endif /* WGL_ARB_pbuffer */
->>>>>>> 0e93bad7
+static HDC hDC = nullptr;              // Private GDI Device Context
+static HGLRC hRC = nullptr;            // Permanent Rendering Context
+static HDC hOffscreenDC = nullptr;     // Private GDI Device Context
+static HGLRC hOffscreenRC = nullptr;   // Permanent Rendering Context
+static HINSTANCE dllHandle = nullptr;  // Handle to OpenGL32.dll
 
 #ifndef WGL_ARB_pixel_format
 #define WGL_ARB_pixel_format 1
@@ -275,7 +272,47 @@
     return false;
   }
 
-<<<<<<< HEAD
+  // WGL only supports desktop GL, for now.
+  if (s_opengl_mode == GLInterfaceMode::MODE_DETECT)
+    s_opengl_mode = GLInterfaceMode::MODE_OPENGL;
+
+  if (core)
+  {
+    // Make the fallback context current, temporarily.
+    // This is because we need an active context to use wglCreateContextAttribsARB.
+    if (!wglMakeCurrent(m_dc, m_rc))
+    {
+      PanicAlert("(5) Can't make dummy WGL context current.");
+      return false;
+    }
+
+    // Load WGL extension function pointers.
+    LoadWGLExtensions();
+
+    // Attempt creating a core context.
+    HGLRC core_context = CreateCoreContext(m_dc, nullptr);
+
+    // Switch out the temporary context before continuing, regardless of whether we got a core
+    // context. If we didn't get a core context, the caller expects that the context is not current.
+    if (!wglMakeCurrent(m_dc, nullptr))
+    {
+      PanicAlert("(6) Failed to switch out temporary context");
+      return false;
+    }
+
+    // If we got a core context, destroy and replace the temporary context.
+    if (core_context)
+    {
+      wglDeleteContext(m_rc);
+      m_rc = core_context;
+      m_core = true;
+    }
+    else
+    {
+      WARN_LOG(VIDEO, "Failed to create a core OpenGL context. Using fallback context.");
+    }
+  }
+
   if (hOffscreenRC && hRC)
     wglShareLists(hRC, hOffscreenRC);
 
@@ -371,49 +408,6 @@
   if (hOffscreenRC && hRC)
     wglShareLists(hRC, hOffscreenRC);
 
-=======
-  // WGL only supports desktop GL, for now.
-  if (s_opengl_mode == GLInterfaceMode::MODE_DETECT)
-    s_opengl_mode = GLInterfaceMode::MODE_OPENGL;
-
-  if (core)
-  {
-    // Make the fallback context current, temporarily.
-    // This is because we need an active context to use wglCreateContextAttribsARB.
-    if (!wglMakeCurrent(m_dc, m_rc))
-    {
-      PanicAlert("(5) Can't make dummy WGL context current.");
-      return false;
-    }
-
-    // Load WGL extension function pointers.
-    LoadWGLExtensions();
-
-    // Attempt creating a core context.
-    HGLRC core_context = CreateCoreContext(m_dc, nullptr);
-
-    // Switch out the temporary context before continuing, regardless of whether we got a core
-    // context. If we didn't get a core context, the caller expects that the context is not current.
-    if (!wglMakeCurrent(m_dc, nullptr))
-    {
-      PanicAlert("(6) Failed to switch out temporary context");
-      return false;
-    }
-
-    // If we got a core context, destroy and replace the temporary context.
-    if (core_context)
-    {
-      wglDeleteContext(m_rc);
-      m_rc = core_context;
-      m_core = true;
-    }
-    else
-    {
-      WARN_LOG(VIDEO, "Failed to create a core OpenGL context. Using fallback context.");
-    }
-  }
-
->>>>>>> 0e93bad7
   return true;
 }
 
@@ -443,6 +437,22 @@
   }
 
   return std::move(context);
+}
+
+bool cInterfaceWGL::MakeCurrentOffscreen()
+{
+  bool success;
+  if (hOffscreenDC && hOffscreenRC)
+    success = wglMakeCurrent(hOffscreenDC, hOffscreenRC) ? true : false;
+  else
+    success = wglMakeCurrent(hDC, hRC) ? true : false;
+  if (success)
+  {
+    // Grab the swap interval function pointer
+    wglSwapIntervalEXT =
+        (PFNWGLSWAPINTERVALEXTPROC)GLInterface->GetFuncAddress("wglSwapIntervalEXT");
+  }
+  return success;
 }
 
 HGLRC cInterfaceWGL::CreateCoreContext(HDC dc, HGLRC share_context)
@@ -567,22 +577,6 @@
   return wglMakeCurrent(m_dc, m_rc) == TRUE;
 }
 
-bool cInterfaceWGL::MakeCurrentOffscreen()
-{
-  bool success;
-  if (hOffscreenDC && hOffscreenRC)
-    success = wglMakeCurrent(hOffscreenDC, hOffscreenRC) ? true : false;
-  else
-    success = wglMakeCurrent(hDC, hRC) ? true : false;
-  if (success)
-  {
-    // Grab the swap interval function pointer
-    wglSwapIntervalEXT =
-        (PFNWGLSWAPINTERVALEXTPROC)GLInterface->GetFuncAddress("wglSwapIntervalEXT");
-  }
-  return success;
-}
-
 bool cInterfaceWGL::ClearCurrent()
 {
   return wglMakeCurrent(m_dc, nullptr) == TRUE;
@@ -639,8 +633,6 @@
       m_dc = nullptr;
     }
   }
-<<<<<<< HEAD
-  FreeLibrary(dllHandle);
 }
 
 // Close backend
@@ -667,6 +659,4 @@
     ERROR_LOG(VIDEO, "Attempt to release device context failed.");
     hOffscreenDC = nullptr;
   }
-=======
->>>>>>> 0e93bad7
 }