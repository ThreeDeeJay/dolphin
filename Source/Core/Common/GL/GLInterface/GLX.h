// Copyright 2008 Dolphin Emulator Project
// Licensed under GPLv2+
// Refer to the license.txt file included.

#pragma once

#include <GL/glx.h>
#include <GL/glxext.h>
#include <memory>
#include <string>
#include <vector>

#include "Common/GL/GLInterface/X11_Util.h"
#include "Common/GL/GLInterfaceBase.h"

class cInterfaceGLX : public cInterfaceBase
{
private:
  Window m_host_window;
  cX11Window XWindow;
  Display *dpy, *dpy_offscreen;
  Window win;//, win_offscreen;
  GLXContext ctx, ctx_offscreen;
  GLXFBConfig fbconfig;
<<<<<<< HEAD
=======
  bool m_has_handle;
  bool m_supports_pbuffer = false;
  GLXPbufferSGIX m_pbuffer = 0;
  std::vector<int> m_attribs;

  bool CreateWindowSurface();
  void DestroyWindowSurface();

>>>>>>> 5bad2ee4
public:
  const Display* getDisplay() {return dpy;};
  friend class cX11Window;
  void SwapInterval(int Interval) override;
  void Swap() override;
  void* GetFuncAddress(const std::string& name) override;
<<<<<<< HEAD
  bool Create(void *window_handle, bool stereo, bool core) override;
  bool CreateOffscreen();
=======
  bool Create(void* window_handle, bool stereo, bool core) override;
  bool Create(cInterfaceBase* main_context) override;
>>>>>>> 5bad2ee4
  bool MakeCurrent() override;
  bool MakeCurrentOffscreen();
  bool ClearCurrent() override;
  bool ClearCurrentOffscreen();

  void Shutdown() override;
<<<<<<< HEAD
  void ShutdownOffscreen();
=======
  std::unique_ptr<cInterfaceBase> CreateSharedContext() override;
>>>>>>> 5bad2ee4
};<|MERGE_RESOLUTION|>--- conflicted
+++ resolved
@@ -22,8 +22,6 @@
   Window win;//, win_offscreen;
   GLXContext ctx, ctx_offscreen;
   GLXFBConfig fbconfig;
-<<<<<<< HEAD
-=======
   bool m_has_handle;
   bool m_supports_pbuffer = false;
   GLXPbufferSGIX m_pbuffer = 0;
@@ -32,29 +30,21 @@
   bool CreateWindowSurface();
   void DestroyWindowSurface();
 
->>>>>>> 5bad2ee4
 public:
   const Display* getDisplay() {return dpy;};
   friend class cX11Window;
   void SwapInterval(int Interval) override;
   void Swap() override;
   void* GetFuncAddress(const std::string& name) override;
-<<<<<<< HEAD
   bool Create(void *window_handle, bool stereo, bool core) override;
   bool CreateOffscreen();
-=======
-  bool Create(void* window_handle, bool stereo, bool core) override;
   bool Create(cInterfaceBase* main_context) override;
->>>>>>> 5bad2ee4
   bool MakeCurrent() override;
   bool MakeCurrentOffscreen();
   bool ClearCurrent() override;
   bool ClearCurrentOffscreen();
 
   void Shutdown() override;
-<<<<<<< HEAD
   void ShutdownOffscreen();
-=======
   std::unique_ptr<cInterfaceBase> CreateSharedContext() override;
->>>>>>> 5bad2ee4
 };