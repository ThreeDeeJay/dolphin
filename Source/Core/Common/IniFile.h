--- conflicted
+++ resolved
@@ -96,37 +96,7 @@
 	// Returns true if key exists in section
 	bool Exists(const std::string& sectionName, const std::string& key) const;
 
-<<<<<<< HEAD
-	// TODO: Get rid of these, in favor of the Section ones.
-	void Set(const std::string& sectionName, const std::string& key, const std::string& newValue) {
-		GetOrCreateSection(sectionName)->Set(key, newValue);
-	}
-	void Set(const std::string& sectionName, const std::string& key, int newValue) {
-		GetOrCreateSection(sectionName)->Set(key, newValue);
-	}
-	void Set(const std::string& sectionName, const std::string& key, float newValue) {
-		GetOrCreateSection(sectionName)->Set(key, newValue);
-	}
-	void Set(const std::string& sectionName, const std::string& key, u32 newValue) {
-		GetOrCreateSection(sectionName)->Set(key, newValue);
-	}
-	void Set(const std::string& sectionName, const std::string& key, bool newValue) {
-		GetOrCreateSection(sectionName)->Set(key, newValue);
-	}
-	void Set(const std::string& sectionName, const std::string& key, const std::vector<std::string>& newValues) {
-		GetOrCreateSection(sectionName)->Set(key, newValues);
-	}
 
-	// TODO: Get rid of these, in favor of the Section ones.
-	bool Get(const std::string& sectionName, const std::string& key, int* value, int defaultValue = 0);
-	bool Get(const std::string& sectionName, const std::string& key, u32* value, u32 defaultValue = 0);
-	bool Get(const std::string& sectionName, const std::string& key, bool* value, bool defaultValue = false);
-	bool Get(const std::string& sectionName, const std::string& key, float* value, float defaultValue = 0.0f);
-	bool Get(const std::string& sectionName, const std::string& key, std::vector<std::string>* values);
-	bool Get(const std::string& sectionName, const std::string& key, std::string* value, const std::string& defaultValue = NULL_STRING);
-
-=======
->>>>>>> 11a0f5dd
 	template<typename T> bool GetIfExists(const std::string& sectionName, const std::string& key, T value)
 	{
 		if (Exists(sectionName, key))
