// Copyright 2016 Dolphin Emulator Project
// Licensed under GPLv2+
// Refer to the license.txt file included.

#include <algorithm>
#include <cstring>
#include <map>

#include "Common/Config/Config.h"
#include "Common/Config/Layer.h"

namespace Config
{
namespace detail
{
std::string ValueToString(u16 value)
{
  return StringFromFormat("0x%04x", value);
}

std::string ValueToString(u32 value)
{
  return StringFromFormat("0x%08x", value);
}

std::string ValueToString(float value)
{
  return StringFromFormat("%#.9g", value);
}

std::string ValueToString(double value)
{
  return StringFromFormat("%#.17g", value);
}

std::string ValueToString(int value)
{
  return std::to_string(value);
}

std::string ValueToString(bool value)
{
  return StringFromBool(value);
}

std::string ValueToString(const std::string& value)
{
  return value;
}
}

ConfigLayerLoader::ConfigLayerLoader(LayerType layer) : m_layer(layer)
{
}

ConfigLayerLoader::~ConfigLayerLoader() = default;

LayerType ConfigLayerLoader::GetLayer() const
{
  return m_layer;
}

Layer::Layer(LayerType type) : m_layer(type)
{
}

Layer::Layer(std::unique_ptr<ConfigLayerLoader> loader)
    : m_layer(loader->GetLayer()), m_loader(std::move(loader))
{
  Load();
}

Layer::~Layer()
{
  Save();
}

bool Layer::Exists(const ConfigLocation& location) const
{
  const auto iter = m_map.find(location);
  return iter != m_map.end() && iter->second.has_value();
}

bool Layer::DeleteKey(const ConfigLocation& location)
{
  m_is_dirty = true;
  bool had_value = m_map[location].has_value();
  m_map[location].reset();
  return had_value;
}

<<<<<<< HEAD
bool Layer::DeleteSection(System system, const std::string& section_name)
{
  return false;
}

Section* Layer::GetSection(System system, const std::string& section_name)
=======
void Layer::DeleteAllKeys()
>>>>>>> 84ca9a4a
{
  m_is_dirty = true;
  for (auto& pair : m_map)
  {
    pair.second.reset();
  }
}

Section Layer::GetSection(System system, const std::string& section)
{
  return Section{m_map.lower_bound(ConfigLocation{system, section, ""}),
                 m_map.lower_bound(ConfigLocation{system, section + '\001', ""})};
}

ConstSection Layer::GetSection(System system, const std::string& section) const
{
  return ConstSection{m_map.lower_bound(ConfigLocation{system, section, ""}),
                      m_map.lower_bound(ConfigLocation{system, section + '\001', ""})};
}

void Layer::Load()
{
  if (m_loader)
    m_loader->Load(this);
  m_is_dirty = false;
  InvokeConfigChangedCallbacks();
}

void Layer::Save()
{
  if (!m_loader || !m_is_dirty)
    return;

  m_loader->Save(this);
  m_is_dirty = false;
  InvokeConfigChangedCallbacks();
}

LayerType Layer::GetLayer() const
{
  return m_layer;
}

const LayerMap& Layer::GetLayerMap() const
{
  return m_map;
}
}<|MERGE_RESOLUTION|>--- conflicted
+++ resolved
@@ -8,6 +8,7 @@
 
 #include "Common/Config/Config.h"
 #include "Common/Config/Layer.h"
+#include "Common/Logging/Log.h"
 
 namespace Config
 {
@@ -83,22 +84,20 @@
 
 bool Layer::DeleteKey(const ConfigLocation& location)
 {
+  INFO_LOG(CORE, "Delete %s %s.%s.%s", GetLayerName(m_layer).c_str(),
+           GetSystemName(location.system).c_str(), location.section.c_str(), location.key.c_str());
   m_is_dirty = true;
   bool had_value = m_map[location].has_value();
   m_map[location].reset();
   return had_value;
 }
 
-<<<<<<< HEAD
 bool Layer::DeleteSection(System system, const std::string& section_name)
 {
   return false;
 }
 
-Section* Layer::GetSection(System system, const std::string& section_name)
-=======
 void Layer::DeleteAllKeys()
->>>>>>> 84ca9a4a
 {
   m_is_dirty = true;
   for (auto& pair : m_map)
