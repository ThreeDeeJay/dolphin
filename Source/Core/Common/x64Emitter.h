// Copyright 2008 Dolphin Emulator Project
// Licensed under GPLv2+
// Refer to the license.txt file included.

// WARNING - THIS LIBRARY IS NOT THREAD SAFE!!!

#pragma once

#include <cstddef>
#include <cstring>
#include <functional>
#include <type_traits>

#include "Common/Assert.h"
#include "Common/BitSet.h"
#include "Common/CodeBlock.h"
#include "Common/CommonTypes.h"
#include "Common/x64ABI.h"

namespace Gen
{
enum CCFlags
{
  CC_O = 0,
  CC_NO = 1,
  CC_B = 2,
  CC_C = 2,
  CC_NAE = 2,
  CC_NB = 3,
  CC_NC = 3,
  CC_AE = 3,
  CC_Z = 4,
  CC_E = 4,
  CC_NZ = 5,
  CC_NE = 5,
  CC_BE = 6,
  CC_NA = 6,
  CC_NBE = 7,
  CC_A = 7,
  CC_S = 8,
  CC_NS = 9,
  CC_P = 0xA,
  CC_PE = 0xA,
  CC_NP = 0xB,
  CC_PO = 0xB,
  CC_L = 0xC,
  CC_NGE = 0xC,
  CC_NL = 0xD,
  CC_GE = 0xD,
  CC_LE = 0xE,
  CC_NG = 0xE,
  CC_NLE = 0xF,
  CC_G = 0xF
};

enum
{
  NUMGPRs = 16,
  NUMXMMs = 16,
};

enum
{
  SCALE_NONE = 0,
  SCALE_1 = 1,
  SCALE_2 = 2,
  SCALE_4 = 4,
  SCALE_8 = 8,
  SCALE_ATREG = 16,
  // SCALE_NOBASE_1 is not supported and can be replaced with SCALE_ATREG
  SCALE_NOBASE_2 = 34,
  SCALE_NOBASE_4 = 36,
  SCALE_NOBASE_8 = 40,
  SCALE_RIP = 0xFF,
  SCALE_IMM8 = 0xF0,
  SCALE_IMM16 = 0xF1,
  SCALE_IMM32 = 0xF2,
  SCALE_IMM64 = 0xF3,
};

enum NormalOp
{
  nrmADD,
  nrmADC,
  nrmSUB,
  nrmSBB,
  nrmAND,
  nrmOR,
  nrmXOR,
  nrmMOV,
  nrmTEST,
  nrmCMP,
  nrmXCHG,
};

enum SSECompare
{
  CMP_EQ = 0,
  CMP_LT = 1,
  CMP_LE = 2,
  CMP_UNORD = 3,
  CMP_NEQ = 4,
  CMP_NLT = 5,
  CMP_NLE = 6,
  CMP_ORD = 7,
};

enum FloatOp
{
  floatLD = 0,
  floatST = 2,
  floatSTP = 3,
  floatLD80 = 5,
  floatSTP80 = 7,

  floatINVALID = -1,
};

class XEmitter;

// Information about a generated MOV op
struct MovInfo final
{
  u8* address;
  bool nonAtomicSwapStore;
  // valid iff nonAtomicSwapStore is true
  X64Reg nonAtomicSwapStoreSrc;
};

// RIP addressing does not benefit from micro op fusion on Core arch
struct OpArg
{
  friend class XEmitter;  // For accessing offset and operandReg

  OpArg() {}  // dummy op arg, used for storage
  OpArg(u64 _offset, int _scale, X64Reg rmReg = RAX, X64Reg scaledReg = RAX)
  {
    operandReg = 0;
    scale = (u8)_scale;
    offsetOrBaseReg = (u16)rmReg;
    indexReg = (u16)scaledReg;
    // if scale == 0 never mind offsetting
    offset = _offset;
  }
  bool operator==(const OpArg& b) const
  {
    return operandReg == b.operandReg && scale == b.scale && offsetOrBaseReg == b.offsetOrBaseReg &&
           indexReg == b.indexReg && offset == b.offset;
  }
  void WriteREX(XEmitter* emit, int opBits, int bits, int customOp = -1) const;
  void WriteVEX(XEmitter* emit, X64Reg regOp1, X64Reg regOp2, int L, int pp, int mmmmm,
                int W = 0) const;
  void WriteRest(XEmitter* emit, int extraBytes = 0, X64Reg operandReg = INVALID_REG,
                 bool warn_64bit_offset = true) const;
  void WriteSingleByteOp(XEmitter* emit, u8 op, X64Reg operandReg, int bits);

  u64 Imm64() const
  {
    _dbg_assert_(DYNA_REC, scale == SCALE_IMM64);
    return (u64)offset;
  }
  u32 Imm32() const
  {
    _dbg_assert_(DYNA_REC, scale == SCALE_IMM32);
    return (u32)offset;
  }
  u16 Imm16() const
  {
    _dbg_assert_(DYNA_REC, scale == SCALE_IMM16);
    return (u16)offset;
  }
  u8 Imm8() const
  {
    _dbg_assert_(DYNA_REC, scale == SCALE_IMM8);
    return (u8)offset;
  }

  s64 SImm64() const
  {
    _dbg_assert_(DYNA_REC, scale == SCALE_IMM64);
    return (s64)offset;
  }
  s32 SImm32() const
  {
    _dbg_assert_(DYNA_REC, scale == SCALE_IMM32);
    return (s32)offset;
  }
  s16 SImm16() const
  {
    _dbg_assert_(DYNA_REC, scale == SCALE_IMM16);
    return (s16)offset;
  }
  s8 SImm8() const
  {
    _dbg_assert_(DYNA_REC, scale == SCALE_IMM8);
    return (s8)offset;
  }

  OpArg AsImm64() const
  {
    _dbg_assert_(DYNA_REC, IsImm());
    return OpArg((u64)offset, SCALE_IMM64);
  }
  OpArg AsImm32() const
  {
    _dbg_assert_(DYNA_REC, IsImm());
    return OpArg((u32)offset, SCALE_IMM32);
  }
  OpArg AsImm16() const
  {
    _dbg_assert_(DYNA_REC, IsImm());
    return OpArg((u16)offset, SCALE_IMM16);
  }
  OpArg AsImm8() const
  {
    _dbg_assert_(DYNA_REC, IsImm());
    return OpArg((u8)offset, SCALE_IMM8);
  }

  void WriteNormalOp(XEmitter* emit, bool toRM, NormalOp op, const OpArg& operand, int bits) const;
  bool IsImm() const
  {
    return scale == SCALE_IMM8 || scale == SCALE_IMM16 || scale == SCALE_IMM32 ||
           scale == SCALE_IMM64;
  }
  bool IsSimpleReg() const { return scale == SCALE_NONE; }
  bool IsSimpleReg(X64Reg reg) const { return IsSimpleReg() && GetSimpleReg() == reg; }
  bool IsZero() const { return IsImm() && offset == 0; }
  int GetImmBits() const
  {
    switch (scale)
    {
    case SCALE_IMM8:
      return 8;
    case SCALE_IMM16:
      return 16;
    case SCALE_IMM32:
      return 32;
    case SCALE_IMM64:
      return 64;
    default:
      return -1;
    }
  }

  X64Reg GetSimpleReg() const
  {
    if (scale == SCALE_NONE)
      return (X64Reg)offsetOrBaseReg;
    else
      return INVALID_REG;
  }

  void AddMemOffset(int val)
  {
    _dbg_assert_msg_(DYNA_REC, scale == SCALE_RIP || (scale <= SCALE_ATREG && scale > SCALE_NONE),
                     "Tried to increment an OpArg which doesn't have an offset");
    offset += val;
  }

private:
  u8 scale;
  u16 offsetOrBaseReg;
  u16 indexReg;
  u64 offset;  // Also used to store immediates.
  u16 operandReg;
};

template <typename T>
inline OpArg M(const T* ptr)
{
  return OpArg((u64)(const void*)ptr, (int)SCALE_RIP);
}
inline OpArg R(X64Reg value)
{
  return OpArg(0, SCALE_NONE, value);
}
inline OpArg MatR(X64Reg value)
{
  return OpArg(0, SCALE_ATREG, value);
}

inline OpArg MDisp(X64Reg value, int offset)
{
  return OpArg((u32)offset, SCALE_ATREG, value);
}

inline OpArg MComplex(X64Reg base, X64Reg scaled, int scale, int offset)
{
  return OpArg(offset, scale, base, scaled);
}

inline OpArg MScaled(X64Reg scaled, int scale, int offset)
{
  if (scale == SCALE_1)
    return OpArg(offset, SCALE_ATREG, scaled);
  else
    return OpArg(offset, scale | 0x20, RAX, scaled);
}

inline OpArg MRegSum(X64Reg base, X64Reg offset)
{
  return MComplex(base, offset, 1, 0);
}

inline OpArg Imm8(u8 imm)
{
  return OpArg(imm, SCALE_IMM8);
}
inline OpArg Imm16(u16 imm)
{
  return OpArg(imm, SCALE_IMM16);
}  // rarely used
inline OpArg Imm32(u32 imm)
{
  return OpArg(imm, SCALE_IMM32);
}
inline OpArg Imm64(u64 imm)
{
  return OpArg(imm, SCALE_IMM64);
}
inline OpArg ImmPtr(const void* imm)
{
  return Imm64((u64)imm);
}

inline u32 PtrOffset(const void* ptr, const void* base)
{
  s64 distance = (s64)ptr - (s64)base;
  if (distance >= 0x80000000LL || distance < -0x80000000LL)
  {
    _assert_msg_(DYNA_REC, 0, "pointer offset out of range");
    return 0;
  }

  return (u32)distance;
}

// usage: int a[]; ARRAY_OFFSET(a,10)
#define ARRAY_OFFSET(array, index) ((u32)((u64) & (array)[index] - (u64) & (array)[0]))
// usage: struct {int e;} s; STRUCT_OFFSET(s,e)
#define STRUCT_OFFSET(str, elem) ((u32)((u64) & (str).elem - (u64) & (str)))

struct FixupBranch
{
  u8* ptr;
  int type;  // 0 = 8bit 1 = 32bit
};

class XEmitter
{
  friend struct OpArg;  // for Write8 etc
private:
  u8* code;
  bool flags_locked;

  void CheckFlags();

  void Rex(int w, int r, int x, int b);
  void WriteModRM(int mod, int rm, int reg);
  void WriteSIB(int scale, int index, int base);
  void WriteSimple1Byte(int bits, u8 byte, X64Reg reg);
  void WriteSimple2Byte(int bits, u8 byte1, u8 byte2, X64Reg reg);
  void WriteMulDivType(int bits, OpArg src, int ext);
  void WriteBitSearchType(int bits, X64Reg dest, OpArg src, u8 byte2, bool rep = false);
  void WriteShift(int bits, OpArg dest, const OpArg& shift, int ext);
  void WriteBitTest(int bits, const OpArg& dest, const OpArg& index, int ext);
  void WriteMXCSR(OpArg arg, int ext);
  void WriteSSEOp(u8 opPrefix, u16 op, X64Reg regOp, OpArg arg, int extrabytes = 0);
  void WriteSSSE3Op(u8 opPrefix, u16 op, X64Reg regOp, const OpArg& arg, int extrabytes = 0);
  void WriteSSE41Op(u8 opPrefix, u16 op, X64Reg regOp, const OpArg& arg, int extrabytes = 0);
  void WriteVEXOp(u8 opPrefix, u16 op, X64Reg regOp1, X64Reg regOp2, const OpArg& arg, int W = 0,
                  int extrabytes = 0);
  void WriteVEXOp4(u8 opPrefix, u16 op, X64Reg regOp1, X64Reg regOp2, const OpArg& arg,
                   X64Reg regOp3, int W = 0);
  void WriteAVXOp(u8 opPrefix, u16 op, X64Reg regOp1, X64Reg regOp2, const OpArg& arg, int W = 0,
                  int extrabytes = 0);
  void WriteAVXOp4(u8 opPrefix, u16 op, X64Reg regOp1, X64Reg regOp2, const OpArg& arg,
                   X64Reg regOp3, int W = 0);
  void WriteFMA3Op(u8 op, X64Reg regOp1, X64Reg regOp2, const OpArg& arg, int W = 0);
  void WriteFMA4Op(u8 op, X64Reg dest, X64Reg regOp1, X64Reg regOp2, const OpArg& arg, int W = 0);
  void WriteBMIOp(int size, u8 opPrefix, u16 op, X64Reg regOp1, X64Reg regOp2, const OpArg& arg,
                  int extrabytes = 0);
  void WriteBMI1Op(int size, u8 opPrefix, u16 op, X64Reg regOp1, X64Reg regOp2, const OpArg& arg,
                   int extrabytes = 0);
  void WriteBMI2Op(int size, u8 opPrefix, u16 op, X64Reg regOp1, X64Reg regOp2, const OpArg& arg,
                   int extrabytes = 0);
  void WriteMOVBE(int bits, u8 op, X64Reg regOp, const OpArg& arg);
  void WriteFloatLoadStore(int bits, FloatOp op, FloatOp op_80b, const OpArg& arg);
  void WriteNormalOp(int bits, NormalOp op, const OpArg& a1, const OpArg& a2);

  void ABI_CalculateFrameSize(BitSet32 mask, size_t rsp_alignment, size_t needed_frame_size,
                              size_t* shadowp, size_t* subtractionp, size_t* xmm_offsetp);

protected:
  void Write8(u8 value);
  void Write16(u16 value);
  void Write32(u32 value);
  void Write64(u64 value);

public:
  XEmitter()
  {
    code = nullptr;
    flags_locked = false;
  }
  explicit XEmitter(u8* code_ptr)
  {
    code = code_ptr;
    flags_locked = false;
  }
  virtual ~XEmitter() {}
  void SetCodePtr(u8* ptr);
  void ReserveCodeSpace(int bytes);
  const u8* AlignCode4();
  const u8* AlignCode16();
  const u8* AlignCodePage();
  const u8* GetCodePtr() const;
  u8* GetWritableCodePtr();

  void LockFlags() { flags_locked = true; }
  void UnlockFlags() { flags_locked = false; }
  // Looking for one of these? It's BANNED!! Some instructions are slow on modern CPU
  // INC, DEC, LOOP, LOOPNE, LOOPE, ENTER, LEAVE, XCHG, XLAT, REP MOVSB/MOVSD, REP SCASD + other
  // string instr.,
  // INC and DEC are slow on Intel Core, but not on AMD. They create a
  // false flag dependency because they only update a subset of the flags.
  // XCHG is SLOW and should be avoided.

  // Debug breakpoint
  void INT3();

  // Do nothing
  void NOP(size_t count = 1);

  // Save energy in wait-loops on P4 only. Probably not too useful.
  void PAUSE();

  // Flag control
  void STC();
  void CLC();
  void CMC();

  // These two can not be executed in 64-bit mode on early Intel 64-bit CPU:s, only on Core2 and
  // AMD!
  void LAHF();  // 3 cycle vector path
  void SAHF();  // direct path fast

  // Stack control
  void PUSH(X64Reg reg);
  void POP(X64Reg reg);
  void PUSH(int bits, const OpArg& reg);
  void POP(int bits, const OpArg& reg);
  void PUSHF();
  void POPF();

  // Flow control
  void RET();
  void RET_FAST();
  void UD2();
  FixupBranch J(bool force5bytes = false);

  void JMP(const u8* addr, bool force5Bytes = false);
  void JMPptr(const OpArg& arg);
  void JMPself();  // infinite loop!
#ifdef CALL
#undef CALL
#endif
  void CALL(const void* fnptr);
  void CALLptr(OpArg arg);

  FixupBranch J_CC(CCFlags conditionCode, bool force5bytes = false);
  void J_CC(CCFlags conditionCode, const u8* addr);

  void SetJumpTarget(const FixupBranch& branch);

  void SETcc(CCFlags flag, OpArg dest);
  // Note: CMOV brings small if any benefit on current CPUs.
  void CMOVcc(int bits, X64Reg dest, OpArg src, CCFlags flag);

  // Fences
  void LFENCE();
  void MFENCE();
  void SFENCE();

  // Bit scan
  void BSF(int bits, X64Reg dest, const OpArg& src);  // Bottom bit to top bit
  void BSR(int bits, X64Reg dest, const OpArg& src);  // Top bit to bottom bit

  // Cache control
  enum PrefetchLevel
  {
    PF_NTA,  // Non-temporal (data used once and only once)
    PF_T0,   // All cache levels
    PF_T1,   // Levels 2+ (aliased to T0 on AMD)
    PF_T2,   // Levels 3+ (aliased to T0 on AMD)
  };
  void PREFETCH(PrefetchLevel level, OpArg arg);
  void MOVNTI(int bits, const OpArg& dest, X64Reg src);
  void MOVNTDQ(const OpArg& arg, X64Reg regOp);
  void MOVNTPS(const OpArg& arg, X64Reg regOp);
  void MOVNTPD(const OpArg& arg, X64Reg regOp);

  // Multiplication / division
  void MUL(int bits, const OpArg& src);   // UNSIGNED
  void IMUL(int bits, const OpArg& src);  // SIGNED
  void IMUL(int bits, X64Reg regOp, const OpArg& src);
  void IMUL(int bits, X64Reg regOp, const OpArg& src, const OpArg& imm);
  void DIV(int bits, const OpArg& src);
  void IDIV(int bits, const OpArg& src);

  // Shift
  void ROL(int bits, const OpArg& dest, const OpArg& shift);
  void ROR(int bits, const OpArg& dest, const OpArg& shift);
  void RCL(int bits, const OpArg& dest, const OpArg& shift);
  void RCR(int bits, const OpArg& dest, const OpArg& shift);
  void SHL(int bits, const OpArg& dest, const OpArg& shift);
  void SHR(int bits, const OpArg& dest, const OpArg& shift);
  void SAR(int bits, const OpArg& dest, const OpArg& shift);

  // Bit Test
  void BT(int bits, const OpArg& dest, const OpArg& index);
  void BTS(int bits, const OpArg& dest, const OpArg& index);
  void BTR(int bits, const OpArg& dest, const OpArg& index);
  void BTC(int bits, const OpArg& dest, const OpArg& index);

  // Double-Precision Shift
  void SHRD(int bits, const OpArg& dest, const OpArg& src, const OpArg& shift);
  void SHLD(int bits, const OpArg& dest, const OpArg& src, const OpArg& shift);

  // Extend EAX into EDX in various ways
  void CWD(int bits = 16);
  inline void CDQ() { CWD(32); }
  inline void CQO() { CWD(64); }
  void CBW(int bits = 8);
  inline void CWDE() { CBW(16); }
  inline void CDQE() { CBW(32); }
  // Load effective address
  void LEA(int bits, X64Reg dest, OpArg src);

  // Integer arithmetic
  void NEG(int bits, const OpArg& src);
  void ADD(int bits, const OpArg& a1, const OpArg& a2);
  void ADC(int bits, const OpArg& a1, const OpArg& a2);
  void SUB(int bits, const OpArg& a1, const OpArg& a2);
  void SBB(int bits, const OpArg& a1, const OpArg& a2);
  void AND(int bits, const OpArg& a1, const OpArg& a2);
  void CMP(int bits, const OpArg& a1, const OpArg& a2);

  // Bit operations
  void NOT(int bits, const OpArg& src);
  void OR(int bits, const OpArg& a1, const OpArg& a2);
  void XOR(int bits, const OpArg& a1, const OpArg& a2);
  void MOV(int bits, const OpArg& a1, const OpArg& a2);
  void TEST(int bits, const OpArg& a1, const OpArg& a2);

  void CMP_or_TEST(int bits, const OpArg& a1, const OpArg& a2);
  void MOV_sum(int bits, X64Reg dest, const OpArg& a1, const OpArg& a2);

  // Are these useful at all? Consider removing.
  void XCHG(int bits, const OpArg& a1, const OpArg& a2);
  void XCHG_AHAL();

  // Byte swapping (32 and 64-bit only).
  void BSWAP(int bits, X64Reg reg);

  // Sign/zero extension
  void MOVSX(int dbits, int sbits, X64Reg dest,
             OpArg src);  // automatically uses MOVSXD if necessary
  void MOVZX(int dbits, int sbits, X64Reg dest, OpArg src);

  // Available only on Atom or >= Haswell so far. Test with cpu_info.bMOVBE.
  void MOVBE(int bits, X64Reg dest, const OpArg& src);
  void MOVBE(int bits, const OpArg& dest, X64Reg src);
  void LoadAndSwap(int size, X64Reg dst, const OpArg& src, bool sign_extend = false,
                   MovInfo* info = nullptr);
  void SwapAndStore(int size, const OpArg& dst, X64Reg src, MovInfo* info = nullptr);

  // Available only on AMD >= Phenom or Intel >= Haswell
  void LZCNT(int bits, X64Reg dest, const OpArg& src);
  // Note: this one is actually part of BMI1
  void TZCNT(int bits, X64Reg dest, const OpArg& src);

  // WARNING - These two take 11-13 cycles and are VectorPath! (AMD64)
  void STMXCSR(const OpArg& memloc);
  void LDMXCSR(const OpArg& memloc);

  // Prefixes
  void LOCK();
  void REP();
  void REPNE();
  void FSOverride();
  void GSOverride();

  // x87
  enum x87StatusWordBits
  {
    x87_InvalidOperation = 0x1,
    x87_DenormalizedOperand = 0x2,
    x87_DivisionByZero = 0x4,
    x87_Overflow = 0x8,
    x87_Underflow = 0x10,
    x87_Precision = 0x20,
    x87_StackFault = 0x40,
    x87_ErrorSummary = 0x80,
    x87_C0 = 0x100,
    x87_C1 = 0x200,
    x87_C2 = 0x400,
    x87_TopOfStack = 0x2000 | 0x1000 | 0x800,
    x87_C3 = 0x4000,
    x87_FPUBusy = 0x8000,
  };

  void FLD(int bits, const OpArg& src);
  void FST(int bits, const OpArg& dest);
  void FSTP(int bits, const OpArg& dest);
  void FNSTSW_AX();
  void FWAIT();

  // SSE/SSE2: Floating point arithmetic
  void ADDSS(X64Reg regOp, const OpArg& arg);
  void ADDSD(X64Reg regOp, const OpArg& arg);
  void SUBSS(X64Reg regOp, const OpArg& arg);
  void SUBSD(X64Reg regOp, const OpArg& arg);
  void MULSS(X64Reg regOp, const OpArg& arg);
  void MULSD(X64Reg regOp, const OpArg& arg);
  void DIVSS(X64Reg regOp, const OpArg& arg);
  void DIVSD(X64Reg regOp, const OpArg& arg);
  void MINSS(X64Reg regOp, const OpArg& arg);
  void MINSD(X64Reg regOp, const OpArg& arg);
  void MAXSS(X64Reg regOp, const OpArg& arg);
  void MAXSD(X64Reg regOp, const OpArg& arg);
  void SQRTSS(X64Reg regOp, const OpArg& arg);
  void SQRTSD(X64Reg regOp, const OpArg& arg);
  void RCPSS(X64Reg regOp, const OpArg& arg);
  void RSQRTSS(X64Reg regOp, const OpArg& arg);

  // SSE/SSE2: Floating point bitwise (yes)
  void CMPSS(X64Reg regOp, const OpArg& arg, u8 compare);
  void CMPSD(X64Reg regOp, const OpArg& arg, u8 compare);

  // SSE/SSE2: Floating point packed arithmetic (x4 for float, x2 for double)
  void ADDPS(X64Reg regOp, const OpArg& arg);
  void ADDPD(X64Reg regOp, const OpArg& arg);
  void SUBPS(X64Reg regOp, const OpArg& arg);
  void SUBPD(X64Reg regOp, const OpArg& arg);
  void CMPPS(X64Reg regOp, const OpArg& arg, u8 compare);
  void CMPPD(X64Reg regOp, const OpArg& arg, u8 compare);
  void MULPS(X64Reg regOp, const OpArg& arg);
  void MULPD(X64Reg regOp, const OpArg& arg);
  void DIVPS(X64Reg regOp, const OpArg& arg);
  void DIVPD(X64Reg regOp, const OpArg& arg);
  void MINPS(X64Reg regOp, const OpArg& arg);
  void MINPD(X64Reg regOp, const OpArg& arg);
  void MAXPS(X64Reg regOp, const OpArg& arg);
  void MAXPD(X64Reg regOp, const OpArg& arg);
  void SQRTPS(X64Reg regOp, const OpArg& arg);
  void SQRTPD(X64Reg regOp, const OpArg& arg);
  void RCPPS(X64Reg regOp, const OpArg& arg);
  void RSQRTPS(X64Reg regOp, const OpArg& arg);

  // SSE/SSE2: Floating point packed bitwise (x4 for float, x2 for double)
  void ANDPS(X64Reg regOp, const OpArg& arg);
  void ANDPD(X64Reg regOp, const OpArg& arg);
  void ANDNPS(X64Reg regOp, const OpArg& arg);
  void ANDNPD(X64Reg regOp, const OpArg& arg);
  void ORPS(X64Reg regOp, const OpArg& arg);
  void ORPD(X64Reg regOp, const OpArg& arg);
  void XORPS(X64Reg regOp, const OpArg& arg);
  void XORPD(X64Reg regOp, const OpArg& arg);

  // SSE/SSE2: Shuffle components. These are tricky - see Intel documentation.
  void SHUFPS(X64Reg regOp, const OpArg& arg, u8 shuffle);
  void SHUFPD(X64Reg regOp, const OpArg& arg, u8 shuffle);

  // SSE3
  void MOVSLDUP(X64Reg regOp, const OpArg& arg);
  void MOVSHDUP(X64Reg regOp, const OpArg& arg);
  void MOVDDUP(X64Reg regOp, const OpArg& arg);

  // SSE/SSE2: Useful alternative to shuffle in some cases.
  void UNPCKLPS(X64Reg dest, const OpArg& src);
  void UNPCKHPS(X64Reg dest, const OpArg& src);
  void UNPCKLPD(X64Reg dest, const OpArg& src);
  void UNPCKHPD(X64Reg dest, const OpArg& src);

  // SSE/SSE2: Compares.
  void COMISS(X64Reg regOp, const OpArg& arg);
  void COMISD(X64Reg regOp, const OpArg& arg);
  void UCOMISS(X64Reg regOp, const OpArg& arg);
  void UCOMISD(X64Reg regOp, const OpArg& arg);

  // SSE/SSE2: Moves. Use the right data type for your data, in most cases.
  void MOVAPS(X64Reg regOp, const OpArg& arg);
  void MOVAPD(X64Reg regOp, const OpArg& arg);
  void MOVAPS(const OpArg& arg, X64Reg regOp);
  void MOVAPD(const OpArg& arg, X64Reg regOp);

  void MOVUPS(X64Reg regOp, const OpArg& arg);
  void MOVUPD(X64Reg regOp, const OpArg& arg);
  void MOVUPS(const OpArg& arg, X64Reg regOp);
  void MOVUPD(const OpArg& arg, X64Reg regOp);

  void MOVDQA(X64Reg regOp, const OpArg& arg);
  void MOVDQA(const OpArg& arg, X64Reg regOp);
  void MOVDQU(X64Reg regOp, const OpArg& arg);
  void MOVDQU(const OpArg& arg, X64Reg regOp);

  void MOVSS(X64Reg regOp, const OpArg& arg);
  void MOVSD(X64Reg regOp, const OpArg& arg);
  void MOVSS(const OpArg& arg, X64Reg regOp);
  void MOVSD(const OpArg& arg, X64Reg regOp);

  void MOVLPS(X64Reg regOp, const OpArg& arg);
  void MOVLPD(X64Reg regOp, const OpArg& arg);
  void MOVLPS(const OpArg& arg, X64Reg regOp);
  void MOVLPD(const OpArg& arg, X64Reg regOp);

  void MOVHPS(X64Reg regOp, const OpArg& arg);
  void MOVHPD(X64Reg regOp, const OpArg& arg);
  void MOVHPS(const OpArg& arg, X64Reg regOp);
  void MOVHPD(const OpArg& arg, X64Reg regOp);

  void MOVHLPS(X64Reg regOp1, X64Reg regOp2);
  void MOVLHPS(X64Reg regOp1, X64Reg regOp2);

  // Be careful when using these overloads for reg <--> xmm moves.
  // The one you cast to OpArg with R(reg) is the x86 reg, the other
  // one is the xmm reg.
  // ie: "MOVD_xmm(eax, R(xmm1))" generates incorrect code (movd xmm0, rcx)
  //     use "MOVD_xmm(R(eax), xmm1)" instead.
  void MOVD_xmm(X64Reg dest, const OpArg& arg);
  void MOVQ_xmm(X64Reg dest, OpArg arg);
  void MOVD_xmm(const OpArg& arg, X64Reg src);
  void MOVQ_xmm(OpArg arg, X64Reg src);

  // SSE/SSE2: Generates a mask from the high bits of the components of the packed register in
  // question.
  void MOVMSKPS(X64Reg dest, const OpArg& arg);
  void MOVMSKPD(X64Reg dest, const OpArg& arg);

  // SSE2: Selective byte store, mask in src register. EDI/RDI specifies store address. This is a
  // weird one.
  void MASKMOVDQU(X64Reg dest, X64Reg src);
  void LDDQU(X64Reg dest, const OpArg& src);

  // SSE/SSE2: Data type conversions.
  void CVTPS2PD(X64Reg dest, const OpArg& src);
  void CVTPD2PS(X64Reg dest, const OpArg& src);
  void CVTSS2SD(X64Reg dest, const OpArg& src);
  void CVTSI2SS(X64Reg dest, const OpArg& src);
  void CVTSD2SS(X64Reg dest, const OpArg& src);
  void CVTSI2SD(X64Reg dest, const OpArg& src);
  void CVTDQ2PD(X64Reg regOp, const OpArg& arg);
  void CVTPD2DQ(X64Reg regOp, const OpArg& arg);
  void CVTDQ2PS(X64Reg regOp, const OpArg& arg);
  void CVTPS2DQ(X64Reg regOp, const OpArg& arg);

  void CVTTPS2DQ(X64Reg regOp, const OpArg& arg);
  void CVTTPD2DQ(X64Reg regOp, const OpArg& arg);

  // Destinations are X64 regs (rax, rbx, ...) for these instructions.
  void CVTSS2SI(X64Reg xregdest, const OpArg& src);
  void CVTSD2SI(X64Reg xregdest, const OpArg& src);
  void CVTTSS2SI(X64Reg xregdest, const OpArg& arg);
  void CVTTSD2SI(X64Reg xregdest, const OpArg& arg);

  // SSE2: Packed integer instructions
  void PACKSSDW(X64Reg dest, const OpArg& arg);
  void PACKSSWB(X64Reg dest, const OpArg& arg);
  void PACKUSDW(X64Reg dest, const OpArg& arg);
  void PACKUSWB(X64Reg dest, const OpArg& arg);

  void PUNPCKLBW(X64Reg dest, const OpArg& arg);
  void PUNPCKLWD(X64Reg dest, const OpArg& arg);
  void PUNPCKLDQ(X64Reg dest, const OpArg& arg);
  void PUNPCKLQDQ(X64Reg dest, const OpArg& arg);

  void PTEST(X64Reg dest, const OpArg& arg);
  void PAND(X64Reg dest, const OpArg& arg);
  void PANDN(X64Reg dest, const OpArg& arg);
  void PXOR(X64Reg dest, const OpArg& arg);
  void POR(X64Reg dest, const OpArg& arg);

  void PADDB(X64Reg dest, const OpArg& arg);
  void PADDW(X64Reg dest, const OpArg& arg);
  void PADDD(X64Reg dest, const OpArg& arg);
  void PADDQ(X64Reg dest, const OpArg& arg);

  void PADDSB(X64Reg dest, const OpArg& arg);
  void PADDSW(X64Reg dest, const OpArg& arg);
  void PADDUSB(X64Reg dest, const OpArg& arg);
  void PADDUSW(X64Reg dest, const OpArg& arg);

  void PSUBB(X64Reg dest, const OpArg& arg);
  void PSUBW(X64Reg dest, const OpArg& arg);
  void PSUBD(X64Reg dest, const OpArg& arg);
  void PSUBQ(X64Reg dest, const OpArg& arg);

  void PSUBSB(X64Reg dest, const OpArg& arg);
  void PSUBSW(X64Reg dest, const OpArg& arg);
  void PSUBUSB(X64Reg dest, const OpArg& arg);
  void PSUBUSW(X64Reg dest, const OpArg& arg);

  void PAVGB(X64Reg dest, const OpArg& arg);
  void PAVGW(X64Reg dest, const OpArg& arg);

  void PCMPEQB(X64Reg dest, const OpArg& arg);
  void PCMPEQW(X64Reg dest, const OpArg& arg);
  void PCMPEQD(X64Reg dest, const OpArg& arg);

  void PCMPGTB(X64Reg dest, const OpArg& arg);
  void PCMPGTW(X64Reg dest, const OpArg& arg);
  void PCMPGTD(X64Reg dest, const OpArg& arg);

  void PEXTRW(X64Reg dest, const OpArg& arg, u8 subreg);
  void PINSRW(X64Reg dest, const OpArg& arg, u8 subreg);
  void PINSRD(X64Reg dest, const OpArg& arg, u8 subreg);

  void PMADDWD(X64Reg dest, const OpArg& arg);
  void PSADBW(X64Reg dest, const OpArg& arg);

  void PMAXSW(X64Reg dest, const OpArg& arg);
  void PMAXUB(X64Reg dest, const OpArg& arg);
  void PMINSW(X64Reg dest, const OpArg& arg);
  void PMINUB(X64Reg dest, const OpArg& arg);

  void PMOVMSKB(X64Reg dest, const OpArg& arg);
  void PSHUFD(X64Reg dest, const OpArg& arg, u8 shuffle);
  void PSHUFB(X64Reg dest, const OpArg& arg);

  void PSHUFLW(X64Reg dest, const OpArg& arg, u8 shuffle);
  void PSHUFHW(X64Reg dest, const OpArg& arg, u8 shuffle);

  void PSRLW(X64Reg reg, int shift);
  void PSRLD(X64Reg reg, int shift);
  void PSRLQ(X64Reg reg, int shift);
  void PSRLQ(X64Reg reg, const OpArg& arg);
  void PSRLDQ(X64Reg reg, int shift);

  void PSLLW(X64Reg reg, int shift);
  void PSLLD(X64Reg reg, int shift);
  void PSLLQ(X64Reg reg, int shift);
  void PSLLDQ(X64Reg reg, int shift);

  void PSRAW(X64Reg reg, int shift);
  void PSRAD(X64Reg reg, int shift);

  // SSE4: data type conversions
  void PMOVSXBW(X64Reg dest, const OpArg& arg);
  void PMOVSXBD(X64Reg dest, const OpArg& arg);
  void PMOVSXBQ(X64Reg dest, const OpArg& arg);
  void PMOVSXWD(X64Reg dest, const OpArg& arg);
  void PMOVSXWQ(X64Reg dest, const OpArg& arg);
  void PMOVSXDQ(X64Reg dest, const OpArg& arg);
  void PMOVZXBW(X64Reg dest, const OpArg& arg);
  void PMOVZXBD(X64Reg dest, const OpArg& arg);
  void PMOVZXBQ(X64Reg dest, const OpArg& arg);
  void PMOVZXWD(X64Reg dest, const OpArg& arg);
  void PMOVZXWQ(X64Reg dest, const OpArg& arg);
  void PMOVZXDQ(X64Reg dest, const OpArg& arg);

  // SSE4: blend instructions
  void PBLENDVB(X64Reg dest, const OpArg& arg);
  void BLENDVPS(X64Reg dest, const OpArg& arg);
  void BLENDVPD(X64Reg dest, const OpArg& arg);
  void BLENDPS(X64Reg dest, const OpArg& arg, u8 blend);
  void BLENDPD(X64Reg dest, const OpArg& arg, u8 blend);

  // AVX
  void VADDSD(X64Reg regOp1, X64Reg regOp2, const OpArg& arg);
  void VSUBSD(X64Reg regOp1, X64Reg regOp2, const OpArg& arg);
  void VMULSD(X64Reg regOp1, X64Reg regOp2, const OpArg& arg);
  void VDIVSD(X64Reg regOp1, X64Reg regOp2, const OpArg& arg);
  void VADDPD(X64Reg regOp1, X64Reg regOp2, const OpArg& arg);
  void VSUBPD(X64Reg regOp1, X64Reg regOp2, const OpArg& arg);
  void VMULPD(X64Reg regOp1, X64Reg regOp2, const OpArg& arg);
  void VDIVPD(X64Reg regOp1, X64Reg regOp2, const OpArg& arg);
  void VSQRTSD(X64Reg regOp1, X64Reg regOp2, const OpArg& arg);
  void VCMPPD(X64Reg regOp1, X64Reg regOp2, const OpArg& arg, u8 compare);
  void VSHUFPD(X64Reg regOp1, X64Reg regOp2, const OpArg& arg, u8 shuffle);
  void VUNPCKLPD(X64Reg regOp1, X64Reg regOp2, const OpArg& arg);
  void VUNPCKHPD(X64Reg regOp1, X64Reg regOp2, const OpArg& arg);
  void VBLENDVPD(X64Reg regOp1, X64Reg regOp2, const OpArg& arg, X64Reg mask);

  void VANDPS(X64Reg regOp1, X64Reg regOp2, const OpArg& arg);
  void VANDPD(X64Reg regOp1, X64Reg regOp2, const OpArg& arg);
  void VANDNPS(X64Reg regOp1, X64Reg regOp2, const OpArg& arg);
  void VANDNPD(X64Reg regOp1, X64Reg regOp2, const OpArg& arg);
  void VORPS(X64Reg regOp1, X64Reg regOp2, const OpArg& arg);
  void VORPD(X64Reg regOp1, X64Reg regOp2, const OpArg& arg);
  void VXORPS(X64Reg regOp1, X64Reg regOp2, const OpArg& arg);
  void VXORPD(X64Reg regOp1, X64Reg regOp2, const OpArg& arg);

  void VPAND(X64Reg regOp1, X64Reg regOp2, const OpArg& arg);
  void VPANDN(X64Reg regOp1, X64Reg regOp2, const OpArg& arg);
  void VPOR(X64Reg regOp1, X64Reg regOp2, const OpArg& arg);
  void VPXOR(X64Reg regOp1, X64Reg regOp2, const OpArg& arg);

  // FMA3
  void VFMADD132PS(X64Reg regOp1, X64Reg regOp2, const OpArg& arg);
  void VFMADD213PS(X64Reg regOp1, X64Reg regOp2, const OpArg& arg);
  void VFMADD231PS(X64Reg regOp1, X64Reg regOp2, const OpArg& arg);
  void VFMADD132PD(X64Reg regOp1, X64Reg regOp2, const OpArg& arg);
  void VFMADD213PD(X64Reg regOp1, X64Reg regOp2, const OpArg& arg);
  void VFMADD231PD(X64Reg regOp1, X64Reg regOp2, const OpArg& arg);
  void VFMADD132SS(X64Reg regOp1, X64Reg regOp2, const OpArg& arg);
  void VFMADD213SS(X64Reg regOp1, X64Reg regOp2, const OpArg& arg);
  void VFMADD231SS(X64Reg regOp1, X64Reg regOp2, const OpArg& arg);
  void VFMADD132SD(X64Reg regOp1, X64Reg regOp2, const OpArg& arg);
  void VFMADD213SD(X64Reg regOp1, X64Reg regOp2, const OpArg& arg);
  void VFMADD231SD(X64Reg regOp1, X64Reg regOp2, const OpArg& arg);
  void VFMSUB132PS(X64Reg regOp1, X64Reg regOp2, const OpArg& arg);
  void VFMSUB213PS(X64Reg regOp1, X64Reg regOp2, const OpArg& arg);
  void VFMSUB231PS(X64Reg regOp1, X64Reg regOp2, const OpArg& arg);
  void VFMSUB132PD(X64Reg regOp1, X64Reg regOp2, const OpArg& arg);
  void VFMSUB213PD(X64Reg regOp1, X64Reg regOp2, const OpArg& arg);
  void VFMSUB231PD(X64Reg regOp1, X64Reg regOp2, const OpArg& arg);
  void VFMSUB132SS(X64Reg regOp1, X64Reg regOp2, const OpArg& arg);
  void VFMSUB213SS(X64Reg regOp1, X64Reg regOp2, const OpArg& arg);
  void VFMSUB231SS(X64Reg regOp1, X64Reg regOp2, const OpArg& arg);
  void VFMSUB132SD(X64Reg regOp1, X64Reg regOp2, const OpArg& arg);
  void VFMSUB213SD(X64Reg regOp1, X64Reg regOp2, const OpArg& arg);
  void VFMSUB231SD(X64Reg regOp1, X64Reg regOp2, const OpArg& arg);
  void VFNMADD132PS(X64Reg regOp1, X64Reg regOp2, const OpArg& arg);
  void VFNMADD213PS(X64Reg regOp1, X64Reg regOp2, const OpArg& arg);
  void VFNMADD231PS(X64Reg regOp1, X64Reg regOp2, const OpArg& arg);
  void VFNMADD132PD(X64Reg regOp1, X64Reg regOp2, const OpArg& arg);
  void VFNMADD213PD(X64Reg regOp1, X64Reg regOp2, const OpArg& arg);
  void VFNMADD231PD(X64Reg regOp1, X64Reg regOp2, const OpArg& arg);
  void VFNMADD132SS(X64Reg regOp1, X64Reg regOp2, const OpArg& arg);
  void VFNMADD213SS(X64Reg regOp1, X64Reg regOp2, const OpArg& arg);
  void VFNMADD231SS(X64Reg regOp1, X64Reg regOp2, const OpArg& arg);
  void VFNMADD132SD(X64Reg regOp1, X64Reg regOp2, const OpArg& arg);
  void VFNMADD213SD(X64Reg regOp1, X64Reg regOp2, const OpArg& arg);
  void VFNMADD231SD(X64Reg regOp1, X64Reg regOp2, const OpArg& arg);
  void VFNMSUB132PS(X64Reg regOp1, X64Reg regOp2, const OpArg& arg);
  void VFNMSUB213PS(X64Reg regOp1, X64Reg regOp2, const OpArg& arg);
  void VFNMSUB231PS(X64Reg regOp1, X64Reg regOp2, const OpArg& arg);
  void VFNMSUB132PD(X64Reg regOp1, X64Reg regOp2, const OpArg& arg);
  void VFNMSUB213PD(X64Reg regOp1, X64Reg regOp2, const OpArg& arg);
  void VFNMSUB231PD(X64Reg regOp1, X64Reg regOp2, const OpArg& arg);
  void VFNMSUB132SS(X64Reg regOp1, X64Reg regOp2, const OpArg& arg);
  void VFNMSUB213SS(X64Reg regOp1, X64Reg regOp2, const OpArg& arg);
  void VFNMSUB231SS(X64Reg regOp1, X64Reg regOp2, const OpArg& arg);
  void VFNMSUB132SD(X64Reg regOp1, X64Reg regOp2, const OpArg& arg);
  void VFNMSUB213SD(X64Reg regOp1, X64Reg regOp2, const OpArg& arg);
  void VFNMSUB231SD(X64Reg regOp1, X64Reg regOp2, const OpArg& arg);
  void VFMADDSUB132PS(X64Reg regOp1, X64Reg regOp2, const OpArg& arg);
  void VFMADDSUB213PS(X64Reg regOp1, X64Reg regOp2, const OpArg& arg);
  void VFMADDSUB231PS(X64Reg regOp1, X64Reg regOp2, const OpArg& arg);
  void VFMADDSUB132PD(X64Reg regOp1, X64Reg regOp2, const OpArg& arg);
  void VFMADDSUB213PD(X64Reg regOp1, X64Reg regOp2, const OpArg& arg);
  void VFMADDSUB231PD(X64Reg regOp1, X64Reg regOp2, const OpArg& arg);
  void VFMSUBADD132PS(X64Reg regOp1, X64Reg regOp2, const OpArg& arg);
  void VFMSUBADD213PS(X64Reg regOp1, X64Reg regOp2, const OpArg& arg);
  void VFMSUBADD231PS(X64Reg regOp1, X64Reg regOp2, const OpArg& arg);
  void VFMSUBADD132PD(X64Reg regOp1, X64Reg regOp2, const OpArg& arg);
  void VFMSUBADD213PD(X64Reg regOp1, X64Reg regOp2, const OpArg& arg);
  void VFMSUBADD231PD(X64Reg regOp1, X64Reg regOp2, const OpArg& arg);

#define FMA4(name)                                                                                 \
  void name(X64Reg dest, X64Reg regOp1, X64Reg regOp2, const OpArg& arg);                          \
  void name(X64Reg dest, X64Reg regOp1, const OpArg& arg, X64Reg regOp2);

  FMA4(VFMADDSUBPS)
  FMA4(VFMADDSUBPD)
  FMA4(VFMSUBADDPS)
  FMA4(VFMSUBADDPD)
  FMA4(VFMADDPS)
  FMA4(VFMADDPD)
  FMA4(VFMADDSS)
  FMA4(VFMADDSD)
  FMA4(VFMSUBPS)
  FMA4(VFMSUBPD)
  FMA4(VFMSUBSS)
  FMA4(VFMSUBSD)
  FMA4(VFNMADDPS)
  FMA4(VFNMADDPD)
  FMA4(VFNMADDSS)
  FMA4(VFNMADDSD)
  FMA4(VFNMSUBPS)
  FMA4(VFNMSUBPD)
  FMA4(VFNMSUBSS)
  FMA4(VFNMSUBSD)
#undef FMA4

  // VEX GPR instructions
  void SARX(int bits, X64Reg regOp1, const OpArg& arg, X64Reg regOp2);
  void SHLX(int bits, X64Reg regOp1, const OpArg& arg, X64Reg regOp2);
  void SHRX(int bits, X64Reg regOp1, const OpArg& arg, X64Reg regOp2);
  void RORX(int bits, X64Reg regOp, const OpArg& arg, u8 rotate);
  void PEXT(int bits, X64Reg regOp1, X64Reg regOp2, const OpArg& arg);
  void PDEP(int bits, X64Reg regOp1, X64Reg regOp2, const OpArg& arg);
  void MULX(int bits, X64Reg regOp1, X64Reg regOp2, const OpArg& arg);
  void BZHI(int bits, X64Reg regOp1, const OpArg& arg, X64Reg regOp2);
  void BLSR(int bits, X64Reg regOp, const OpArg& arg);
  void BLSMSK(int bits, X64Reg regOp, const OpArg& arg);
  void BLSI(int bits, X64Reg regOp, const OpArg& arg);
  void BEXTR(int bits, X64Reg regOp1, const OpArg& arg, X64Reg regOp2);
  void ANDN(int bits, X64Reg regOp1, X64Reg regOp2, const OpArg& arg);

  void RDTSC();

  // Utility functions
  // The difference between this and CALL is that this aligns the stack
  // where appropriate.
  template <typename FunctionPointer>
  void ABI_CallFunction(FunctionPointer func)
  {
    static_assert(std::is_pointer<FunctionPointer>() &&
                      std::is_function<std::remove_pointer_t<FunctionPointer>>(),
                  "Supplied type must be a function pointer.");

    const void* ptr = reinterpret_cast<const void*>(func);
    const u64 address = reinterpret_cast<u64>(ptr);
    const u64 distance = address - (reinterpret_cast<u64>(code) + 5);

    if (distance >= 0x0000000080000000ULL && distance < 0xFFFFFFFF80000000ULL)
    {
      // Far call
      MOV(64, R(RAX), Imm64(address));
      CALLptr(R(RAX));
    }
    else
    {
      CALL(ptr);
    }
  }

  template <typename FunctionPointer>
  void ABI_CallFunctionC16(FunctionPointer func, u16 param1)
  {
    MOV(32, R(ABI_PARAM1), Imm32(param1));
    ABI_CallFunction(func);
  }

  template <typename FunctionPointer>
  void ABI_CallFunctionCC16(FunctionPointer func, u32 param1, u16 param2)
  {
    MOV(32, R(ABI_PARAM1), Imm32(param1));
    MOV(32, R(ABI_PARAM2), Imm32(param2));
    ABI_CallFunction(func);
  }

  template <typename FunctionPointer>
  void ABI_CallFunctionC(FunctionPointer func, u32 param1)
  {
    MOV(32, R(ABI_PARAM1), Imm32(param1));
    ABI_CallFunction(func);
  }

  template <typename FunctionPointer>
  void ABI_CallFunctionCC(FunctionPointer func, u32 param1, u32 param2)
  {
    MOV(32, R(ABI_PARAM1), Imm32(param1));
    MOV(32, R(ABI_PARAM2), Imm32(param2));
    ABI_CallFunction(func);
  }

  template <typename FunctionPointer>
  void ABI_CallFunctionCP(FunctionPointer func, u32 param1, const void* param2)
  {
    MOV(32, R(ABI_PARAM1), Imm32(param1));
    MOV(64, R(ABI_PARAM2), Imm64(reinterpret_cast<u64>(param2)));
    ABI_CallFunction(func);
  }

  template <typename FunctionPointer>
  void ABI_CallFunctionCCC(FunctionPointer func, u32 param1, u32 param2, u32 param3)
  {
    MOV(32, R(ABI_PARAM1), Imm32(param1));
    MOV(32, R(ABI_PARAM2), Imm32(param2));
    MOV(32, R(ABI_PARAM3), Imm32(param3));
    ABI_CallFunction(func);
  }

  template <typename FunctionPointer>
  void ABI_CallFunctionCCP(FunctionPointer func, u32 param1, u32 param2, const void* param3)
  {
    MOV(32, R(ABI_PARAM1), Imm32(param1));
    MOV(32, R(ABI_PARAM2), Imm32(param2));
    MOV(64, R(ABI_PARAM3), Imm64(reinterpret_cast<u64>(param3)));
    ABI_CallFunction(func);
  }

  template <typename FunctionPointer>
  void ABI_CallFunctionCCCP(FunctionPointer func, u32 param1, u32 param2, u32 param3,
                            const void* param4)
  {
    MOV(32, R(ABI_PARAM1), Imm32(param1));
    MOV(32, R(ABI_PARAM2), Imm32(param2));
    MOV(32, R(ABI_PARAM3), Imm32(param3));
    MOV(64, R(ABI_PARAM4), Imm64(reinterpret_cast<u64>(param4)));
    ABI_CallFunction(func);
  }

  template <typename FunctionPointer>
  void ABI_CallFunctionPC(FunctionPointer func, const void* param1, u32 param2)
  {
    MOV(64, R(ABI_PARAM1), Imm64(reinterpret_cast<u64>(param1)));
    MOV(32, R(ABI_PARAM2), Imm32(param2));
    ABI_CallFunction(func);
  }

  template <typename FunctionPointer>
  void ABI_CallFunctionPPC(FunctionPointer func, const void* param1, const void* param2, u32 param3)
  {
    MOV(64, R(ABI_PARAM1), Imm64(reinterpret_cast<u64>(param1)));
    MOV(64, R(ABI_PARAM2), Imm64(reinterpret_cast<u64>(param2)));
    MOV(32, R(ABI_PARAM3), Imm32(param3));
    ABI_CallFunction(func);
  }

  // Pass a register as a parameter.
  template <typename FunctionPointer>
  void ABI_CallFunctionR(FunctionPointer func, X64Reg reg1)
  {
    if (reg1 != ABI_PARAM1)
      MOV(32, R(ABI_PARAM1), R(reg1));
    ABI_CallFunction(func);
  }

  // Pass two registers as parameters.
  template <typename FunctionPointer>
  void ABI_CallFunctionRR(FunctionPointer func, X64Reg reg1, X64Reg reg2)
  {
    MOVTwo(64, ABI_PARAM1, reg1, 0, ABI_PARAM2, reg2);
    ABI_CallFunction(func);
  }

  template <typename FunctionPointer>
  void ABI_CallFunctionAC(int bits, FunctionPointer func, const Gen::OpArg& arg1, u32 param2)
  {
    if (!arg1.IsSimpleReg(ABI_PARAM1))
      MOV(bits, R(ABI_PARAM1), arg1);
    MOV(32, R(ABI_PARAM2), Imm32(param2));
    ABI_CallFunction(func);
  }

  template <typename FunctionPointer>
  void ABI_CallFunctionA(int bits, FunctionPointer func, const Gen::OpArg& arg1)
  {
    if (!arg1.IsSimpleReg(ABI_PARAM1))
      MOV(bits, R(ABI_PARAM1), arg1);
    ABI_CallFunction(func);
  }

  // Helper method for ABI functions related to calling functions. May be used by itself as well.
  void MOVTwo(int bits, X64Reg dst1, X64Reg src1, s32 offset, X64Reg dst2, X64Reg src2);

  // Saves/restores the registers and adjusts the stack to be aligned as
  // required by the ABI, where the previous alignment was as specified.
  // Push returns the size of the shadow space, i.e. the offset of the frame.
  size_t ABI_PushRegistersAndAdjustStack(BitSet32 mask, size_t rsp_alignment,
                                         size_t needed_frame_size = 0);
  void ABI_PopRegistersAndAdjustStack(BitSet32 mask, size_t rsp_alignment,
                                      size_t needed_frame_size = 0);

  // Utility to generate a call to a std::function object.
  //
  // Unfortunately, calling operator() directly is undefined behavior in C++
  // (this method might be a thunk in the case of multi-inheritance) so we
  // have to go through a trampoline function.
  template <typename T, typename... Args>
  static T CallLambdaTrampoline(const std::function<T(Args...)>* f, Args... args)
  {
    return (*f)(args...);
  }

  template <typename T, typename... Args>
  void ABI_CallLambdaC(const std::function<T(Args...)>* f, u32 p1)
  {
#if defined(_MSC_VER) && _MSC_VER <= 1800
    // Double casting is required by VC++ for some reason.
    auto trampoline = (void (*)()) & XEmitter::CallLambdaTrampoline<T, Args...>;
#else
    auto trampoline = &XEmitter::CallLambdaTrampoline<T, Args...>;
<<<<<<< HEAD
#endif
    ABI_CallFunctionPC((void*)trampoline, const_cast<void*>((const void*)f), p1);
=======
    ABI_CallFunctionPC(trampoline, reinterpret_cast<const void*>(f), p1);
>>>>>>> 6c16f1be
  }
};  // class XEmitter

class X64CodeBlock : public CodeBlock<XEmitter>
{
private:
  void PoisonMemory() override
  {
    // x86/64: 0xCC = breakpoint
    memset(region, 0xCC, region_size);
  }
};

}  // namespace<|MERGE_RESOLUTION|>--- conflicted
+++ resolved
@@ -1008,10 +1008,11 @@
   template <typename FunctionPointer>
   void ABI_CallFunction(FunctionPointer func)
   {
+#if !(defined(_MSC_VER) && _MSC_VER <= 1800)
     static_assert(std::is_pointer<FunctionPointer>() &&
                       std::is_function<std::remove_pointer_t<FunctionPointer>>(),
                   "Supplied type must be a function pointer.");
-
+#endif
     const void* ptr = reinterpret_cast<const void*>(func);
     const u64 address = reinterpret_cast<u64>(ptr);
     const u64 distance = address - (reinterpret_cast<u64>(code) + 5);
@@ -1176,12 +1177,8 @@
     auto trampoline = (void (*)()) & XEmitter::CallLambdaTrampoline<T, Args...>;
 #else
     auto trampoline = &XEmitter::CallLambdaTrampoline<T, Args...>;
-<<<<<<< HEAD
 #endif
-    ABI_CallFunctionPC((void*)trampoline, const_cast<void*>((const void*)f), p1);
-=======
     ABI_CallFunctionPC(trampoline, reinterpret_cast<const void*>(f), p1);
->>>>>>> 6c16f1be
   }
 };  // class XEmitter
 
