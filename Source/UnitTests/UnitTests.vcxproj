<<<<<<< HEAD
﻿<?xml version="1.0" encoding="utf-8"?>
<Project DefaultTargets="Build" ToolsVersion="14.0" xmlns="http://schemas.microsoft.com/developer/msbuild/2003">
  <ItemGroup Label="ProjectConfigurations">
    <ProjectConfiguration Include="Debug|x64">
      <Configuration>Debug</Configuration>
      <Platform>x64</Platform>
    </ProjectConfiguration>
    <ProjectConfiguration Include="Release|x64">
      <Configuration>Release</Configuration>
      <Platform>x64</Platform>
    </ProjectConfiguration>
  </ItemGroup>
  <PropertyGroup Label="Globals">
    <ProjectGuid>{474661E7-C73A-43A6-AFEE-EE1EC433D49E}</ProjectGuid>
  </PropertyGroup>
  <Import Project="$(VCTargetsPath)\Microsoft.Cpp.Default.props" />
  <PropertyGroup Label="Configuration">
    <ConfigurationType>Application</ConfigurationType>
    <PlatformToolset Condition="'$(VisualStudioVersion)' == '12.0'">v120</PlatformToolset>
    <PlatformToolset Condition="'$(VisualStudioVersion)' == '14.0'">v140</PlatformToolset>
    <CharacterSet>Unicode</CharacterSet>
  </PropertyGroup>
  <PropertyGroup Condition="'$(Configuration)'=='Debug'" Label="Configuration">
    <UseDebugLibraries>true</UseDebugLibraries>
  </PropertyGroup>
  <PropertyGroup Condition="'$(Configuration)'=='Release'" Label="Configuration">
    <UseDebugLibraries>false</UseDebugLibraries>
  </PropertyGroup>
  <Import Project="$(VCTargetsPath)\Microsoft.Cpp.props" />
  <ImportGroup Label="ExtensionSettings">
  </ImportGroup>
  <ImportGroup Label="PropertySheets">
    <Import Project="$(UserRootDir)\Microsoft.Cpp.$(Platform).user.props" Condition="exists('$(UserRootDir)\Microsoft.Cpp.$(Platform).user.props')" Label="LocalAppDataPlatform" />
    <Import Project="..\VSProps\Base.props" />
    <Import Project="..\VSProps\PCHUse.props" />
  </ImportGroup>
  <PropertyGroup Label="UserMacros" />
  <ItemDefinitionGroup>
    <!--This project also compiles gtest-->
    <ClCompile>
      <AdditionalIncludeDirectories>$(ExternalsDir)gtest\include;$(ExternalsDir)gtest;%(AdditionalIncludeDirectories)</AdditionalIncludeDirectories>
    </ClCompile>
    <Link>
      <!--This junk is needed for JIT to function correctly-->
      <BaseAddress>0x00400000</BaseAddress>
      <RandomizedBaseAddress>false</RandomizedBaseAddress>
      <FixedBaseAddress>true</FixedBaseAddress>
      <!--
        The following libs are needed since we pull in pretty much the entire
        dolphin codebase.
        -->
      <AdditionalLibraryDirectories Condition="'$(VisualStudioVersion)' == '12.0'">$(ExternalsDir)LibOVR\Lib\$(PlatformName)\VS2013;$(ExternalsDir)LibOVR\Lib\Windows\$(PlatformName)\$(Configuration)\VS2013;%(AdditionalLibraryDirectories)</AdditionalLibraryDirectories>
      <AdditionalLibraryDirectories Condition="'$(VisualStudioVersion)' == '14.0'">$(ExternalsDir)LibOVR\Lib\$(PlatformName)\VS2015;$(ExternalsDir)LibOVR\Lib\Windows\$(PlatformName)\$(Configuration)\VS2015;%(AdditionalLibraryDirectories)</AdditionalLibraryDirectories>
      <AdditionalLibraryDirectories>$(ExternalsDir)OpenAL\$(PlatformName);$(ExternalsDir)ffmpeg\lib;$(ExternalsDir)openvr\lib\win64;$(ExternalsDir)OSVR\lib%(AdditionalLibraryDirectories)</AdditionalLibraryDirectories>
      <AdditionalDependencies>iphlpapi.lib;winmm.lib;setupapi.lib;opengl32.lib;glu32.lib;rpcrt4.lib;comctl32.lib;%(AdditionalDependencies)</AdditionalDependencies>
	  <AdditionalDependencies Condition="'$(VisualStudioVersion)' != '12.0'">avcodec.lib;avformat.lib;avutil.lib;swresample.lib;swscale.lib;%(AdditionalDependencies)</AdditionalDependencies>
      <AdditionalDependencies Condition="Exists('$(ExternalsDir)OSVR/lib/osvrClientKit.lib')">osvrClientKit.lib;%(AdditionalDependencies)</AdditionalDependencies>
      <AdditionalDependencies Condition="'$(Configuration)|$(Platform)'=='Debug|x64' And (Exists('$(ExternalsDir)LibOVR/Lib/x64/VS2013/libovr64d.lib') Or Exists('$(ExternalsDir)LibOVR/Lib/x64/VS2015/libovr64d.lib'))">libovr64d.lib;%(AdditionalDependencies)</AdditionalDependencies>
      <AdditionalDependencies Condition="'$(Configuration)|$(Platform)'=='Debug|x64' And (Exists('$(ExternalsDir)LibOVR/Lib/Windows/x64/Debug/VS2013/libovr.lib') Or Exists('$(ExternalsDir)LibOVR/Lib/Windows/x64/Debug/VS2015/libovr.lib'))">libovr.lib;%(AdditionalDependencies)</AdditionalDependencies>
      <AdditionalDependencies Condition="'$(Configuration)|$(Platform)'=='Debug|Win32' And (Exists('$(ExternalsDir)LibOVR/Lib/Win32/VS2013/libovr64d.lib') Or Exists('$(ExternalsDir)LibOVR/Lib/Win32/VS2015/libovr64d.lib'))">libovrd.lib;%(AdditionalDependencies)</AdditionalDependencies>
      <AdditionalDependencies Condition="'$(Configuration)|$(Platform)'=='Debug|Win32' And (Exists('$(ExternalsDir)LibOVR/Lib/Windows/Win32/Debug/VS2013/libovr.lib') Or Exists('$(ExternalsDir)LibOVR/Lib/Windows/Win32/Debug/VS2015/libovr.lib'))">libovr.lib;%(AdditionalDependencies)</AdditionalDependencies>
      <AdditionalDependencies Condition="'$(Configuration)|$(Platform)'=='Release|x64' And (Exists('$(ExternalsDir)LibOVR/Lib/x64/VS2013/libovr64.lib') Or Exists('$(ExternalsDir)LibOVR/Lib/x64/VS2015/libovr64.lib'))">libovr64.lib;%(AdditionalDependencies)</AdditionalDependencies>
      <AdditionalDependencies Condition="'$(Configuration)|$(Platform)'=='Release|x64' And (Exists('$(ExternalsDir)LibOVR/Lib/Windows/x64/Release/VS2013/libovr.lib') Or Exists('$(ExternalsDir)LibOVR/Lib/Windows/x64/Release/VS2015/libovr.lib'))">libovr.lib;%(AdditionalDependencies)</AdditionalDependencies>
      <AdditionalDependencies Condition="'$(Configuration)|$(Platform)'=='Release|Win32' And Exists('$(ExternalsDir)LibOVR')">libovr.lib;%(AdditionalDependencies)</AdditionalDependencies>
      <AdditionalDependencies Condition="'$(Platform)'=='x64' And Exists('$(ExternalsDir)openvr/lib/win64/openvr_api.lib')">openvr_api.lib;%(AdditionalDependencies)</AdditionalDependencies>
      <AdditionalDependencies Condition="'$(Platform)'=='Win32' And Exists('$(ExternalsDir)openvr/lib/win32/openvr_api.lib')">openvr_api.lib;%(AdditionalDependencies)</AdditionalDependencies>
      <SubSystem>Console</SubSystem>
      <AdditionalOptions Condition="'$(Configuration)|$(Platform)'=='Debug|x64'">/NODEFAULTLIB:libcmt %(AdditionalOptions)</AdditionalOptions>
      <AdditionalOptions Condition="'$(Configuration)|$(Platform)'=='Release|x64'">/NODEFAULTLIB:libcmt %(AdditionalOptions)</AdditionalOptions>
    </Link>
  </ItemDefinitionGroup>
  <ItemGroup>
    <!--gtest is rather small, so just include it into the build here-->
    <ClCompile Include="$(ExternalsDir)gtest\src\gtest-all.cc" />
    <ClCompile Include="$(ExternalsDir)gtest\src\gtest_main.cc" />
    <!--Lump all of the tests (and supporting code) into one binary-->
    <ClCompile Include="*\*.cpp" />
  </ItemGroup>
  <ItemGroup>
    <Text Include="CMakeLists.txt" />
  </ItemGroup>
  <ItemGroup>
    <ProjectReference Include="$(CoreDir)Core\Core.vcxproj">
      <Project>{E54CF649-140E-4255-81A5-30A673C1FB36}</Project>
    </ProjectReference>
    <ProjectReference Include="$(CoreDir)VideoBackends\D3D\D3D.vcxproj">
      <Project>{96020103-4ba5-4fd2-b4aa-5b6d24492d4e}</Project>
    </ProjectReference>
    <ProjectReference Include="$(CoreDir)VideoBackends\OGL\OGL.vcxproj">
      <Project>{ec1a314c-5588-4506-9c1e-2e58e5817f75}</Project>
    </ProjectReference>
    <ProjectReference Include="$(CoreDir)VideoBackends\Software\Software.vcxproj">
      <Project>{a4c423aa-f57c-46c7-a172-d1a777017d29}</Project>
    </ProjectReference>
    <ProjectReference Include="$(CoreDir)VideoBackends\Null\Null.vcxproj">
      <Project>{53A5391B-737E-49A8-BC8F-312ADA00736F}</Project>
    </ProjectReference>
    <ProjectReference Include="$(CoreDir)VideoBackends\D3D12\D3D12.vcxproj" Condition="'$(VisualStudioVersion)' != '12.0'">
      <Project>{570215b7-e32f-4438-95ae-c8d955f9fca3}</Project>
    </ProjectReference>
    <ProjectReference Include="..\Core\VideoCommon\VR.vcxproj">
      <Project>{2e6f41ca-9ead-4a12-97da-1b428c7dea76}</Project>
    </ProjectReference>
  </ItemGroup>
  <Import Project="$(VCTargetsPath)\Microsoft.Cpp.targets" />
  <ImportGroup Label="ExtensionTargets">
  </ImportGroup>
  <!--
    This project is always built, but the outputs are conditionally executed.
    The tests will either be run by VS' test runner (requires a plugin to adapt
    to gtest - developers will mostly use this method), or via msbuild (the
    buildbot does it this way). The gtest adapter has the restriction that it
    can only scan for tests on binaries it knows about (e.g. from projects' OutDir),
    and it doesn't allow changing the working directory for running the tests.
    Essentially this requires all runtime dependencies to be findable from the
    context of the tests running with working directory set to OutDir. So...
    that was the long-winded explanation of why we copy external things to the
    OutDir :)
    -->
  <ItemGroup>
    <ExternalDlls Include="$(ExternalsDir)OSVR\bin\osvr*.dll;$(ExternalsDir)OpenAL\$(PlatformName)\*.dll" />
  </ItemGroup>
  <!--Either method of running requires the runtime deps to be copied to pwd-->
  <Target Name="CopyDeps" AfterTargets="AfterBuild" Inputs="@(ExternalDlls)" Outputs="@(ExternalDlls -> '$(OutDir)%(RecursiveDir)%(Filename)%(Extension)')">
    <Copy SourceFiles="@(ExternalDlls)" DestinationFolder="$(OutDir)" Condition="!Exists('$(OutDir)%(RecursiveDir)%(Filename)%(ExternalDlls.Extension)') OR $([System.DateTime]::Parse('%(ModifiedTime)').Ticks) &gt; $([System.IO.File]::GetLastWriteTime('$(OutDir)%(RecursiveDir)%(Filename)%(ExternalDlls.Extension)').Ticks)" />
  </Target>
  <Target Name="ExecUnitTests" AfterTargets="AfterBuild;CopyDeps" Condition="'$(RunUnitTests)'=='true'">
    <!--This is only executed via msbuild, VS test runner automatically does this-->
    <Exec Command="$(TargetPath)" />
  </Target>
</Project>
=======
﻿<?xml version="1.0" encoding="utf-8"?>
<Project DefaultTargets="Build" ToolsVersion="14.0" xmlns="http://schemas.microsoft.com/developer/msbuild/2003">
  <ItemGroup Label="ProjectConfigurations">
    <ProjectConfiguration Include="Debug|x64">
      <Configuration>Debug</Configuration>
      <Platform>x64</Platform>
    </ProjectConfiguration>
    <ProjectConfiguration Include="Release|x64">
      <Configuration>Release</Configuration>
      <Platform>x64</Platform>
    </ProjectConfiguration>
  </ItemGroup>
  <PropertyGroup Label="Globals">
    <ProjectGuid>{474661E7-C73A-43A6-AFEE-EE1EC433D49E}</ProjectGuid>
  </PropertyGroup>
  <Import Project="$(VCTargetsPath)\Microsoft.Cpp.Default.props" />
  <PropertyGroup Label="Configuration">
    <ConfigurationType>Application</ConfigurationType>
    <PlatformToolset>v140</PlatformToolset>
    <CharacterSet>Unicode</CharacterSet>
  </PropertyGroup>
  <PropertyGroup Condition="'$(Configuration)'=='Debug'" Label="Configuration">
    <UseDebugLibraries>true</UseDebugLibraries>
  </PropertyGroup>
  <PropertyGroup Condition="'$(Configuration)'=='Release'" Label="Configuration">
    <UseDebugLibraries>false</UseDebugLibraries>
  </PropertyGroup>
  <Import Project="$(VCTargetsPath)\Microsoft.Cpp.props" />
  <ImportGroup Label="ExtensionSettings">
  </ImportGroup>
  <ImportGroup Label="PropertySheets">
    <Import Project="$(UserRootDir)\Microsoft.Cpp.$(Platform).user.props" Condition="exists('$(UserRootDir)\Microsoft.Cpp.$(Platform).user.props')" Label="LocalAppDataPlatform" />
    <Import Project="..\VSProps\Base.props" />
    <Import Project="..\VSProps\PCHUse.props" />
  </ImportGroup>
  <PropertyGroup Label="UserMacros" />
  <ItemDefinitionGroup>
    <!--This project also compiles gtest-->
    <ClCompile>
      <AdditionalIncludeDirectories>$(ExternalsDir)gtest\include;$(ExternalsDir)gtest;%(AdditionalIncludeDirectories)</AdditionalIncludeDirectories>
    </ClCompile>
    <Link>
      <!--This junk is needed for JIT to function correctly-->
      <BaseAddress>0x00400000</BaseAddress>
      <RandomizedBaseAddress>false</RandomizedBaseAddress>
      <FixedBaseAddress>true</FixedBaseAddress>
      <!--
        The following libs are needed since we pull in pretty much the entire
        dolphin codebase.
        -->
      <AdditionalLibraryDirectories>$(ExternalsDir)OpenAL\$(PlatformName);$(ExternalsDir)ffmpeg\lib;%(AdditionalLibraryDirectories)</AdditionalLibraryDirectories>
      <AdditionalDependencies>iphlpapi.lib;winmm.lib;setupapi.lib;opengl32.lib;glu32.lib;rpcrt4.lib;comctl32.lib;avcodec.lib;avformat.lib;avutil.lib;swresample.lib;swscale.lib;%(AdditionalDependencies)</AdditionalDependencies>
      <SubSystem>Console</SubSystem>
      <AdditionalOptions Condition="'$(Configuration)|$(Platform)'=='Debug|x64'">/NODEFAULTLIB:libcmt %(AdditionalOptions)</AdditionalOptions>
      <AdditionalOptions Condition="'$(Configuration)|$(Platform)'=='Release|x64'">/NODEFAULTLIB:libcmt %(AdditionalOptions)</AdditionalOptions>
    </Link>
  </ItemDefinitionGroup>
  <ItemGroup>
    <!--gtest is rather small, so just include it into the build here-->
    <ClCompile Include="$(ExternalsDir)gtest\src\gtest-all.cc" />
    <ClCompile Include="$(ExternalsDir)gtest\src\gtest_main.cc" />
    <!--Lump all of the tests (and supporting code) into one binary-->
    <ClCompile Include="*\*.cpp" />
  </ItemGroup>
  <ItemGroup>
    <Text Include="CMakeLists.txt" />
  </ItemGroup>
  <ItemGroup>
    <ProjectReference Include="$(CoreDir)Core\Core.vcxproj">
      <Project>{E54CF649-140E-4255-81A5-30A673C1FB36}</Project>
    </ProjectReference>
    <ProjectReference Include="$(CoreDir)VideoBackends\D3D\D3D.vcxproj">
      <Project>{96020103-4ba5-4fd2-b4aa-5b6d24492d4e}</Project>
    </ProjectReference>
    <ProjectReference Include="$(CoreDir)VideoBackends\OGL\OGL.vcxproj">
      <Project>{ec1a314c-5588-4506-9c1e-2e58e5817f75}</Project>
    </ProjectReference>
    <ProjectReference Include="$(CoreDir)VideoBackends\Software\Software.vcxproj">
      <Project>{a4c423aa-f57c-46c7-a172-d1a777017d29}</Project>
    </ProjectReference>
    <ProjectReference Include="$(CoreDir)VideoBackends\Null\Null.vcxproj">
      <Project>{53A5391B-737E-49A8-BC8F-312ADA00736F}</Project>
    </ProjectReference>
    <ProjectReference Include="$(CoreDir)VideoBackends\Vulkan\Vulkan.vcxproj">
      <Project>{29F29A19-F141-45AD-9679-5A2923B49DA3}</Project>
    </ProjectReference>
    <ProjectReference Include="$(CoreDir)VideoBackends\D3D12\D3D12.vcxproj">
      <Project>{570215b7-e32f-4438-95ae-c8d955f9fca3}</Project>
    </ProjectReference>
  </ItemGroup>
  <Import Project="$(VCTargetsPath)\Microsoft.Cpp.targets" />
  <ImportGroup Label="ExtensionTargets">
  </ImportGroup>
  <!--
    This project is always built, but the outputs are conditionally executed.
    The tests will either be run by VS' test runner (requires a plugin to adapt
    to gtest - developers will mostly use this method), or via msbuild (the
    buildbot does it this way). The gtest adapter has the restriction that it
    can only scan for tests on binaries it knows about (e.g. from projects' OutDir),
    and it doesn't allow changing the working directory for running the tests.
    Essentially this requires all runtime dependencies to be findable from the
    context of the tests running with working directory set to OutDir. So...
    that was the long-winded explanation of why we copy external things to the
    OutDir :)
    -->
  <ItemGroup>
    <ExternalDlls Include="$(ExternalsDir)OpenAL\$(PlatformName)\*.dll" />
  </ItemGroup>
  <!--Either method of running requires the runtime deps to be copied to pwd-->
  <Target Name="CopyDeps" AfterTargets="AfterBuild" Inputs="@(ExternalDlls)" Outputs="@(ExternalDlls -> '$(OutDir)%(RecursiveDir)%(Filename)%(Extension)')">
    <Copy SourceFiles="@(ExternalDlls)" DestinationFolder="$(OutDir)" Condition="!Exists('$(OutDir)%(RecursiveDir)%(Filename)%(ExternalDlls.Extension)') OR $([System.DateTime]::Parse('%(ModifiedTime)').Ticks) &gt; $([System.IO.File]::GetLastWriteTime('$(OutDir)%(RecursiveDir)%(Filename)%(ExternalDlls.Extension)').Ticks)" />
  </Target>
  <Target Name="ExecUnitTests" AfterTargets="AfterBuild;CopyDeps" Condition="'$(RunUnitTests)'=='true'">
    <!--This is only executed via msbuild, VS test runner automatically does this-->
    <Exec Command="$(TargetPath)" />
  </Target>
</Project>
>>>>>>> 6c16f1be
<|MERGE_RESOLUTION|>--- conflicted
+++ resolved
@@ -1,251 +1,134 @@
-<<<<<<< HEAD
-﻿<?xml version="1.0" encoding="utf-8"?>
-<Project DefaultTargets="Build" ToolsVersion="14.0" xmlns="http://schemas.microsoft.com/developer/msbuild/2003">
-  <ItemGroup Label="ProjectConfigurations">
-    <ProjectConfiguration Include="Debug|x64">
-      <Configuration>Debug</Configuration>
-      <Platform>x64</Platform>
-    </ProjectConfiguration>
-    <ProjectConfiguration Include="Release|x64">
-      <Configuration>Release</Configuration>
-      <Platform>x64</Platform>
-    </ProjectConfiguration>
-  </ItemGroup>
-  <PropertyGroup Label="Globals">
-    <ProjectGuid>{474661E7-C73A-43A6-AFEE-EE1EC433D49E}</ProjectGuid>
-  </PropertyGroup>
-  <Import Project="$(VCTargetsPath)\Microsoft.Cpp.Default.props" />
-  <PropertyGroup Label="Configuration">
-    <ConfigurationType>Application</ConfigurationType>
-    <PlatformToolset Condition="'$(VisualStudioVersion)' == '12.0'">v120</PlatformToolset>
-    <PlatformToolset Condition="'$(VisualStudioVersion)' == '14.0'">v140</PlatformToolset>
-    <CharacterSet>Unicode</CharacterSet>
-  </PropertyGroup>
-  <PropertyGroup Condition="'$(Configuration)'=='Debug'" Label="Configuration">
-    <UseDebugLibraries>true</UseDebugLibraries>
-  </PropertyGroup>
-  <PropertyGroup Condition="'$(Configuration)'=='Release'" Label="Configuration">
-    <UseDebugLibraries>false</UseDebugLibraries>
-  </PropertyGroup>
-  <Import Project="$(VCTargetsPath)\Microsoft.Cpp.props" />
-  <ImportGroup Label="ExtensionSettings">
-  </ImportGroup>
-  <ImportGroup Label="PropertySheets">
-    <Import Project="$(UserRootDir)\Microsoft.Cpp.$(Platform).user.props" Condition="exists('$(UserRootDir)\Microsoft.Cpp.$(Platform).user.props')" Label="LocalAppDataPlatform" />
-    <Import Project="..\VSProps\Base.props" />
-    <Import Project="..\VSProps\PCHUse.props" />
-  </ImportGroup>
-  <PropertyGroup Label="UserMacros" />
-  <ItemDefinitionGroup>
-    <!--This project also compiles gtest-->
-    <ClCompile>
-      <AdditionalIncludeDirectories>$(ExternalsDir)gtest\include;$(ExternalsDir)gtest;%(AdditionalIncludeDirectories)</AdditionalIncludeDirectories>
-    </ClCompile>
-    <Link>
-      <!--This junk is needed for JIT to function correctly-->
-      <BaseAddress>0x00400000</BaseAddress>
-      <RandomizedBaseAddress>false</RandomizedBaseAddress>
-      <FixedBaseAddress>true</FixedBaseAddress>
-      <!--
-        The following libs are needed since we pull in pretty much the entire
-        dolphin codebase.
-        -->
-      <AdditionalLibraryDirectories Condition="'$(VisualStudioVersion)' == '12.0'">$(ExternalsDir)LibOVR\Lib\$(PlatformName)\VS2013;$(ExternalsDir)LibOVR\Lib\Windows\$(PlatformName)\$(Configuration)\VS2013;%(AdditionalLibraryDirectories)</AdditionalLibraryDirectories>
-      <AdditionalLibraryDirectories Condition="'$(VisualStudioVersion)' == '14.0'">$(ExternalsDir)LibOVR\Lib\$(PlatformName)\VS2015;$(ExternalsDir)LibOVR\Lib\Windows\$(PlatformName)\$(Configuration)\VS2015;%(AdditionalLibraryDirectories)</AdditionalLibraryDirectories>
-      <AdditionalLibraryDirectories>$(ExternalsDir)OpenAL\$(PlatformName);$(ExternalsDir)ffmpeg\lib;$(ExternalsDir)openvr\lib\win64;$(ExternalsDir)OSVR\lib%(AdditionalLibraryDirectories)</AdditionalLibraryDirectories>
+﻿<?xml version="1.0" encoding="utf-8"?>
+<Project DefaultTargets="Build" ToolsVersion="14.0" xmlns="http://schemas.microsoft.com/developer/msbuild/2003">
+  <ItemGroup Label="ProjectConfigurations">
+    <ProjectConfiguration Include="Debug|x64">
+      <Configuration>Debug</Configuration>
+      <Platform>x64</Platform>
+    </ProjectConfiguration>
+    <ProjectConfiguration Include="Release|x64">
+      <Configuration>Release</Configuration>
+      <Platform>x64</Platform>
+    </ProjectConfiguration>
+  </ItemGroup>
+  <PropertyGroup Label="Globals">
+    <ProjectGuid>{474661E7-C73A-43A6-AFEE-EE1EC433D49E}</ProjectGuid>
+  </PropertyGroup>
+  <Import Project="$(VCTargetsPath)\Microsoft.Cpp.Default.props" />
+  <PropertyGroup Label="Configuration">
+    <ConfigurationType>Application</ConfigurationType>
+    <PlatformToolset Condition="'$(VisualStudioVersion)' == '12.0'">v120</PlatformToolset>
+    <PlatformToolset Condition="'$(VisualStudioVersion)' == '14.0'">v140</PlatformToolset>
+    <CharacterSet>Unicode</CharacterSet>
+  </PropertyGroup>
+  <PropertyGroup Condition="'$(Configuration)'=='Debug'" Label="Configuration">
+    <UseDebugLibraries>true</UseDebugLibraries>
+  </PropertyGroup>
+  <PropertyGroup Condition="'$(Configuration)'=='Release'" Label="Configuration">
+    <UseDebugLibraries>false</UseDebugLibraries>
+  </PropertyGroup>
+  <Import Project="$(VCTargetsPath)\Microsoft.Cpp.props" />
+  <ImportGroup Label="ExtensionSettings">
+  </ImportGroup>
+  <ImportGroup Label="PropertySheets">
+    <Import Project="$(UserRootDir)\Microsoft.Cpp.$(Platform).user.props" Condition="exists('$(UserRootDir)\Microsoft.Cpp.$(Platform).user.props')" Label="LocalAppDataPlatform" />
+    <Import Project="..\VSProps\Base.props" />
+    <Import Project="..\VSProps\PCHUse.props" />
+  </ImportGroup>
+  <PropertyGroup Label="UserMacros" />
+  <ItemDefinitionGroup>
+    <!--This project also compiles gtest-->
+    <ClCompile>
+      <AdditionalIncludeDirectories>$(ExternalsDir)gtest\include;$(ExternalsDir)gtest;%(AdditionalIncludeDirectories)</AdditionalIncludeDirectories>
+    </ClCompile>
+    <Link>
+      <!--This junk is needed for JIT to function correctly-->
+      <BaseAddress>0x00400000</BaseAddress>
+      <RandomizedBaseAddress>false</RandomizedBaseAddress>
+      <FixedBaseAddress>true</FixedBaseAddress>
+      <!--
+        The following libs are needed since we pull in pretty much the entire
+        dolphin codebase.
+        -->
+      <AdditionalLibraryDirectories Condition="'$(VisualStudioVersion)' == '12.0'">$(ExternalsDir)LibOVR\Lib\$(PlatformName)\VS2013;$(ExternalsDir)LibOVR\Lib\Windows\$(PlatformName)\$(Configuration)\VS2013;%(AdditionalLibraryDirectories)</AdditionalLibraryDirectories>
+      <AdditionalLibraryDirectories Condition="'$(VisualStudioVersion)' == '14.0'">$(ExternalsDir)LibOVR\Lib\$(PlatformName)\VS2015;$(ExternalsDir)LibOVR\Lib\Windows\$(PlatformName)\$(Configuration)\VS2015;%(AdditionalLibraryDirectories)</AdditionalLibraryDirectories>
+      <AdditionalLibraryDirectories>$(ExternalsDir)OpenAL\$(PlatformName);$(ExternalsDir)ffmpeg\lib;$(ExternalsDir)openvr\lib\win64;$(ExternalsDir)OSVR\lib%(AdditionalLibraryDirectories)</AdditionalLibraryDirectories>
       <AdditionalDependencies>iphlpapi.lib;winmm.lib;setupapi.lib;opengl32.lib;glu32.lib;rpcrt4.lib;comctl32.lib;%(AdditionalDependencies)</AdditionalDependencies>
-	  <AdditionalDependencies Condition="'$(VisualStudioVersion)' != '12.0'">avcodec.lib;avformat.lib;avutil.lib;swresample.lib;swscale.lib;%(AdditionalDependencies)</AdditionalDependencies>
+	  <AdditionalDependencies Condition="'$(VisualStudioVersion)' != '12.0'">avcodec.lib;avformat.lib;avutil.lib;swresample.lib;swscale.lib;%(AdditionalDependencies)</AdditionalDependencies>
       <AdditionalDependencies Condition="Exists('$(ExternalsDir)OSVR/lib/osvrClientKit.lib')">osvrClientKit.lib;%(AdditionalDependencies)</AdditionalDependencies>
-      <AdditionalDependencies Condition="'$(Configuration)|$(Platform)'=='Debug|x64' And (Exists('$(ExternalsDir)LibOVR/Lib/x64/VS2013/libovr64d.lib') Or Exists('$(ExternalsDir)LibOVR/Lib/x64/VS2015/libovr64d.lib'))">libovr64d.lib;%(AdditionalDependencies)</AdditionalDependencies>
-      <AdditionalDependencies Condition="'$(Configuration)|$(Platform)'=='Debug|x64' And (Exists('$(ExternalsDir)LibOVR/Lib/Windows/x64/Debug/VS2013/libovr.lib') Or Exists('$(ExternalsDir)LibOVR/Lib/Windows/x64/Debug/VS2015/libovr.lib'))">libovr.lib;%(AdditionalDependencies)</AdditionalDependencies>
-      <AdditionalDependencies Condition="'$(Configuration)|$(Platform)'=='Debug|Win32' And (Exists('$(ExternalsDir)LibOVR/Lib/Win32/VS2013/libovr64d.lib') Or Exists('$(ExternalsDir)LibOVR/Lib/Win32/VS2015/libovr64d.lib'))">libovrd.lib;%(AdditionalDependencies)</AdditionalDependencies>
-      <AdditionalDependencies Condition="'$(Configuration)|$(Platform)'=='Debug|Win32' And (Exists('$(ExternalsDir)LibOVR/Lib/Windows/Win32/Debug/VS2013/libovr.lib') Or Exists('$(ExternalsDir)LibOVR/Lib/Windows/Win32/Debug/VS2015/libovr.lib'))">libovr.lib;%(AdditionalDependencies)</AdditionalDependencies>
-      <AdditionalDependencies Condition="'$(Configuration)|$(Platform)'=='Release|x64' And (Exists('$(ExternalsDir)LibOVR/Lib/x64/VS2013/libovr64.lib') Or Exists('$(ExternalsDir)LibOVR/Lib/x64/VS2015/libovr64.lib'))">libovr64.lib;%(AdditionalDependencies)</AdditionalDependencies>
-      <AdditionalDependencies Condition="'$(Configuration)|$(Platform)'=='Release|x64' And (Exists('$(ExternalsDir)LibOVR/Lib/Windows/x64/Release/VS2013/libovr.lib') Or Exists('$(ExternalsDir)LibOVR/Lib/Windows/x64/Release/VS2015/libovr.lib'))">libovr.lib;%(AdditionalDependencies)</AdditionalDependencies>
-      <AdditionalDependencies Condition="'$(Configuration)|$(Platform)'=='Release|Win32' And Exists('$(ExternalsDir)LibOVR')">libovr.lib;%(AdditionalDependencies)</AdditionalDependencies>
-      <AdditionalDependencies Condition="'$(Platform)'=='x64' And Exists('$(ExternalsDir)openvr/lib/win64/openvr_api.lib')">openvr_api.lib;%(AdditionalDependencies)</AdditionalDependencies>
-      <AdditionalDependencies Condition="'$(Platform)'=='Win32' And Exists('$(ExternalsDir)openvr/lib/win32/openvr_api.lib')">openvr_api.lib;%(AdditionalDependencies)</AdditionalDependencies>
-      <SubSystem>Console</SubSystem>
-      <AdditionalOptions Condition="'$(Configuration)|$(Platform)'=='Debug|x64'">/NODEFAULTLIB:libcmt %(AdditionalOptions)</AdditionalOptions>
-      <AdditionalOptions Condition="'$(Configuration)|$(Platform)'=='Release|x64'">/NODEFAULTLIB:libcmt %(AdditionalOptions)</AdditionalOptions>
-    </Link>
-  </ItemDefinitionGroup>
-  <ItemGroup>
-    <!--gtest is rather small, so just include it into the build here-->
-    <ClCompile Include="$(ExternalsDir)gtest\src\gtest-all.cc" />
-    <ClCompile Include="$(ExternalsDir)gtest\src\gtest_main.cc" />
-    <!--Lump all of the tests (and supporting code) into one binary-->
-    <ClCompile Include="*\*.cpp" />
-  </ItemGroup>
-  <ItemGroup>
-    <Text Include="CMakeLists.txt" />
-  </ItemGroup>
-  <ItemGroup>
-    <ProjectReference Include="$(CoreDir)Core\Core.vcxproj">
-      <Project>{E54CF649-140E-4255-81A5-30A673C1FB36}</Project>
-    </ProjectReference>
-    <ProjectReference Include="$(CoreDir)VideoBackends\D3D\D3D.vcxproj">
-      <Project>{96020103-4ba5-4fd2-b4aa-5b6d24492d4e}</Project>
-    </ProjectReference>
-    <ProjectReference Include="$(CoreDir)VideoBackends\OGL\OGL.vcxproj">
-      <Project>{ec1a314c-5588-4506-9c1e-2e58e5817f75}</Project>
-    </ProjectReference>
-    <ProjectReference Include="$(CoreDir)VideoBackends\Software\Software.vcxproj">
-      <Project>{a4c423aa-f57c-46c7-a172-d1a777017d29}</Project>
-    </ProjectReference>
-    <ProjectReference Include="$(CoreDir)VideoBackends\Null\Null.vcxproj">
-      <Project>{53A5391B-737E-49A8-BC8F-312ADA00736F}</Project>
-    </ProjectReference>
+      <AdditionalDependencies Condition="'$(Configuration)|$(Platform)'=='Debug|x64' And (Exists('$(ExternalsDir)LibOVR/Lib/x64/VS2013/libovr64d.lib') Or Exists('$(ExternalsDir)LibOVR/Lib/x64/VS2015/libovr64d.lib'))">libovr64d.lib;%(AdditionalDependencies)</AdditionalDependencies>
+      <AdditionalDependencies Condition="'$(Configuration)|$(Platform)'=='Debug|x64' And (Exists('$(ExternalsDir)LibOVR/Lib/Windows/x64/Debug/VS2013/libovr.lib') Or Exists('$(ExternalsDir)LibOVR/Lib/Windows/x64/Debug/VS2015/libovr.lib'))">libovr.lib;%(AdditionalDependencies)</AdditionalDependencies>
+      <AdditionalDependencies Condition="'$(Configuration)|$(Platform)'=='Debug|Win32' And (Exists('$(ExternalsDir)LibOVR/Lib/Win32/VS2013/libovr64d.lib') Or Exists('$(ExternalsDir)LibOVR/Lib/Win32/VS2015/libovr64d.lib'))">libovrd.lib;%(AdditionalDependencies)</AdditionalDependencies>
+      <AdditionalDependencies Condition="'$(Configuration)|$(Platform)'=='Debug|Win32' And (Exists('$(ExternalsDir)LibOVR/Lib/Windows/Win32/Debug/VS2013/libovr.lib') Or Exists('$(ExternalsDir)LibOVR/Lib/Windows/Win32/Debug/VS2015/libovr.lib'))">libovr.lib;%(AdditionalDependencies)</AdditionalDependencies>
+      <AdditionalDependencies Condition="'$(Configuration)|$(Platform)'=='Release|x64' And (Exists('$(ExternalsDir)LibOVR/Lib/x64/VS2013/libovr64.lib') Or Exists('$(ExternalsDir)LibOVR/Lib/x64/VS2015/libovr64.lib'))">libovr64.lib;%(AdditionalDependencies)</AdditionalDependencies>
+      <AdditionalDependencies Condition="'$(Configuration)|$(Platform)'=='Release|x64' And (Exists('$(ExternalsDir)LibOVR/Lib/Windows/x64/Release/VS2013/libovr.lib') Or Exists('$(ExternalsDir)LibOVR/Lib/Windows/x64/Release/VS2015/libovr.lib'))">libovr.lib;%(AdditionalDependencies)</AdditionalDependencies>
+      <AdditionalDependencies Condition="'$(Configuration)|$(Platform)'=='Release|Win32' And Exists('$(ExternalsDir)LibOVR')">libovr.lib;%(AdditionalDependencies)</AdditionalDependencies>
+      <AdditionalDependencies Condition="'$(Platform)'=='x64' And Exists('$(ExternalsDir)openvr/lib/win64/openvr_api.lib')">openvr_api.lib;%(AdditionalDependencies)</AdditionalDependencies>
+      <AdditionalDependencies Condition="'$(Platform)'=='Win32' And Exists('$(ExternalsDir)openvr/lib/win32/openvr_api.lib')">openvr_api.lib;%(AdditionalDependencies)</AdditionalDependencies>
+      <SubSystem>Console</SubSystem>
+      <AdditionalOptions Condition="'$(Configuration)|$(Platform)'=='Debug|x64'">/NODEFAULTLIB:libcmt %(AdditionalOptions)</AdditionalOptions>
+      <AdditionalOptions Condition="'$(Configuration)|$(Platform)'=='Release|x64'">/NODEFAULTLIB:libcmt %(AdditionalOptions)</AdditionalOptions>
+    </Link>
+  </ItemDefinitionGroup>
+  <ItemGroup>
+    <!--gtest is rather small, so just include it into the build here-->
+    <ClCompile Include="$(ExternalsDir)gtest\src\gtest-all.cc" />
+    <ClCompile Include="$(ExternalsDir)gtest\src\gtest_main.cc" />
+    <!--Lump all of the tests (and supporting code) into one binary-->
+    <ClCompile Include="*\*.cpp" />
+  </ItemGroup>
+  <ItemGroup>
+    <Text Include="CMakeLists.txt" />
+  </ItemGroup>
+  <ItemGroup>
+    <ProjectReference Include="$(CoreDir)Core\Core.vcxproj">
+      <Project>{E54CF649-140E-4255-81A5-30A673C1FB36}</Project>
+    </ProjectReference>
+    <ProjectReference Include="$(CoreDir)VideoBackends\D3D\D3D.vcxproj">
+      <Project>{96020103-4ba5-4fd2-b4aa-5b6d24492d4e}</Project>
+    </ProjectReference>
+    <ProjectReference Include="$(CoreDir)VideoBackends\OGL\OGL.vcxproj">
+      <Project>{ec1a314c-5588-4506-9c1e-2e58e5817f75}</Project>
+    </ProjectReference>
+    <ProjectReference Include="$(CoreDir)VideoBackends\Software\Software.vcxproj">
+      <Project>{a4c423aa-f57c-46c7-a172-d1a777017d29}</Project>
+    </ProjectReference>
+    <ProjectReference Include="$(CoreDir)VideoBackends\Null\Null.vcxproj">
+      <Project>{53A5391B-737E-49A8-BC8F-312ADA00736F}</Project>
+    </ProjectReference>
+    <ProjectReference Include="$(CoreDir)VideoBackends\Vulkan\Vulkan.vcxproj">
+      <Project>{29F29A19-F141-45AD-9679-5A2923B49DA3}</Project>
+    </ProjectReference>
     <ProjectReference Include="$(CoreDir)VideoBackends\D3D12\D3D12.vcxproj" Condition="'$(VisualStudioVersion)' != '12.0'">
-      <Project>{570215b7-e32f-4438-95ae-c8d955f9fca3}</Project>
-    </ProjectReference>
-    <ProjectReference Include="..\Core\VideoCommon\VR.vcxproj">
-      <Project>{2e6f41ca-9ead-4a12-97da-1b428c7dea76}</Project>
-    </ProjectReference>
-  </ItemGroup>
-  <Import Project="$(VCTargetsPath)\Microsoft.Cpp.targets" />
-  <ImportGroup Label="ExtensionTargets">
-  </ImportGroup>
-  <!--
-    This project is always built, but the outputs are conditionally executed.
-    The tests will either be run by VS' test runner (requires a plugin to adapt
-    to gtest - developers will mostly use this method), or via msbuild (the
-    buildbot does it this way). The gtest adapter has the restriction that it
-    can only scan for tests on binaries it knows about (e.g. from projects' OutDir),
-    and it doesn't allow changing the working directory for running the tests.
-    Essentially this requires all runtime dependencies to be findable from the
-    context of the tests running with working directory set to OutDir. So...
-    that was the long-winded explanation of why we copy external things to the
-    OutDir :)
-    -->
-  <ItemGroup>
+      <Project>{570215b7-e32f-4438-95ae-c8d955f9fca3}</Project>
+    </ProjectReference>
+    <ProjectReference Include="..\Core\VideoCommon\VR.vcxproj">
+      <Project>{2e6f41ca-9ead-4a12-97da-1b428c7dea76}</Project>
+    </ProjectReference>
+  </ItemGroup>
+  <Import Project="$(VCTargetsPath)\Microsoft.Cpp.targets" />
+  <ImportGroup Label="ExtensionTargets">
+  </ImportGroup>
+  <!--
+    This project is always built, but the outputs are conditionally executed.
+    The tests will either be run by VS' test runner (requires a plugin to adapt
+    to gtest - developers will mostly use this method), or via msbuild (the
+    buildbot does it this way). The gtest adapter has the restriction that it
+    can only scan for tests on binaries it knows about (e.g. from projects' OutDir),
+    and it doesn't allow changing the working directory for running the tests.
+    Essentially this requires all runtime dependencies to be findable from the
+    context of the tests running with working directory set to OutDir. So...
+    that was the long-winded explanation of why we copy external things to the
+    OutDir :)
+    -->
+  <ItemGroup>
     <ExternalDlls Include="$(ExternalsDir)OSVR\bin\osvr*.dll;$(ExternalsDir)OpenAL\$(PlatformName)\*.dll" />
-  </ItemGroup>
-  <!--Either method of running requires the runtime deps to be copied to pwd-->
-  <Target Name="CopyDeps" AfterTargets="AfterBuild" Inputs="@(ExternalDlls)" Outputs="@(ExternalDlls -> '$(OutDir)%(RecursiveDir)%(Filename)%(Extension)')">
-    <Copy SourceFiles="@(ExternalDlls)" DestinationFolder="$(OutDir)" Condition="!Exists('$(OutDir)%(RecursiveDir)%(Filename)%(ExternalDlls.Extension)') OR $([System.DateTime]::Parse('%(ModifiedTime)').Ticks) &gt; $([System.IO.File]::GetLastWriteTime('$(OutDir)%(RecursiveDir)%(Filename)%(ExternalDlls.Extension)').Ticks)" />
-  </Target>
-  <Target Name="ExecUnitTests" AfterTargets="AfterBuild;CopyDeps" Condition="'$(RunUnitTests)'=='true'">
-    <!--This is only executed via msbuild, VS test runner automatically does this-->
-    <Exec Command="$(TargetPath)" />
-  </Target>
-</Project>
-=======
-﻿<?xml version="1.0" encoding="utf-8"?>
-<Project DefaultTargets="Build" ToolsVersion="14.0" xmlns="http://schemas.microsoft.com/developer/msbuild/2003">
-  <ItemGroup Label="ProjectConfigurations">
-    <ProjectConfiguration Include="Debug|x64">
-      <Configuration>Debug</Configuration>
-      <Platform>x64</Platform>
-    </ProjectConfiguration>
-    <ProjectConfiguration Include="Release|x64">
-      <Configuration>Release</Configuration>
-      <Platform>x64</Platform>
-    </ProjectConfiguration>
-  </ItemGroup>
-  <PropertyGroup Label="Globals">
-    <ProjectGuid>{474661E7-C73A-43A6-AFEE-EE1EC433D49E}</ProjectGuid>
-  </PropertyGroup>
-  <Import Project="$(VCTargetsPath)\Microsoft.Cpp.Default.props" />
-  <PropertyGroup Label="Configuration">
-    <ConfigurationType>Application</ConfigurationType>
-    <PlatformToolset>v140</PlatformToolset>
-    <CharacterSet>Unicode</CharacterSet>
-  </PropertyGroup>
-  <PropertyGroup Condition="'$(Configuration)'=='Debug'" Label="Configuration">
-    <UseDebugLibraries>true</UseDebugLibraries>
-  </PropertyGroup>
-  <PropertyGroup Condition="'$(Configuration)'=='Release'" Label="Configuration">
-    <UseDebugLibraries>false</UseDebugLibraries>
-  </PropertyGroup>
-  <Import Project="$(VCTargetsPath)\Microsoft.Cpp.props" />
-  <ImportGroup Label="ExtensionSettings">
-  </ImportGroup>
-  <ImportGroup Label="PropertySheets">
-    <Import Project="$(UserRootDir)\Microsoft.Cpp.$(Platform).user.props" Condition="exists('$(UserRootDir)\Microsoft.Cpp.$(Platform).user.props')" Label="LocalAppDataPlatform" />
-    <Import Project="..\VSProps\Base.props" />
-    <Import Project="..\VSProps\PCHUse.props" />
-  </ImportGroup>
-  <PropertyGroup Label="UserMacros" />
-  <ItemDefinitionGroup>
-    <!--This project also compiles gtest-->
-    <ClCompile>
-      <AdditionalIncludeDirectories>$(ExternalsDir)gtest\include;$(ExternalsDir)gtest;%(AdditionalIncludeDirectories)</AdditionalIncludeDirectories>
-    </ClCompile>
-    <Link>
-      <!--This junk is needed for JIT to function correctly-->
-      <BaseAddress>0x00400000</BaseAddress>
-      <RandomizedBaseAddress>false</RandomizedBaseAddress>
-      <FixedBaseAddress>true</FixedBaseAddress>
-      <!--
-        The following libs are needed since we pull in pretty much the entire
-        dolphin codebase.
-        -->
-      <AdditionalLibraryDirectories>$(ExternalsDir)OpenAL\$(PlatformName);$(ExternalsDir)ffmpeg\lib;%(AdditionalLibraryDirectories)</AdditionalLibraryDirectories>
-      <AdditionalDependencies>iphlpapi.lib;winmm.lib;setupapi.lib;opengl32.lib;glu32.lib;rpcrt4.lib;comctl32.lib;avcodec.lib;avformat.lib;avutil.lib;swresample.lib;swscale.lib;%(AdditionalDependencies)</AdditionalDependencies>
-      <SubSystem>Console</SubSystem>
-      <AdditionalOptions Condition="'$(Configuration)|$(Platform)'=='Debug|x64'">/NODEFAULTLIB:libcmt %(AdditionalOptions)</AdditionalOptions>
-      <AdditionalOptions Condition="'$(Configuration)|$(Platform)'=='Release|x64'">/NODEFAULTLIB:libcmt %(AdditionalOptions)</AdditionalOptions>
-    </Link>
-  </ItemDefinitionGroup>
-  <ItemGroup>
-    <!--gtest is rather small, so just include it into the build here-->
-    <ClCompile Include="$(ExternalsDir)gtest\src\gtest-all.cc" />
-    <ClCompile Include="$(ExternalsDir)gtest\src\gtest_main.cc" />
-    <!--Lump all of the tests (and supporting code) into one binary-->
-    <ClCompile Include="*\*.cpp" />
-  </ItemGroup>
-  <ItemGroup>
-    <Text Include="CMakeLists.txt" />
-  </ItemGroup>
-  <ItemGroup>
-    <ProjectReference Include="$(CoreDir)Core\Core.vcxproj">
-      <Project>{E54CF649-140E-4255-81A5-30A673C1FB36}</Project>
-    </ProjectReference>
-    <ProjectReference Include="$(CoreDir)VideoBackends\D3D\D3D.vcxproj">
-      <Project>{96020103-4ba5-4fd2-b4aa-5b6d24492d4e}</Project>
-    </ProjectReference>
-    <ProjectReference Include="$(CoreDir)VideoBackends\OGL\OGL.vcxproj">
-      <Project>{ec1a314c-5588-4506-9c1e-2e58e5817f75}</Project>
-    </ProjectReference>
-    <ProjectReference Include="$(CoreDir)VideoBackends\Software\Software.vcxproj">
-      <Project>{a4c423aa-f57c-46c7-a172-d1a777017d29}</Project>
-    </ProjectReference>
-    <ProjectReference Include="$(CoreDir)VideoBackends\Null\Null.vcxproj">
-      <Project>{53A5391B-737E-49A8-BC8F-312ADA00736F}</Project>
-    </ProjectReference>
-    <ProjectReference Include="$(CoreDir)VideoBackends\Vulkan\Vulkan.vcxproj">
-      <Project>{29F29A19-F141-45AD-9679-5A2923B49DA3}</Project>
-    </ProjectReference>
-    <ProjectReference Include="$(CoreDir)VideoBackends\D3D12\D3D12.vcxproj">
-      <Project>{570215b7-e32f-4438-95ae-c8d955f9fca3}</Project>
-    </ProjectReference>
-  </ItemGroup>
-  <Import Project="$(VCTargetsPath)\Microsoft.Cpp.targets" />
-  <ImportGroup Label="ExtensionTargets">
-  </ImportGroup>
-  <!--
-    This project is always built, but the outputs are conditionally executed.
-    The tests will either be run by VS' test runner (requires a plugin to adapt
-    to gtest - developers will mostly use this method), or via msbuild (the
-    buildbot does it this way). The gtest adapter has the restriction that it
-    can only scan for tests on binaries it knows about (e.g. from projects' OutDir),
-    and it doesn't allow changing the working directory for running the tests.
-    Essentially this requires all runtime dependencies to be findable from the
-    context of the tests running with working directory set to OutDir. So...
-    that was the long-winded explanation of why we copy external things to the
-    OutDir :)
-    -->
-  <ItemGroup>
-    <ExternalDlls Include="$(ExternalsDir)OpenAL\$(PlatformName)\*.dll" />
-  </ItemGroup>
-  <!--Either method of running requires the runtime deps to be copied to pwd-->
-  <Target Name="CopyDeps" AfterTargets="AfterBuild" Inputs="@(ExternalDlls)" Outputs="@(ExternalDlls -> '$(OutDir)%(RecursiveDir)%(Filename)%(Extension)')">
-    <Copy SourceFiles="@(ExternalDlls)" DestinationFolder="$(OutDir)" Condition="!Exists('$(OutDir)%(RecursiveDir)%(Filename)%(ExternalDlls.Extension)') OR $([System.DateTime]::Parse('%(ModifiedTime)').Ticks) &gt; $([System.IO.File]::GetLastWriteTime('$(OutDir)%(RecursiveDir)%(Filename)%(ExternalDlls.Extension)').Ticks)" />
-  </Target>
-  <Target Name="ExecUnitTests" AfterTargets="AfterBuild;CopyDeps" Condition="'$(RunUnitTests)'=='true'">
-    <!--This is only executed via msbuild, VS test runner automatically does this-->
-    <Exec Command="$(TargetPath)" />
-  </Target>
-</Project>
->>>>>>> 6c16f1be
+  </ItemGroup>
+  <!--Either method of running requires the runtime deps to be copied to pwd-->
+  <Target Name="CopyDeps" AfterTargets="AfterBuild" Inputs="@(ExternalDlls)" Outputs="@(ExternalDlls -> '$(OutDir)%(RecursiveDir)%(Filename)%(Extension)')">
+    <Copy SourceFiles="@(ExternalDlls)" DestinationFolder="$(OutDir)" Condition="!Exists('$(OutDir)%(RecursiveDir)%(Filename)%(ExternalDlls.Extension)') OR $([System.DateTime]::Parse('%(ModifiedTime)').Ticks) &gt; $([System.IO.File]::GetLastWriteTime('$(OutDir)%(RecursiveDir)%(Filename)%(ExternalDlls.Extension)').Ticks)" />
+  </Target>
+  <Target Name="ExecUnitTests" AfterTargets="AfterBuild;CopyDeps" Condition="'$(RunUnitTests)'=='true'">
+    <!--This is only executed via msbuild, VS test runner automatically does this-->
+    <Exec Command="$(TargetPath)" />
+  </Target>
+</Project>