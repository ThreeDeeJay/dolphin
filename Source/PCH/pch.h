// Copyright 2013 Dolphin Emulator Project
// Licensed under GPLv2+
// Refer to the license.txt file included.

#include <algorithm>
#include <array>
#include <assert.h>
#include <bitset>
#include <cassert>
#include <cctype>
#include <cerrno>
#include <cmath>
#include <cstdarg>
#include <cstddef>
#include <cstdio>
#include <cstdlib>
#include <cstring>
#include <ctime>
#include <ctype.h>
#include <deque>
#include <errno.h>
#if !defined ANDROID && !defined _WIN32
#include <execinfo.h>
#endif
#include <fcntl.h>
#include <float.h>
#include <fstream>
#include <functional>
#ifndef _WIN32
#include <getopt.h>
#endif
#include <iomanip>
#include <iostream>
#include <limits.h>
#include <limits>
#include <list>
#include <locale.h>
#include <map>
#include <math.h>
#include <memory.h>
#include <memory>
#include <mutex>
#include <numeric>
#ifndef _WIN32
#include <pthread.h>
#endif
#include <queue>
#include <set>
#include <sstream>
#include <stack>
#include <stdarg.h>
#include <stddef.h>
#include <stdint.h>
#include <stdio.h>
#include <stdlib.h>
#include <string.h>
#include <thread>
#include <time.h>
#include <type_traits>
#ifndef _WIN32
#include <unistd.h>
#endif
#include <unordered_map>
#include <unordered_set>
#include <utility>
#include <vector>

#ifdef _WIN32

<<<<<<< HEAD
#if _MSC_FULL_VER < 180030723
#error Please update your build environment to VS2013 with Update 3 or later!
=======
#if _MSC_FULL_VER < 191025017
#error Please update your build environment to the latest Visual Studio 2017!
>>>>>>> c2cef72f
#endif

#include <Windows.h>

#endif

#include "Common/Common.h"
#include "Common/Thread.h"<|MERGE_RESOLUTION|>--- conflicted
+++ resolved
@@ -67,13 +67,8 @@
 
 #ifdef _WIN32
 
-<<<<<<< HEAD
-#if _MSC_FULL_VER < 180030723
-#error Please update your build environment to VS2013 with Update 3 or later!
-=======
-#if _MSC_FULL_VER < 191025017
-#error Please update your build environment to the latest Visual Studio 2017!
->>>>>>> c2cef72f
+#if _MSC_FULL_VER < 190023918
+#error Please update your build environment to Visual Studio 2015 Update 2 or later!
 #endif
 
 #include <Windows.h>
