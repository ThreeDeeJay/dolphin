--- conflicted
+++ resolved
@@ -93,10 +93,6 @@
     TURNTABLE_STICK_RIGHT, TURNTABLE_EFFECT_DIAL, TURNTABLE_CROSSFADE_LEFT,
     TURNTABLE_CROSSFADE_RIGHT,
 };
-<<<<<<< HEAD
-
-=======
->>>>>>> dba9d86b
 
 static void AddBind(const std::string& dev, sBind* bind)
 {
