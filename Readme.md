--- conflicted
+++ resolved
@@ -35,15 +35,9 @@
 
 ## Building for Windows
 Use the solution file `Source/dolphin-emu.sln` to build Dolphin on Windows.
-<<<<<<< HEAD
-Dolphin now prefers and recommends Visual Studio 2015 (get the free Community version).
+Dolphin now prefers and recommends Visual Studio 2015 Update 2 (get the free Community version).
 But Dolphin VR also still supports Visual Studio 2013 Update 3 or above.
-Previous versions don't support many C++ features that we use.
-=======
-Visual Studio 2015 Update 2 is a hard requirement. Other compilers might be
-able to build Dolphin on Windows but have not been tested and are not
-recommended to be used. Git and Windows 10 SDK 10.0.10586.0 must be installed.
->>>>>>> 0283ce2a
+Previous versions don't support many C++ features that we use. Git and Windows 10 SDK 10.0.10586.0 must be installed.
 
 An installer can be created by using the `Installer_x64.nsi` script in the
 Installer directory. This will require the Nullsoft Scriptable Install System
@@ -55,7 +49,6 @@
 Copy the LibOVR folder from the Oculus Rift SDK into the Externals folder,
 and clean and rebuild. The presense or absense of the LibOVR folder changes the
 HAVE_OCULUSSDK preprocessor definition.
-Currently only the OpenGL renderer works with the Oculus Rift.
 Oculus Rift features are not officially supported by the Dolphin team.
 
 ## Building for Linux and OS X
